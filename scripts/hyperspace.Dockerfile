FROM paritytech/ci-unified:bullseye-1.73.0-2023-05-23 as builder

WORKDIR /code

COPY . .

ENV PATH="/usr/local/protoc/bin:$PATH"

RUN curl -LO https://github.com/protocolbuffers/protobuf/releases/download/v21.9/protoc-21.9-linux-x86_64.zip && \
	unzip  protoc-21.9-linux-x86_64.zip -d /usr/local/protoc && \
	protoc --version

RUN cargo build --release --locked -p hyperspace

# =============

<<<<<<< HEAD
FROM debian:bullseye
=======
FROM debian:bullseye-slim
>>>>>>> 99dac618

RUN useradd -m -u 1000 -U -s /bin/sh -d /centauri centauri

COPY --from=builder /code/target/release/hyperspace /usr/local/bin

# add ca certificates so that it works with ssl endpoints
RUN apt update && \
	apt install -y ca-certificates

# checks
RUN ldd /usr/local/bin/hyperspace && \
	/usr/local/bin/hyperspace --help

# Shrinking
RUN rm -rf /usr/lib/python* && \
	rm -rf /usr/sbin /usr/share/man

USER centauri

RUN mkdir /centauri/data

VOLUME ["/centauri/data"]

ENTRYPOINT ["/usr/local/bin/hyperspace"]<|MERGE_RESOLUTION|>--- conflicted
+++ resolved
@@ -14,11 +14,7 @@
 
 # =============
 
-<<<<<<< HEAD
-FROM debian:bullseye
-=======
 FROM debian:bullseye-slim
->>>>>>> 99dac618
 
 RUN useradd -m -u 1000 -U -s /bin/sh -d /centauri centauri
 
