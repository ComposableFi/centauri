#!/bin/bash

set -e
<<<<<<< HEAD
set -x
=======
>>>>>>> 9171d0d1

cargo build --release -p codegen --bin codegen
./target/release/codegen --path ./utils/subxt/generated/src
cargo +nightly fmt -- --emit=files
if [[ -z $(git status -s) ]]
then
  echo "Generated subxt types are up to date"
else
  echo "Subxt types are outdated, please generate subxt types for the new runtime."
#  exit 1
fi<|MERGE_RESOLUTION|>--- conflicted
+++ resolved
@@ -1,10 +1,6 @@
 #!/bin/bash
 
 set -e
-<<<<<<< HEAD
-set -x
-=======
->>>>>>> 9171d0d1
 
 cargo build --release -p codegen --bin codegen
 ./target/release/codegen --path ./utils/subxt/generated/src
