name: "Build and publish Hyperspace Docker image"

on:
  push:
    branches:
      - master
<<<<<<< HEAD
      - main
=======
      - vmarkushin/cosmos-skip-client-updates
>>>>>>> f3b883a2

jobs:
  build-and-publish:
    runs-on:
      - self-hosted
      - x64-monster
    concurrency:
      group: hyperspace-docker-image-${{ github.ref }}
      cancel-in-progress: true
    strategy:
      fail-fast: true

    steps:
    - name: Clean up
      continue-on-error: true
      run: |
        sudo chown -R $USER:$USER $GITHUB_WORKSPACE
        docker system prune --force --all --volumes

    - name: Install dependencies
      run: |
        sudo apt-get install -y make build-essential

    - uses: actions/checkout@v2
      with:
        fetch-depth: 0

    - name: Login to Docker Hub
      uses: docker/login-action@v2
      with:
        username: ${{ secrets.DOCKER_HUB_USERNAME }}
        password: ${{ secrets.DOCKER_HUB_ACCESS_TOKEN }}

    - name: Build Docker image
      run: make -f hyperspace/Makefile build-docker-image-hyperspace

    - name:  Docker push
      run: make -f hyperspace/Makefile publish-docker-image-hyperspace<|MERGE_RESOLUTION|>--- conflicted
+++ resolved
@@ -4,11 +4,6 @@
   push:
     branches:
       - master
-<<<<<<< HEAD
-      - main
-=======
-      - vmarkushin/cosmos-skip-client-updates
->>>>>>> f3b883a2
 
 jobs:
   build-and-publish:
