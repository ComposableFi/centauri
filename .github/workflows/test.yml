--- conflicted
+++ resolved
@@ -80,11 +80,4 @@
       env:
         NODE_ENDPOINT: "ws://127.0.0.1:9988"
       run: |
-<<<<<<< HEAD
-        docker run --rm -v$(pwd):/build -e "NODE_ENDPOINT=ws://composable:9944" --workdir /build --network beefy_client_network composablefi/ci-linux:2022-04-18 cargo test -- --nocapture
-
-    - name: Cleanup
-      run: docker-compose down --remove-orphans
-=======
-        cargo test
->>>>>>> 085eb06f
+        cargo test