--- conflicted
+++ resolved
@@ -105,27 +105,15 @@
           echo "PARA_HOST=$GATEWAY_IP" >> $GITHUB_ENV
 
       - name: Run local parachain cluster
-<<<<<<< HEAD
-        run: |
-          ./scripts/build-parachain-node-docker.sh
-          ./docker-compose -f scripts/parachain-launch/docker-compose.yml up --detach --build
-          ./scripts/wait_for_tcp_port_opening.sh $GATEWAY_IP 9944
-          ./scripts/wait_for_tcp_port_opening.sh $GATEWAY_IP 9188
-=======
         run:
           DOCKER_BUILDKIT=0 docker build --platform linux/amd64 -f scripts/parachain.Dockerfile . -t parachain-node:latest;
           ./docker-compose -f scripts/parachain-launch/docker-compose.yml up -d --build;
           ./scripts/wait_for_tcp_port_opening.sh $RELAY_HOST 9944;
           ./scripts/wait_for_tcp_port_opening.sh $PARA_HOST 9188;
->>>>>>> 9171d0d1
 
       - name: Check that subxt-generated is up to date
         run: |
           ./scripts/generate-subxt.sh
-<<<<<<< HEAD
-           git status --porcelain
-=======
->>>>>>> 9171d0d1
 
       - name: Run all unit tests
         run: |
