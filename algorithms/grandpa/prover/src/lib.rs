// Copyright (C) 2022 ComposableFi.
// SPDX-License-Identifier: Apache-2.0

// Licensed under the Apache License, Version 2.0 (the "License");
// you may not use this file except in compliance with the License.
// You may obtain a copy of the License at
//
// 	http://www.apache.org/licenses/LICENSE-2.0
//
// Unless required by applicable law or agreed to in writing, software
// distributed under the License is distributed on an "AS IS" BASIS,
// WITHOUT WARRANTIES OR CONDITIONS OF ANY KIND, either express or implied.
// See the License for the specific language governing permissions and
// limitations under the License.
#![allow(clippy::all)]
#![deny(missing_docs)]

//! GRANDPA prover utilities

use anyhow::anyhow;
pub use beefy_prover;
use beefy_prover::helpers::{
	fetch_timestamp_extrinsic_with_proof, unsafe_arc_cast, TimeStampExtWithProof,
};
use codec::{Decode, Encode};
use finality_grandpa_rpc::GrandpaApiClient;
use jsonrpsee::{async_client::Client, tracing::log, ws_client::WsClientBuilder};
<<<<<<< HEAD
use light_client_common::config::RuntimeStorage;
=======
use light_client_common::config::{AsInner, RuntimeStorage};
>>>>>>> 695f0d29
use primitives::{
	parachain_header_storage_key, ClientState, FinalityProof, ParachainHeaderProofs,
	ParachainHeadersWithFinalityProof,
};
use rand::Rng;
use serde::{Deserialize, Serialize};
use sp_core::H256;
use sp_finality_grandpa::{AuthorityId, AuthoritySignature};
use sp_runtime::traits::{One, Zero};
use std::{
	collections::{BTreeMap, BTreeSet},
<<<<<<< HEAD
	sync::Arc,
=======
	sync::{
		atomic::{AtomicU32, Ordering},
		Arc,
	},
>>>>>>> 695f0d29
	time::Duration,
};
use subxt::{config::Header, rpc::types::StorageChangeSet, Config, OnlineClient};
use tokio::{task::JoinSet, time::sleep};

/// The maximum number of authority set changes to request at once
pub const PROCESS_CHANGES_SET_BATCH_SIZE: usize = 100;
/// The maximum number of blocks to request at once
pub const PROCESS_BLOCKS_BATCH_SIZE: usize = 100;

/// Host function implementation for the verifier
pub mod host_functions;

/// Contains methods useful for proving parachain header finality using GRANDPA
pub struct GrandpaProver<T: Config> {
	/// Subxt client for the relay chain
	pub relay_client: OnlineClient<T>,
	/// Relay chain jsonrpsee client for typed rpc requests, which subxt lacks support for.
	pub relay_ws_client: Arc<Client>,
	/// Subxt client for the parachain
	pub para_client: OnlineClient<T>,
	/// Parachain jsonrpsee client for typed rpc requests, which subxt lacks support for.
	pub para_ws_client: Arc<Client>,
	/// ParaId of the associated parachain
	pub para_id: u32,
	/// Delay between rpc calls to the RPC
	pub rpc_call_delay: Duration,
}

// We redefine these here because we want the header to be bounded by subxt::config::Header in the
// prover
/// Commit
pub type Commit = finality_grandpa::Commit<H256, u32, AuthoritySignature, AuthorityId>;

/// Justification
#[cfg_attr(any(feature = "std", test), derive(Debug))]
#[derive(Clone, Encode, Decode)]
pub struct GrandpaJustification<H: Header + codec::Decode> {
	/// Current voting round number, monotonically increasing
	pub round: u64,
	/// Contains block hash & number that's being finalized and the signatures.
	pub commit: Commit,
	/// Contains the path from a [`PreCommit`]'s target hash to the GHOST finalized block.
	pub votes_ancestries: Vec<H>,
}

/// An encoded justification proving that the given header has been finalized
#[derive(Clone, Serialize, Deserialize)]
pub struct JustificationNotification(pub sp_core::Bytes);

impl<T: Config> Clone for GrandpaProver<T> {
	fn clone(&self) -> Self {
		Self {
			relay_client: self.relay_client.clone(),
			relay_ws_client: self.relay_ws_client.clone(),
			para_client: self.para_client.clone(),
			para_ws_client: self.para_ws_client.clone(),
			para_id: self.para_id,
			rpc_call_delay: self.rpc_call_delay,
		}
	}
}

impl<T> GrandpaProver<T>
where
	T: light_client_common::config::Config + Send + Sync,
<<<<<<< HEAD
	T::BlockNumber: Ord + Zero,
	u32: From<T::BlockNumber>,
=======
	<<T as subxt::Config>::Header as Header>::Number: Ord + Zero,
	u32: From<<<T as subxt::Config>::Header as Header>::Number>,
>>>>>>> 695f0d29
	sp_core::H256: From<T::Hash>,
{
	/// Initializes the parachain and relay chain clients given the ws urls.
	pub async fn new(
		relay_ws_url: &str,
		para_ws_url: &str,
		para_id: u32,
		rpc_call_delay: Duration,
	) -> Result<Self, anyhow::Error> {
		let relay_ws_client = Arc::new(WsClientBuilder::default().build(relay_ws_url).await?);
		let relay_client = OnlineClient::<T>::from_rpc_client(relay_ws_client.clone()).await?;
		let para_ws_client = Arc::new(WsClientBuilder::default().build(para_ws_url).await?);
		let para_client = OnlineClient::<T>::from_rpc_client(para_ws_client.clone()).await?;

		Ok(Self {
			relay_ws_client,
			relay_client,
			para_ws_client,
			para_client,
			para_id,
			rpc_call_delay,
		})
	}

	/// Construct the inital client state.
	pub async fn initialize_client_state(&self) -> Result<ClientState, anyhow::Error>
	where
		<T as subxt::Config>::Header: Decode,
	{
		use sp_finality_grandpa::AuthorityList;
<<<<<<< HEAD
		let latest_relay_hash = self.relay_client.rpc().finalized_head().await?;
=======
		let latest_relay_hash = self.relay_client.rpc().finalized_head().await.unwrap();
>>>>>>> 695f0d29
		log::debug!(target: "hyperspace", "Latest relay hash: {:?}", latest_relay_hash);
		let header = self
			.relay_client
			.rpc()
			.header(Some(latest_relay_hash))
			.await
			.unwrap()
			.ok_or_else(|| anyhow!("Header not found for hash: {latest_relay_hash:?}"))
			.unwrap();

		let current_set_id = {
			let key = T::Storage::grandpa_current_set_id();
			self.relay_client
				.storage()
				.at(latest_relay_hash)
				.fetch(&key)
				.await
				.unwrap()
				.expect("Failed to fetch current set id")
		};

		let current_authorities = {
			let bytes = self
				.relay_client
				.rpc()
				.request::<String>(
					"state_call",
					subxt::rpc_params!(
						"GrandpaApi_grandpa_authorities",
						"0x",
						Some(format!("{:?}", latest_relay_hash))
					),
				)
				.await
				.map(|res| hex::decode(&res[2..]))
				.unwrap()
				.unwrap();

			AuthorityList::decode(&mut &bytes[..]).expect("Failed to scale decode authorities")
		};

		// Ensure there are no duplicates in authority list
		let mut set = BTreeSet::new();
		for (id, ..) in &current_authorities {
			if !set.insert(id) {
				Err(anyhow!("Duplicate entries found in current authority set"))?
			}
		}

		let latest_relay_height = u32::from(header.number());
		let finalized_para_header =
			self.query_latest_finalized_parachain_header(latest_relay_height).await.unwrap();

		Ok(ClientState {
			current_authorities,
			current_set_id,
			latest_relay_height,
			latest_relay_hash: latest_relay_hash.into(),
			para_id: self.para_id,
			// we'll set this below
			latest_para_height: u32::from(finalized_para_header.number()),
		})
	}

	/// Returns the latest finalized parachain header at the given finalized relay chain height.
	pub async fn query_latest_finalized_parachain_header(
		&self,
		latest_finalized_height: u32,
	) -> Result<T::Header, anyhow::Error>
	where
		<T as subxt::Config>::Header: Decode,
	{
		let latest_finalized_hash = self
			.relay_client
			.rpc()
			.block_hash(Some(latest_finalized_height.into()))
			.await?
			.ok_or_else(|| anyhow!("Block hash not found for number: {latest_finalized_height}"))?;
		let key = T::Storage::paras_heads(self.para_id);
		let header = <T::Storage as RuntimeStorage>::HeadData::from_inner(
			self.relay_client
				.storage()
				.at(latest_finalized_hash)
				.fetch(&key)
				.await?
				.ok_or_else(|| {
					anyhow!("parachain header not found for para id: {}", self.para_id)
				})?,
		);
		let header = T::Header::decode(&mut header.as_ref())
			.map_err(|_| anyhow!("Failed to decode header"))?;

		Ok(header)
	}

	/// Returns a tuple of the finality proof for the given parachain `header_numbers` finalized by
	/// `latest_finalized_height`.
	pub async fn query_finalized_parachain_headers_with_proof<H>(
		&self,
		previous_finalized_height: u32,
		mut latest_finalized_height: u32,
		latest_justification: Option<Vec<u8>>,
		header_numbers: Vec<<<T as subxt::Config>::Header as Header>::Number>,
	) -> Result<ParachainHeadersWithFinalityProof<H>, anyhow::Error>
	where
		H: Header + codec::Decode + Send + 'static,
		u32: From<<H as Header>::Number>,
		<H::Hasher as subxt::config::Hasher>::Output: From<T::Hash>,
		T::Hash: From<<H::Hasher as subxt::config::Hasher>::Output>,
		H::Number: finality_grandpa::BlockNumberOps,
		<<T as subxt::Config>::Header as Header>::Number: One + Clone + Sync + Send,
		<T as subxt::Config>::Header: Decode + Sync,
	{
		let mut finality_proof = if let Some(justification) = latest_justification {
			let justification = GrandpaJustification::<H>::decode(&mut &*justification)?;

			FinalityProof::<H> {
				block: justification.commit.target_hash,
				justification: justification.encode(),
				unknown_headers: vec![],
			}
		} else {
			let encoded = GrandpaApiClient::<JustificationNotification, H256, u32>::prove_finality(
				// we cast between the same type but different crate versions.
				&*unsafe {
					unsafe_arc_cast::<_, jsonrpsee_ws_client::WsClient>(
						self.relay_ws_client.clone(),
					)
				},
				latest_finalized_height,
			)
			.await?
			.ok_or_else(|| {
				anyhow!("No justification found for block: {:?}", latest_finalized_height)
			})?
			.0;

			let mut finality_proof = FinalityProof::<H>::decode(&mut &encoded[..])?;

			let justification =
				GrandpaJustification::<H>::decode(&mut &finality_proof.justification[..])?;

			finality_proof.block = justification.commit.target_hash;

			latest_finalized_height = u32::from(justification.commit.target_number);
			finality_proof
		};

		let start = self
			.relay_client
			.rpc()
			.block_hash(Some(previous_finalized_height.into()))
			.await?
			.ok_or_else(|| anyhow!("Failed to fetch previous finalized hash + 1"))?;

		let latest_finalized_hash = self
			.relay_client
			.rpc()
			.block_hash(Some(latest_finalized_height.into()))
			.await?
			.ok_or_else(|| anyhow!("Failed to fetch previous finalized hash + 1"))?;

		let mut unknown_headers = vec![];
		let mut unknown_headers_join_set: JoinSet<Result<_, anyhow::Error>> = JoinSet::new();
		let heights = (previous_finalized_height..=latest_finalized_height).collect::<Vec<_>>();
		for heights in heights.chunks(PROCESS_BLOCKS_BATCH_SIZE) {
			for height in heights.to_owned() {
				log::trace!(target: "hyperspace", "Processing height: {height}");

				let prover = self.clone();
				let to = self.rpc_call_delay.as_millis();
				let duration = Duration::from_millis(rand::thread_rng().gen_range(1..to) as u64);
				unknown_headers_join_set.spawn(async move {
					sleep(duration).await;
					let hash = prover
						.relay_client
						.rpc()
						.block_hash(Some(height.into()))
						.await?
						.ok_or_else(|| anyhow!("Failed to fetch block has for height {height}"))?;

					let header = prover
						.relay_client
						.rpc()
						.header(Some(hash))
						.await?
						.ok_or_else(|| anyhow!("Header with hash: {hash:?} not found!"))?;

					H::decode(&mut &header.encode()[..]).map_err(|e| e.into())
				});
			}

			// TODO: change this to a binary tree with sorting over the header height
			while let Some(header) = unknown_headers_join_set.join_next().await {
				unknown_headers.push(header??);
			}
		}

		// we are interested only in the blocks where our parachain header changes.
		let para_storage_key = parachain_header_storage_key(self.para_id);
		let keys = vec![para_storage_key.as_ref()];

		let change_set = self
			.relay_client
			.rpc()
			.query_storage(keys.clone(), start, Some(latest_finalized_hash))
			.await?;

		let mut change_set_join_set: JoinSet<Result<Option<_>, anyhow::Error>> = JoinSet::new();
		let mut parachain_headers_with_proof = BTreeMap::<H256, ParachainHeaderProofs>::default();
		log::debug!(target:"hyperspace", "Got {} authority set changes", change_set.len());

		fn clone_storage_change_sets<T: light_client_common::config::Config + Send + Sync>(
			changes: &[StorageChangeSet<T::Hash>],
		) -> Vec<StorageChangeSet<T::Hash>> {
			changes
				.iter()
				.map(|change| StorageChangeSet {
					block: change.block.clone(),
					changes: change.changes.clone(),
				})
				.collect()
		}
<<<<<<< HEAD

=======
		let latest_para_height = Arc::new(AtomicU32::new(0u32));
>>>>>>> 695f0d29
		for changes in change_set.chunks(PROCESS_CHANGES_SET_BATCH_SIZE) {
			for change in clone_storage_change_sets::<T>(changes) {
				let header_numbers = header_numbers.clone();
				let keys = vec![para_storage_key.clone()];
				let client = self.clone();
				let to = self.rpc_call_delay.as_millis();
				let duration1 = Duration::from_millis(rand::thread_rng().gen_range(1..to) as u64);
<<<<<<< HEAD
=======
				let latest_para_height = latest_para_height.clone();
>>>>>>> 695f0d29
				change_set_join_set.spawn(async move {
					sleep(duration1).await;
					let header = client
						.relay_client
						.rpc()
						.header(Some(change.block))
						.await?
						.ok_or_else(|| anyhow!("block not found {:?}", change.block))?;

					let parachain_header_bytes = {
						let key = T::Storage::paras_heads(client.para_id);
<<<<<<< HEAD
						client
							.relay_client
							.storage()
							.at(Some(header.hash()))
							.await
							.expect("Storage client")
							.fetch(&key)
							.await?
							.expect("Header exists in its own changeset; qed")
=======
						let data = client
							.relay_client
							.storage()
							.at(header.hash())
							.fetch(&key)
							.await?
							.expect("Header exists in its own changeset; qed");
						<T::Storage as RuntimeStorage>::HeadData::from_inner(data)
>>>>>>> 695f0d29
					};

					let para_header: T::Header =
						Decode::decode(&mut parachain_header_bytes.as_ref())?;
					let para_block_number = para_header.number();
					// skip genesis header or any unknown headers
					if para_block_number == Zero::zero() ||
						!header_numbers.contains(&para_block_number)
					{
						return Ok(None)
					}

					let state_proof = client
						.relay_client
						.rpc()
						.read_proof(keys.iter().map(AsRef::as_ref), Some(header.hash()))
						.await?
						.proof
						.into_iter()
						.map(|p| p.0)
						.collect();

					let TimeStampExtWithProof { ext: extrinsic, proof: extrinsic_proof } =
						fetch_timestamp_extrinsic_with_proof(
							&client.para_client,
							Some(para_header.hash()),
						)
						.await
						.map_err(|err| anyhow!("Error fetching timestamp with proof: {err:?}"))?;
					let proofs = ParachainHeaderProofs { state_proof, extrinsic, extrinsic_proof };
<<<<<<< HEAD
=======
					latest_para_height.fetch_max(u32::from(para_block_number), Ordering::SeqCst);
>>>>>>> 695f0d29
					Ok(Some((H256::from(header.hash()), proofs)))
				});
			}

			while let Some(res) = change_set_join_set.join_next().await {
				if let Some((hash, proofs)) = res?? {
					parachain_headers_with_proof.insert(hash, proofs);
				}
			}
		}

		unknown_headers.sort_by_key(|header| header.number());
		// overwrite unknown headers
		finality_proof.unknown_headers = unknown_headers;

		Ok(ParachainHeadersWithFinalityProof {
			finality_proof,
			parachain_headers: parachain_headers_with_proof,
			latest_para_height: latest_para_height.load(Ordering::SeqCst),
		})
	}

	/// Queries the block at which the epoch for the given block belongs to ends.
	pub async fn session_start_and_end_for_block(
		&self,
		block: u32,
	) -> Result<(u32, u32), anyhow::Error> {
		let epoch_addr = T::Storage::babe_epoch_start();
		let block_hash = self
			.relay_client
			.rpc()
			.block_hash(Some(block.into()))
			.await?
			.ok_or_else(|| anyhow!("Failed to fetch block hash for block number {}", block))?;
		let (previous_epoch_start, current_epoch_start) = self
			.relay_client
			.storage()
			.at(block_hash)
			.fetch(&epoch_addr)
			.await?
			.ok_or_else(|| anyhow!("Failed to fetch epoch information"))?;
		Ok((
			current_epoch_start,
			current_epoch_start + (current_epoch_start - previous_epoch_start),
		))
	}

	/// Returns the session length in blocks
	pub async fn session_length(&self) -> Result<u32, anyhow::Error> {
		let metadata = self.relay_client.rpc().metadata(None).await?;
		let metadata = metadata.pallet("Babe")?.constant("EpochDuration")?;
		Ok(Decode::decode(&mut &metadata.value[..])?)
	}
}<|MERGE_RESOLUTION|>--- conflicted
+++ resolved
@@ -25,11 +25,7 @@
 use codec::{Decode, Encode};
 use finality_grandpa_rpc::GrandpaApiClient;
 use jsonrpsee::{async_client::Client, tracing::log, ws_client::WsClientBuilder};
-<<<<<<< HEAD
-use light_client_common::config::RuntimeStorage;
-=======
 use light_client_common::config::{AsInner, RuntimeStorage};
->>>>>>> 695f0d29
 use primitives::{
 	parachain_header_storage_key, ClientState, FinalityProof, ParachainHeaderProofs,
 	ParachainHeadersWithFinalityProof,
@@ -41,14 +37,10 @@
 use sp_runtime::traits::{One, Zero};
 use std::{
 	collections::{BTreeMap, BTreeSet},
-<<<<<<< HEAD
-	sync::Arc,
-=======
 	sync::{
 		atomic::{AtomicU32, Ordering},
 		Arc,
 	},
->>>>>>> 695f0d29
 	time::Duration,
 };
 use subxt::{config::Header, rpc::types::StorageChangeSet, Config, OnlineClient};
@@ -115,13 +107,8 @@
 impl<T> GrandpaProver<T>
 where
 	T: light_client_common::config::Config + Send + Sync,
-<<<<<<< HEAD
-	T::BlockNumber: Ord + Zero,
-	u32: From<T::BlockNumber>,
-=======
 	<<T as subxt::Config>::Header as Header>::Number: Ord + Zero,
 	u32: From<<<T as subxt::Config>::Header as Header>::Number>,
->>>>>>> 695f0d29
 	sp_core::H256: From<T::Hash>,
 {
 	/// Initializes the parachain and relay chain clients given the ws urls.
@@ -152,11 +139,7 @@
 		<T as subxt::Config>::Header: Decode,
 	{
 		use sp_finality_grandpa::AuthorityList;
-<<<<<<< HEAD
-		let latest_relay_hash = self.relay_client.rpc().finalized_head().await?;
-=======
 		let latest_relay_hash = self.relay_client.rpc().finalized_head().await.unwrap();
->>>>>>> 695f0d29
 		log::debug!(target: "hyperspace", "Latest relay hash: {:?}", latest_relay_hash);
 		let header = self
 			.relay_client
@@ -380,11 +363,7 @@
 				})
 				.collect()
 		}
-<<<<<<< HEAD
-
-=======
 		let latest_para_height = Arc::new(AtomicU32::new(0u32));
->>>>>>> 695f0d29
 		for changes in change_set.chunks(PROCESS_CHANGES_SET_BATCH_SIZE) {
 			for change in clone_storage_change_sets::<T>(changes) {
 				let header_numbers = header_numbers.clone();
@@ -392,10 +371,7 @@
 				let client = self.clone();
 				let to = self.rpc_call_delay.as_millis();
 				let duration1 = Duration::from_millis(rand::thread_rng().gen_range(1..to) as u64);
-<<<<<<< HEAD
-=======
 				let latest_para_height = latest_para_height.clone();
->>>>>>> 695f0d29
 				change_set_join_set.spawn(async move {
 					sleep(duration1).await;
 					let header = client
@@ -407,17 +383,6 @@
 
 					let parachain_header_bytes = {
 						let key = T::Storage::paras_heads(client.para_id);
-<<<<<<< HEAD
-						client
-							.relay_client
-							.storage()
-							.at(Some(header.hash()))
-							.await
-							.expect("Storage client")
-							.fetch(&key)
-							.await?
-							.expect("Header exists in its own changeset; qed")
-=======
 						let data = client
 							.relay_client
 							.storage()
@@ -426,7 +391,6 @@
 							.await?
 							.expect("Header exists in its own changeset; qed");
 						<T::Storage as RuntimeStorage>::HeadData::from_inner(data)
->>>>>>> 695f0d29
 					};
 
 					let para_header: T::Header =
@@ -457,10 +421,7 @@
 						.await
 						.map_err(|err| anyhow!("Error fetching timestamp with proof: {err:?}"))?;
 					let proofs = ParachainHeaderProofs { state_proof, extrinsic, extrinsic_proof };
-<<<<<<< HEAD
-=======
 					latest_para_height.fetch_max(u32::from(para_block_number), Ordering::SeqCst);
->>>>>>> 695f0d29
 					Ok(Some((H256::from(header.hash()), proofs)))
 				});
 			}
