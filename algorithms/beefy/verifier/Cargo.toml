[package]
name = "beefy-light-client"
version = "0.1.0"
edition = "2021"
authors = ["Seun Lanlege <seunlanlege@gmail.com>", "David Salami <wizdave97@gmail.com>"]

[package.metadata.docs.rs]
targets = ["x86_64-unknown-linux-gnu"]

[dependencies]
# crates.io
codec = { package = "parity-scale-codec", version = "3.0.0", default-features = false, features = ["derive"] }
rs_merkle = { version = "1.2.0", default-features = false }
mmr-lib= { package = "ckb-merkle-mountain-range", version = "0.3.2", default-features = false }
derive_more = { version = "0.99.17", default-features = false, features = ["from"]  }

# substrate
<<<<<<< HEAD
sp-std = { default-features = false, git = "https://github.com/paritytech/substrate", branch = "polkadot-v0.9.38" }
sp-runtime = { default-features = false, git = "https://github.com/paritytech/substrate", branch = "polkadot-v0.9.38" }
sp-core = { default-features = false, git = "https://github.com/paritytech/substrate", branch = "polkadot-v0.9.38" }
sp-core-hashing = { default-features = false, git = "https://github.com/paritytech/substrate", branch = "polkadot-v0.9.38" }
frame-support = { git = "https://github.com/paritytech/substrate", branch = "polkadot-v0.9.38", default-features = false }
beefy-mmr = { package = "pallet-beefy-mmr", git = "https://github.com/paritytech/substrate", branch = "polkadot-v0.9.38", default-features = false }
pallet-mmr = { package = "pallet-mmr", git = "https://github.com/paritytech/substrate", branch = "polkadot-v0.9.38", default-features = false }
pallet-mmr-primitives = { package = "sp-mmr-primitives", default-features = false, git = "https://github.com/paritytech/substrate", branch = "polkadot-v0.9.38" }
beefy-primitives = { default-features = false, git = "https://github.com/paritytech/substrate", branch = "polkadot-v0.9.38", package = "sp-beefy" }
sp-trie = { git = "https://github.com/paritytech/substrate", branch = "polkadot-v0.9.38", default-features = false }
=======
sp-std = { default-features = false, git = "https://github.com/paritytech/substrate", branch = "polkadot-v0.9.39" }
sp-runtime = { default-features = false, git = "https://github.com/paritytech/substrate", branch = "polkadot-v0.9.39" }
sp-core = { default-features = false, git = "https://github.com/paritytech/substrate", branch = "polkadot-v0.9.39" }
sp-core-hashing = { default-features = false, git = "https://github.com/paritytech/substrate", branch = "polkadot-v0.9.39" }
frame-support = { git = "https://github.com/paritytech/substrate", branch = "polkadot-v0.9.39", default-features = false }
beefy-mmr = { package = "pallet-beefy-mmr", git = "https://github.com/paritytech/substrate", branch = "polkadot-v0.9.39", default-features = false }
pallet-mmr = { package = "pallet-mmr", git = "https://github.com/paritytech/substrate", branch = "polkadot-v0.9.39", default-features = false }
pallet-mmr-primitives = { package = "sp-mmr-primitives", default-features = false, git = "https://github.com/paritytech/substrate", branch = "polkadot-v0.9.39" }
beefy-primitives = { default-features = false, git = "https://github.com/paritytech/substrate", branch = "polkadot-v0.9.39", package = "sp-beefy" }
sp-trie = { git = "https://github.com/paritytech/substrate", branch = "polkadot-v0.9.39", default-features = false }
>>>>>>> 1687de03

# local
beefy-light-client-primitives = { path = "../primitives", default-features = false }
light-client-common = { path = "../../../light-clients/common", default-features = false }

[dev-dependencies]
tokio = { version = "1.17.0", features = ["full"] }
subxt = { git = "https://github.com/paritytech/subxt",  rev = "2a4da618a033bb82f768e4ef67b093b371f8b492", features = ["substrate-compat"] }
hex-literal = "0.3.4"
serde_json = "1.0.74"
<<<<<<< HEAD
pallet-mmr-rpc = { package = "mmr-gadget", git = "https://github.com/paritytech/substrate", branch = "polkadot-v0.9.38" }
frame-support = { git = "https://github.com/paritytech/substrate", branch = "polkadot-v0.9.38" }
sp-io = { git = "https://github.com/paritytech/substrate", branch = "polkadot-v0.9.38" }
sp-trie = { git = "https://github.com/paritytech/substrate", branch = "polkadot-v0.9.38" }
beefy-prover = { path = "../prover" }
hex = "0.4.3"
futures = "0.3.21"
beefy-gadget = { default-features = false, git = "https://github.com/paritytech/substrate", branch = "polkadot-v0.9.38" }
=======
pallet-mmr-rpc = { package = "mmr-gadget", git = "https://github.com/paritytech/substrate", branch = "polkadot-v0.9.39" }
frame-support = { git = "https://github.com/paritytech/substrate", branch = "polkadot-v0.9.39" }
sp-io = { git = "https://github.com/paritytech/substrate", branch = "polkadot-v0.9.39" }
sp-trie = { git = "https://github.com/paritytech/substrate", branch = "polkadot-v0.9.39" }
beefy-prover = { path = "../prover" }
hex = "0.4.3"
futures = "0.3.21"
beefy-gadget = { default-features = false, git = "https://github.com/paritytech/substrate", branch = "polkadot-v0.9.39" }
>>>>>>> 1687de03
hyperspace-core = { path = "../../../hyperspace/core", features = ["testing", "build-metadata-from-ws"] }


[features]
default = ["std"]
std = [
    "codec/std",
    "sp-std/std",
    "sp-runtime/std",
    "sp-core/std",
    "sp-core/std",
    "sp-io/std",
    "beefy-mmr/std",
    "beefy-primitives/std",
    "pallet-mmr/std",
    "pallet-mmr-primitives/std",
    "rs_merkle/std",
    "mmr-lib/std",
    "frame-support/std",
    "beefy-light-client-primitives/std",
    "sp-trie/std",
    "light-client-common/std",
]<|MERGE_RESOLUTION|>--- conflicted
+++ resolved
@@ -15,18 +15,6 @@
 derive_more = { version = "0.99.17", default-features = false, features = ["from"]  }
 
 # substrate
-<<<<<<< HEAD
-sp-std = { default-features = false, git = "https://github.com/paritytech/substrate", branch = "polkadot-v0.9.38" }
-sp-runtime = { default-features = false, git = "https://github.com/paritytech/substrate", branch = "polkadot-v0.9.38" }
-sp-core = { default-features = false, git = "https://github.com/paritytech/substrate", branch = "polkadot-v0.9.38" }
-sp-core-hashing = { default-features = false, git = "https://github.com/paritytech/substrate", branch = "polkadot-v0.9.38" }
-frame-support = { git = "https://github.com/paritytech/substrate", branch = "polkadot-v0.9.38", default-features = false }
-beefy-mmr = { package = "pallet-beefy-mmr", git = "https://github.com/paritytech/substrate", branch = "polkadot-v0.9.38", default-features = false }
-pallet-mmr = { package = "pallet-mmr", git = "https://github.com/paritytech/substrate", branch = "polkadot-v0.9.38", default-features = false }
-pallet-mmr-primitives = { package = "sp-mmr-primitives", default-features = false, git = "https://github.com/paritytech/substrate", branch = "polkadot-v0.9.38" }
-beefy-primitives = { default-features = false, git = "https://github.com/paritytech/substrate", branch = "polkadot-v0.9.38", package = "sp-beefy" }
-sp-trie = { git = "https://github.com/paritytech/substrate", branch = "polkadot-v0.9.38", default-features = false }
-=======
 sp-std = { default-features = false, git = "https://github.com/paritytech/substrate", branch = "polkadot-v0.9.39" }
 sp-runtime = { default-features = false, git = "https://github.com/paritytech/substrate", branch = "polkadot-v0.9.39" }
 sp-core = { default-features = false, git = "https://github.com/paritytech/substrate", branch = "polkadot-v0.9.39" }
@@ -37,7 +25,6 @@
 pallet-mmr-primitives = { package = "sp-mmr-primitives", default-features = false, git = "https://github.com/paritytech/substrate", branch = "polkadot-v0.9.39" }
 beefy-primitives = { default-features = false, git = "https://github.com/paritytech/substrate", branch = "polkadot-v0.9.39", package = "sp-beefy" }
 sp-trie = { git = "https://github.com/paritytech/substrate", branch = "polkadot-v0.9.39", default-features = false }
->>>>>>> 1687de03
 
 # local
 beefy-light-client-primitives = { path = "../primitives", default-features = false }
@@ -48,16 +35,6 @@
 subxt = { git = "https://github.com/paritytech/subxt",  rev = "2a4da618a033bb82f768e4ef67b093b371f8b492", features = ["substrate-compat"] }
 hex-literal = "0.3.4"
 serde_json = "1.0.74"
-<<<<<<< HEAD
-pallet-mmr-rpc = { package = "mmr-gadget", git = "https://github.com/paritytech/substrate", branch = "polkadot-v0.9.38" }
-frame-support = { git = "https://github.com/paritytech/substrate", branch = "polkadot-v0.9.38" }
-sp-io = { git = "https://github.com/paritytech/substrate", branch = "polkadot-v0.9.38" }
-sp-trie = { git = "https://github.com/paritytech/substrate", branch = "polkadot-v0.9.38" }
-beefy-prover = { path = "../prover" }
-hex = "0.4.3"
-futures = "0.3.21"
-beefy-gadget = { default-features = false, git = "https://github.com/paritytech/substrate", branch = "polkadot-v0.9.38" }
-=======
 pallet-mmr-rpc = { package = "mmr-gadget", git = "https://github.com/paritytech/substrate", branch = "polkadot-v0.9.39" }
 frame-support = { git = "https://github.com/paritytech/substrate", branch = "polkadot-v0.9.39" }
 sp-io = { git = "https://github.com/paritytech/substrate", branch = "polkadot-v0.9.39" }
@@ -66,7 +43,6 @@
 hex = "0.4.3"
 futures = "0.3.21"
 beefy-gadget = { default-features = false, git = "https://github.com/paritytech/substrate", branch = "polkadot-v0.9.39" }
->>>>>>> 1687de03
 hyperspace-core = { path = "../../../hyperspace/core", features = ["testing", "build-metadata-from-ws"] }
 
 
