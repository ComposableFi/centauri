// Copyright 2022 ComposableFi
//
// Licensed under the Apache License, Version 2.0 (the "License");
// you may not use this file except in compliance with the License.
// You may obtain a copy of the License at
//
//      http://www.apache.org/licenses/LICENSE-2.0
//
// Unless required by applicable law or agreed to in writing, software
// distributed under the License is distributed on an "AS IS" BASIS,
// WITHOUT WARRANTIES OR CONDITIONS OF ANY KIND, either express or implied.
// See the License for the specific language governing permissions and
// limitations under the License.

use ibc_proto::google::protobuf::Any;
use metrics::handler::MetricsHandler;
use primitives::Chain;

/// This sends messages to the sink chain in a gas-aware manner.
pub async fn flush_message_batch(
	msgs: Vec<Any>,
	metrics: Option<&MetricsHandler>,
	sink: &impl Chain,
) -> Result<(), anyhow::Error> {
	let block_max_weight = sink.block_max_weight();
	let batch_weight = sink.estimate_weight(msgs.clone()).await?;

	if let Some(metrics) = metrics {
		metrics.handle_transaction_costs(batch_weight, &msgs).await;
	}

	log::debug!(target: "hyperspace", "Outgoing messages weight: {} block max weight: {}", batch_weight, block_max_weight);
	let ratio = (batch_weight / block_max_weight) as usize;
	if ratio == 0 {
		sink.submit(msgs).await?;
		return Ok(())
	}

	// whelp our batch exceeds the block max weight.
	let chunk = if ratio == 1 {
		// split the batch into ratio * 2
		ratio * 2
	} else {
		// split the batch into ratio + 2
		ratio + 2
	};

	log::info!(
		"Outgoing messages weight: {} exceeds the block max weight: {}. Chunking {} messages into {} chunks",
        batch_weight, block_max_weight, msgs.len(), chunk,
	);
<<<<<<< HEAD
	let chunk_size = msgs.len() / chunk;
=======
	let chunk_size = (msgs.len() / chunk).max(1);
>>>>>>> 695f0d29
	// TODO: return number of failed messages and record it to metrics
	for batch in msgs.chunks(chunk_size) {
		// send out batches.
		sink.submit(batch.to_vec()).await?;
	}

	Ok(())
}<|MERGE_RESOLUTION|>--- conflicted
+++ resolved
@@ -49,11 +49,7 @@
 		"Outgoing messages weight: {} exceeds the block max weight: {}. Chunking {} messages into {} chunks",
         batch_weight, block_max_weight, msgs.len(), chunk,
 	);
-<<<<<<< HEAD
-	let chunk_size = msgs.len() / chunk;
-=======
 	let chunk_size = (msgs.len() / chunk).max(1);
->>>>>>> 695f0d29
 	// TODO: return number of failed messages and record it to metrics
 	for batch in msgs.chunks(chunk_size) {
 		// send out batches.
