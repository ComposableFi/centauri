// Copyright 2022 ComposableFi
//
// Licensed under the Apache License, Version 2.0 (the "License");
// you may not use this file except in compliance with the License.
// You may obtain a copy of the License at
//
//      http://www.apache.org/licenses/LICENSE-2.0
//
// Unless required by applicable law or agreed to in writing, software
// distributed under the License is distributed on an "AS IS" BASIS,
// WITHOUT WARRANTIES OR CONDITIONS OF ANY KIND, either express or implied.
// See the License for the specific language governing permissions and
// limitations under the License.

#[cfg(feature = "testing")]
use crate::send_packet_relay::packet_relay_status;
<<<<<<< HEAD
use crate::{Mode};
=======
use crate::Mode;
>>>>>>> 695f0d29
use codec::Encode;
use ibc::{
	core::{
		ics02_client::client_state::ClientState as ClientStateT,
		ics03_connection::{
			connection::{ConnectionEnd, Counterparty},
			msgs::{
				conn_open_ack::MsgConnectionOpenAck, conn_open_confirm::MsgConnectionOpenConfirm,
				conn_open_try::MsgConnectionOpenTry,
			},
		},
		ics04_channel::{
			channel::{ChannelEnd, Counterparty as ChannelCounterparty, State},
			msgs::{
				acknowledgement::MsgAcknowledgement, chan_close_confirm::MsgChannelCloseConfirm,
				chan_open_ack::MsgChannelOpenAck, chan_open_confirm::MsgChannelOpenConfirm,
				chan_open_try::MsgChannelOpenTry, recv_packet::MsgRecvPacket,
			},
		},
		ics23_commitment::commitment::{CommitmentPrefix, CommitmentProofBytes},
		ics24_host::identifier::ConnectionId,
	},
	events::{IbcEvent, IbcEventType},
	proofs::{ConsensusProof, Proofs},
	tx_msg::Msg,
	Height,
};
use ibc_proto::google::protobuf::Any;
use pallet_ibc::light_clients::AnyClientState;
use primitives::{error::Error, mock::LocalClientTypes, Chain};
use std::str::FromStr;
use tendermint_proto::Protobuf;

/// Connection proof type
#[derive(Encode)]
pub struct ConnectionProof {
	pub host_proof: Vec<u8>,
	pub connection_proof: Vec<u8>,
}

/// This parses events coming from a source chain
/// Returns a tuple of messages, with the first item being packets that are ready to be sent to the
/// sink chain. And the second item being packet timeouts that should be sent to the source.
pub async fn parse_events(
	source: &mut impl Chain,
	sink: &mut impl Chain,
	events: Vec<IbcEvent>,
	mode: Option<Mode>,
) -> Result<Vec<Any>, anyhow::Error> {
	let mut messages = vec![];
	// 1. translate events to messages
	for event in events {
		match event {
			IbcEvent::OpenInitConnection(open_init) => {
				if let Some(connection_id) = open_init.connection_id() {
					let connection_id = connection_id.clone();
					// Get connection end with proof
					let connection_response = source
						.query_connection_end(open_init.height(), connection_id.clone())
						.await?;
					let connection_end = ConnectionEnd::try_from(
						connection_response.connection.ok_or_else(|| {
							Error::Custom(format!(
								"[get_messages_for_events - open_conn_init] Connection end not found for {:?}",
								open_init.attributes().connection_id
							))
						})?,
					)?;
					let counterparty = connection_end.counterparty();

					let connection_proof =
						CommitmentProofBytes::try_from(connection_response.proof)?;
					let prefix: CommitmentPrefix = source.connection_prefix();
					let client_state_response = source
						.query_client_state(
							open_init.height(),
							open_init.attributes().client_id.clone(),
						)
						.await?;

					let proof_height = connection_response.proof_height.ok_or_else(|| Error::Custom("[get_messages_for_events - open_conn_init] Proof height not found in response".to_string()))?;
					let proof_height =
						Height::new(proof_height.revision_number, proof_height.revision_height);
					let client_state_proof =
						CommitmentProofBytes::try_from(client_state_response.proof).ok();

					let client_state = client_state_response
						.client_state
						.map(AnyClientState::try_from)
						.ok_or_else(|| Error::Custom("Client state is empty".to_string()))??;
					let consensus_proof = source
						.query_client_consensus(
							open_init.height(),
							open_init.attributes().client_id.clone(),
							client_state.latest_height(),
						)
						.await?;
					let host_consensus_state_proof =
						query_host_consensus_state_proof(sink, client_state.clone()).await?;

					// Construct OpenTry
					let msg = MsgConnectionOpenTry::<LocalClientTypes> {
						client_id: counterparty.client_id().clone(),
						// client state proof is mandatory in conn_open_try
						client_state: Some(client_state.clone()),
						counterparty: Counterparty::new(
							open_init.attributes().client_id.clone(),
							Some(connection_id),
							prefix,
						),
						counterparty_versions: connection_end.versions().to_vec(),
						proofs: Proofs::new(
							connection_proof,
							client_state_proof,
							Some(ConsensusProof::new(
								CommitmentProofBytes::try_from(consensus_proof.proof)?,
								client_state.latest_height(),
							)?),
							None,
							proof_height,
						)?,
						delay_period: connection_end.delay_period(),
						signer: sink.account_id(),
						host_consensus_state_proof,
					};

					let value = msg.encode_vec()?;
					let msg = Any { value, type_url: msg.type_url() };
					messages.push(msg)
				}
			},
			IbcEvent::OpenTryConnection(open_try) => {
				if let Some(connection_id) = open_try.connection_id() {
					let connection_id = connection_id.clone();
					// Get connection end with proof
					let connection_response = source
						.query_connection_end(open_try.height(), connection_id.clone())
						.await?;
					let connection_end = ConnectionEnd::try_from(
						connection_response.connection.ok_or_else(|| {
							Error::Custom(format!(
								"[get_messages_for_events - open_conn_try] Connection end not found for {:?}",
								open_try.attributes().connection_id
							))
						})?,
					)?;
					let counterparty = connection_end.counterparty();

					let connection_proof =
						CommitmentProofBytes::try_from(connection_response.proof)?;
					let client_state_response = source
						.query_client_state(
							open_try.height(),
							open_try.attributes().client_id.clone(),
						)
						.await?;

					let proof_height = connection_response.proof_height.ok_or_else(|| Error::Custom("[get_messages_for_events - open_conn_try] Proof height not found in response".to_string()))?;
					let proof_height =
						Height::new(proof_height.revision_number, proof_height.revision_height);
					let client_state_proof =
						CommitmentProofBytes::try_from(client_state_response.proof).ok();
					let client_state = client_state_response
						.client_state
						.map(AnyClientState::try_from)
						.ok_or_else(|| Error::Custom("Client state is empty".to_string()))??;
					let consensus_proof = source
						.query_client_consensus(
							open_try.height(),
							open_try.attributes().client_id.clone(),
							client_state.latest_height(),
						)
						.await?;
					let host_consensus_state_proof =
						query_host_consensus_state_proof(sink, client_state.clone()).await?;
					// Construct OpenAck
					let msg = MsgConnectionOpenAck::<LocalClientTypes> {
						connection_id: counterparty
							.connection_id()
							.ok_or_else(|| {
								Error::Custom("[get_messages_for_events - open_conn_try] Connection Id not found".to_string())
							})?
							.clone(),
						counterparty_connection_id: connection_id,
						client_state: Some(client_state.clone()),
						proofs: Proofs::new(
							connection_proof,
							client_state_proof,
							Some(ConsensusProof::new(
								CommitmentProofBytes::try_from(consensus_proof.proof)?,
								client_state.latest_height(),
							)?),
							None,
							proof_height,
						)?,
						host_consensus_state_proof,
						version: connection_end
							.versions()
							.get(0)
							.ok_or_else(|| {
								Error::Custom(format!(
									"[get_messages_for_events - open_conn_try] Connection version is missing for  {:?}",
									open_try.attributes().connection_id
								))
							})?
							.clone(),
						signer: sink.account_id(),
					};

					let value = msg.encode_vec()?;
					let msg = Any { value, type_url: msg.type_url() };
					messages.push(msg)
				}
			},
			IbcEvent::OpenAckConnection(open_ack) => {
				if let Some(connection_id) = open_ack.connection_id() {
					let connection_id = connection_id.clone();
					// Get connection end with proof
					let connection_response = source
						.query_connection_end(open_ack.height(), connection_id.clone())
						.await?;
					let connection_end = ConnectionEnd::try_from(
						connection_response.connection.ok_or_else(|| {
							Error::Custom(format!(
								"[get_messages_for_events - open_conn_ack] Connection end not found for {:?}",
								open_ack.attributes().connection_id
							))
						})?,
					)?;
					let counterparty = connection_end.counterparty();

					let connection_proof =
						CommitmentProofBytes::try_from(connection_response.proof)?;

					let proof_height = connection_response.proof_height.ok_or_else(|| {
						Error::Custom("[get_messages_for_events - open_conn_ack] Proof height not found in response".to_string())
					})?;
					let proof_height =
						Height::new(proof_height.revision_number, proof_height.revision_height);

					// Construct OpenConfirm
					let msg = MsgConnectionOpenConfirm {
						connection_id: counterparty
							.connection_id()
							.ok_or_else(|| {
								Error::Custom("[get_messages_for_events - open_conn_ack] Connection Id not found".to_string())
							})?
							.clone(),
						proofs: Proofs::new(connection_proof, None, None, None, proof_height)?,
						signer: sink.account_id(),
					};

					let value = msg.encode_vec()?;
					let msg = Any { value, type_url: msg.type_url() };
					messages.push(msg)
				}
			},
			IbcEvent::OpenInitChannel(open_init) => {
				if let Some(channel_id) = open_init.channel_id {
					let channel_response = source
						.query_channel_end(
							open_init.height(),
							channel_id,
							open_init.port_id.clone(),
						)
						.await?;
					let channel_end =
						ChannelEnd::try_from(channel_response.channel.ok_or_else(|| {
							Error::Custom(format!(
								"[get_messages_for_events - open_chan_init] ChannelEnd not found for {:?}/{:?}",
								channel_id,
								open_init.port_id.clone()
							))
						})?)
						.expect("Channel end decoding should not fail");
					let counterparty = channel_end.counterparty();

					let connection_response = source
						.query_connection_end(open_init.height(), open_init.connection_id.clone())
						.await?;
					let connection_end = connection_response.connection.ok_or_else(|| {
						Error::Custom(format!(
							"[get_messages_for_events - open_chan_init] Connection end not found for {:?}",
							open_init.connection_id.clone()
						))
					})?;
					let counterparty_connection = connection_end.counterparty.ok_or_else(|| {
						Error::Custom(format!(
							"[get_messages_for_events - open_chan_init] Connection counterparty not found for {:?}",
							open_init.connection_id.clone()
						))
					})?;

					// Construct the channel end as we expect it to be constructed on the
					// receiving chain
					let channel = ChannelEnd::new(
						State::TryOpen,
						channel_end.ordering,
						ChannelCounterparty::new(open_init.port_id, Some(channel_id)),
						vec![ConnectionId::from_str(&counterparty_connection.connection_id)?],
						channel_end.version.clone(),
					);

					let channel_proof = CommitmentProofBytes::try_from(channel_response.proof)?;

					let proof_height = channel_response.proof_height.expect(
						"[get_messages_for_events - open_chan_init]Proof height should be present",
					);
					let proof_height =
						Height::new(proof_height.revision_number, proof_height.revision_height);

					let msg = MsgChannelOpenTry {
						port_id: counterparty.port_id.clone(),
						channel,
						counterparty_version: channel_end.version,
						proofs: Proofs::new(channel_proof, None, None, None, proof_height)?,
						signer: sink.account_id(),
					};

					let value = msg.encode_vec()?;
					let msg = Any { value, type_url: msg.type_url() };
					messages.push(msg)
				}
			},
			IbcEvent::OpenTryChannel(open_try) =>
				if let Some(channel_id) = open_try.channel_id {
					let channel_response = source
						.query_channel_end(open_try.height(), channel_id, open_try.port_id.clone())
						.await?;
					let channel_end =
						ChannelEnd::try_from(channel_response.channel.ok_or_else(|| {
							Error::Custom(format!(
								"[get_messages_for_events - open_chan_try] ChannelEnd not found for {:?}/{:?}",
								channel_id, open_try.port_id
							))
						})?)
						.expect("Channel end decoding should not fail");
					let counterparty = channel_end.counterparty();
					let channel_proof = CommitmentProofBytes::try_from(channel_response.proof)?;

					let proof_height = channel_response.proof_height.expect(
						"[get_messages_for_events - open_chan_try] Proof height should be present",
					);
					let proof_height =
						Height::new(proof_height.revision_number, proof_height.revision_height);

					let msg = MsgChannelOpenAck {
						port_id: counterparty.port_id.clone(),
						counterparty_version: channel_end.version.clone(),
						proofs: Proofs::new(channel_proof, None, None, None, proof_height)?,
						channel_id: counterparty.channel_id.expect("Expect channel id to be set"),
						counterparty_channel_id: channel_id,

						signer: sink.account_id(),
					};

					let value = msg.encode_vec()?;
					let msg = Any { value, type_url: msg.type_url() };
					messages.push(msg)
				},
			IbcEvent::OpenAckChannel(open_ack) =>
				if let Some(channel_id) = open_ack.channel_id {
					let channel_response = source
						.query_channel_end(open_ack.height(), channel_id, open_ack.port_id.clone())
						.await?;
					let channel_end =
						ChannelEnd::try_from(channel_response.channel.ok_or_else(|| {
							Error::Custom(format!(
								"[get_messages_for_events - open_chan_ack] ChannelEnd not found for {:?}/{:?}",
								channel_id, open_ack.port_id
							))
						})?)?;
					let counterparty = channel_end.counterparty();
					let channel_proof = CommitmentProofBytes::try_from(channel_response.proof)?;

					let proof_height =
						channel_response.proof_height.expect("Proof height should be present");
					let proof_height =
						Height::new(proof_height.revision_number, proof_height.revision_height);

					let msg = MsgChannelOpenConfirm {
						port_id: counterparty.port_id.clone(),
						proofs: Proofs::new(channel_proof, None, None, None, proof_height)?,
						channel_id: counterparty.channel_id.expect("Expect channel id to be set"),

						signer: sink.account_id(),
					};

					let value = msg.encode_vec()?;
					let msg = Any { value, type_url: msg.type_url() };
					messages.push(msg)
				},
			IbcEvent::CloseInitChannel(close_init) => {
				let channel_id = close_init.channel_id;
				let channel_response = source
					.query_channel_end(close_init.height(), channel_id, close_init.port_id.clone())
					.await?;
				let channel_end =
					ChannelEnd::try_from(channel_response.channel.ok_or_else(|| {
						Error::Custom(format!(
							"[get_messages_for_events - close_chan_init] ChannelEnd not found for {:?}/{:?}",
							channel_id, close_init.port_id
						))
					})?)?;
				let counterparty = channel_end.counterparty();
				let channel_proof = CommitmentProofBytes::try_from(channel_response.proof)?;

				let proof_height =
					channel_response.proof_height.expect("Proof height should be present");
				let proof_height =
					Height::new(proof_height.revision_number, proof_height.revision_height);

				let msg = MsgChannelCloseConfirm {
					port_id: counterparty.port_id.clone(),
					proofs: Proofs::new(channel_proof, None, None, None, proof_height)?,
					channel_id: counterparty.channel_id.expect("Expect channel id to be set"),

					signer: sink.account_id(),
				};

				let value = msg.encode_vec()?;
				let msg = Any { value, type_url: msg.type_url() };
				messages.push(msg)
			},
			IbcEvent::SendPacket(send_packet) => {
				#[cfg(feature = "testing")]
				if !packet_relay_status() {
					continue
				}
				// can we send this packet?
				// 1. query the connection and get the connection delay.
				// 2. if none, send message immediately
				// 3. otherwise skip.
				let port_id = send_packet.packet.source_port.clone();
				let channel_id = send_packet.packet.source_channel;
				let channel_response = source
					.query_channel_end(send_packet.height, channel_id, port_id.clone())
					.await?;
				let channel_end =
					ChannelEnd::try_from(channel_response.channel.ok_or_else(|| {
						Error::Custom(
							"Failed to convert to concrete channel end from raw channel end"
								.to_string(),
						)
					})?)?;
				let connection_id = channel_end
					.connection_hops
					.get(0)
					.ok_or_else(|| Error::Custom("Channel end missing connection id".to_string()))?
					.clone();
				let connection_response =
					source.query_connection_end(send_packet.height, connection_id.clone()).await?;
				let connection_end =
					ConnectionEnd::try_from(connection_response.connection.ok_or_else(|| {
						Error::Custom(format!("ConnectionEnd not found for {connection_id:?}"))
					})?)?;
				if !connection_end.delay_period().is_zero() {
					// We can't send this packet immediately because of connection delays
					log::debug!(
						target: "hyperspace",
						"Skipping packet relay because of connection delays {:?}",
						connection_end.delay_period()
					);
					continue
				}
				let seq = u64::from(send_packet.packet.sequence);
				let packet = send_packet.packet;

				if packet.timeout_height.is_zero() && packet.timeout_timestamp.nanoseconds() == 0 {
					log::warn!(
						target: "hyperspace",
						"Skipping packet relay because packet timeout is zero: {}",
						packet.sequence
					);
					continue
				}

				let packet_commitment_response = source
					.query_packet_commitment(send_packet.height, &port_id, &channel_id, seq)
					.await?;
				let commitment_proof =
					CommitmentProofBytes::try_from(packet_commitment_response.proof)?;

				let proof_height = packet_commitment_response
					.proof_height
					.expect("Proof height should be present");
				let proof_height =
					Height::new(proof_height.revision_number, proof_height.revision_height);
				let msg = MsgRecvPacket {
					packet: packet.clone(),
					proofs: Proofs::new(commitment_proof, None, None, None, proof_height)?,
					signer: sink.account_id(),
				};

				let value = msg.encode_vec()?;
				let msg = Any { value, type_url: msg.type_url() };
				messages.push(msg);
				log::debug!(target: "hyperspace", "Sending packet {:?}", packet);
			},
			IbcEvent::WriteAcknowledgement(write_ack) => {
				let port_id = &write_ack.packet.destination_port.clone();
				let channel_id = &write_ack.packet.destination_channel.clone();
				let channel_response = source
					.query_channel_end(write_ack.height, *channel_id, port_id.clone())
					.await?;
				let channel_end =
					ChannelEnd::try_from(channel_response.channel.ok_or_else(|| {
						Error::Custom(
							"Failed to convert to concrete channel end from raw channel end"
								.to_string(),
						)
					})?)?;
				let connection_id = channel_end
					.connection_hops
					.get(0)
					.ok_or_else(|| Error::Custom("Channel end missing connection id".to_string()))?
					.clone();
				let connection_response =
					source.query_connection_end(write_ack.height, connection_id.clone()).await?;
				let connection_end =
					ConnectionEnd::try_from(connection_response.connection.ok_or_else(|| {
						Error::Custom(format!("ConnectionEnd not found for {connection_id:?}"))
					})?)?;
				if !connection_end.delay_period().is_zero() {
					log::debug!(target: "hyperspace", "Skipping write acknowledgement because of connection delay {:?}",
						connection_end.delay_period());
					// We can't send this packet immediately because of connection delays
					continue
				}
				let seq = u64::from(write_ack.packet.sequence);
				let packet = write_ack.packet;
				let packet_acknowledgement_response = source
					.query_packet_acknowledgement(write_ack.height, port_id, channel_id, seq)
					.await?;
				let acknowledgement = write_ack.ack;
				let commitment_proof =
					CommitmentProofBytes::try_from(packet_acknowledgement_response.proof)?;

				let proof_height = packet_acknowledgement_response
					.proof_height
					.expect("Proof height should be present");
				let proof_height =
					Height::new(proof_height.revision_number, proof_height.revision_height);
				let msg = MsgAcknowledgement {
					packet,
					acknowledgement: acknowledgement.into(),
					proofs: Proofs::new(commitment_proof, None, None, None, proof_height)?,

					signer: sink.account_id(),
				};

				let value = msg.encode_vec()?;
				let msg = Any { value, type_url: msg.type_url() };
				messages.push(msg)
			},
			_ => continue,
		}
	}

	// In light mode do not try to query channel state
	if let Some(Mode::Light) = mode {
		return Ok(messages)
	}

	Ok(messages)
}

/// Fetch the consensus state proof for the sink chain.
async fn query_host_consensus_state_proof(
	sink: &impl Chain,
	client_state: AnyClientState,
) -> Result<Vec<u8>, anyhow::Error> {
	let client_type = sink.client_type();
	let host_consensus_state_proof = if !client_type.contains("tendermint") {
		sink.query_host_consensus_state_proof(&client_state)
			.await?
			.expect("Host chain requires consensus state proof; qed")
	} else {
		vec![]
	};

	Ok(host_consensus_state_proof)
}

pub fn has_packet_events(event_types: &[IbcEventType]) -> bool {
	event_types
		.iter()
		.any(|event_type| matches!(event_type, &IbcEventType::SendPacket | &IbcEventType::WriteAck))
}<|MERGE_RESOLUTION|>--- conflicted
+++ resolved
@@ -14,11 +14,7 @@
 
 #[cfg(feature = "testing")]
 use crate::send_packet_relay::packet_relay_status;
-<<<<<<< HEAD
-use crate::{Mode};
-=======
 use crate::Mode;
->>>>>>> 695f0d29
 use codec::Encode;
 use ibc::{
 	core::{
