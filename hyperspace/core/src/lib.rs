// Copyright 2022 ComposableFi
//
// Licensed under the Apache License, Version 2.0 (the "License");
// you may not use this file except in compliance with the License.
// You may obtain a copy of the License at
//
//      http://www.apache.org/licenses/LICENSE-2.0
//
// Unless required by applicable law or agreed to in writing, software
// distributed under the License is distributed on an "AS IS" BASIS,
// WITHOUT WARRANTIES OR CONDITIONS OF ANY KIND, either express or implied.
// See the License for the specific language governing permissions and
// limitations under the License.

#![warn(unused_variables)]

pub mod chain;
pub mod command;
pub mod events;
pub mod logging;
mod macros;
pub mod packets;
pub mod queue;
<<<<<<< HEAD
// pub mod substrate;
=======
#[cfg(feature = "parachain")]
pub mod substrate;
>>>>>>> 8e3d8f0d
mod utils;

use crate::utils::RecentStream;
use anyhow::anyhow;
use events::{has_packet_events, parse_events};
use futures::{future::ready, StreamExt, TryFutureExt};
use ibc::{events::IbcEvent, Height};
use ibc_proto::google::protobuf::Any;
use metrics::handler::MetricsHandler;
use primitives::{Chain, IbcProvider, UndeliveredType, UpdateType};
use std::collections::HashSet;

#[derive(Copy, Debug, Clone)]
pub enum Mode {
	/// Run without trying to relay packets or query channel state
	Light,
}

/// Core relayer loop, waits for new finality events and forwards any new [`ibc::IbcEvents`]
/// to the counter party chain.
pub async fn relay<A, B>(
	mut chain_a: A,
	mut chain_b: B,
	mut chain_a_metrics: Option<MetricsHandler>,
	mut chain_b_metrics: Option<MetricsHandler>,
	mode: Option<Mode>,
) -> Result<(), anyhow::Error>
where
	A: Chain,
	B: Chain,
{
	let stream_a = RecentStream::new(chain_a.finality_notifications().await?);
	let stream_b = RecentStream::new(chain_b.finality_notifications().await?);
	let (mut chain_a_finality, mut chain_b_finality) = (stream_a, stream_b);

	// Introduce altering between branches so that each branch gets a chance to execute first after
	// another one
	let mut first_executed = false;

	// loop forever
	loop {
		tokio::select! {
			// new finality event from chain A
			result = chain_a_finality.next(), if !first_executed => {
				first_executed = true;
				process_finality_event(&mut chain_a, &mut chain_b, &mut chain_a_metrics, mode, result, &mut chain_a_finality, &mut chain_b_finality).await?;
			}
			// new finality event from chain B
			result = chain_b_finality.next() => {
				first_executed = false;
				process_finality_event(&mut chain_b, &mut chain_a, &mut chain_b_metrics, mode, result, &mut chain_b_finality, &mut chain_a_finality).await?;
			}
			else => {
				first_executed = false;
			}
		}
	}
}

pub async fn fish<A, B>(chain_a: A, chain_b: B) -> Result<(), anyhow::Error>
where
	A: Chain,
	A::Error: From<B::Error>,
	B: Chain,
	B::Error: From<A::Error>,
{
	// we only care about events where the counterparty light client is updated.
	let (mut chain_a_client_updates, mut chain_b_client_updates) = (
		chain_a.ibc_events().await.filter_map(|ev| {
			ready(match ev {
				IbcEvent::UpdateClient(update) if chain_b.client_id() == *update.client_id() =>
					Some(update),
				_ => None,
			})
		}),
		chain_b.ibc_events().await.filter_map(|ev| {
			ready(match ev {
				IbcEvent::UpdateClient(update) if chain_a.client_id() == *update.client_id() =>
					Some(update),
				_ => None,
			})
		}),
	);

	// loop forever
	loop {
		tokio::select! {
			// new finality event from chain A
			update = chain_a_client_updates.next() => {
				let update = match update {
					Some(update) => update,
					None => break,
				};
				// The corresponding transaction on tendermint may not be indexed yet, so we wait for a bit
				if chain_a.client_type() == "07-tendermint" {
					tokio::time::sleep(chain_a.expected_block_time()).await;
				}
				let message = chain_a.query_client_message(update).await.map_err(|e| { log::info!("error: {}", e); e })?;
				chain_b.check_for_misbehaviour(&chain_a, message).await.map_err(|e| { log::info!("error: {}", e); e })?;
			}
			// new finality event from chain B
			update = chain_b_client_updates.next() => {
				let update = match update {
					Some(update) => update,
					None => break,
				};
				// The corresponding transaction on tendermint may not be indexed yet, so we wait for a bit
				if chain_a.client_type() == "07-tendermint" {
					tokio::time::sleep(chain_a.expected_block_time()).await;
				}
				let message = chain_b.query_client_message(update).await.map_err(|e| { log::info!("error: {}", e); e })?;
				chain_a.check_for_misbehaviour(&chain_b, message).await.map_err(|e| { log::info!("error: {}", e); e })?;
			}
		}
	}

	Ok(())
}

async fn process_finality_event<A: Chain, B: Chain>(
	source: &mut A,
	sink: &mut B,
	metrics: &mut Option<MetricsHandler>,
	mode: Option<Mode>,
	result: Option<A::FinalityEvent>,
	stream_source: &mut RecentStream<A::FinalityEvent>,
	stream_sink: &mut RecentStream<B::FinalityEvent>,
) -> anyhow::Result<()> {
	match result {
		// stream closed
		None => {
			log::warn!("Stream closed for {}", source.name());
			*stream_source = loop {
				match source.finality_notifications().await {
					Ok(stream) => break RecentStream::new(stream),
					Err(e) => {
						log::error!("Failed to get finality notifications for {} {:?}. Trying again in 30 seconds...", source.name(), e);
						tokio::time::sleep(std::time::Duration::from_secs(30)).await;
						let _ = source.reconnect().await;
					},
				};
			};
			*stream_sink = loop {
				match sink.finality_notifications().await {
					Ok(stream) => break RecentStream::new(stream),
					Err(e) => {
						log::error!("Failed to get finality notifications for {} {:?}. Trying again in 30 seconds...", sink.name(), e);
						tokio::time::sleep(std::time::Duration::from_secs(30)).await;
						let _ = sink.reconnect().await;
					},
				};
			};
		},
		Some(finality_event) => {
			log::info!("=======================================================");
			log::info!("Received finality notification from {}", source.name(),);

			let result =
				process_some_finality_event(source, sink, metrics, mode, finality_event).await;

			match result {
				Ok(()) => {
					let sink_initial_rpc_call_delay = sink.initial_rpc_call_delay();
					let source_initial_rpc_call_delay = source.initial_rpc_call_delay();
					sink.set_rpc_call_delay(sink_initial_rpc_call_delay);
					source.set_rpc_call_delay(source_initial_rpc_call_delay);
				},
				Err(e) => {
					log::error!("{}", e);
					match sink.handle_error(&e).and_then(|_| source.handle_error(&e)).await {
						Ok(_) => (),
						Err(e) => {
							log::error!("Failed to handle error {:?}", e)
						},
					}
				},
			}
		},
	}
	Ok(())
}

async fn process_some_finality_event<A: Chain, B: Chain>(
	source: &mut A,
	sink: &mut B,
	metrics: &mut Option<MetricsHandler>,
	mode: Option<Mode>,
	finality_event: <A as IbcProvider>::FinalityEvent,
) -> anyhow::Result<()> {
	let updates = source
		.query_latest_ibc_events(finality_event, &*sink)
		.await
		.map_err(|e| anyhow!("Failed to fetch IBC events for finality event {e}"))?;
	log::trace!(target: "hyperspace", "Received updates count: {}", updates.len());
	// query packets that can now be sent, at this sink height because of connection
	// delay.
	let (ready_packets, timeout_msgs) =
		packets::query_ready_and_timed_out_packets(&*source, &*sink)
			.await
			.map_err(|e| anyhow!("Failed to parse events: {:?}", e))?;

	let mut msgs = Vec::new();

	log::trace!(
		target: "hyperspace",
		"{} has undelivered seqs: [{:?}:{}, {:?}:{}, {:?}:{}]", source.name(),
		UndeliveredType::Acks, source.has_undelivered_sequences(UndeliveredType::Acks),
		UndeliveredType::Timeouts, source.has_undelivered_sequences(UndeliveredType::Timeouts),
		UndeliveredType::Recvs, source.has_undelivered_sequences(UndeliveredType::Recvs),
	);

	log::trace!(
		target: "hyperspace",
		"{} has undelivered seqs: [{:?}:{}, {:?}:{}, {:?}:{}]", sink.name(),
		UndeliveredType::Acks, sink.has_undelivered_sequences(UndeliveredType::Acks),
		UndeliveredType::Timeouts, sink.has_undelivered_sequences(UndeliveredType::Timeouts),
		UndeliveredType::Recvs, sink.has_undelivered_sequences(UndeliveredType::Recvs),
	);

	log::trace!(
		target: "hyperspace",
		"Received timeouts count: {}",
		timeout_msgs.len()
	);

	process_updates(source, sink, metrics, mode, updates, &mut msgs).await?;

	msgs.extend(ready_packets);

	process_messages(sink, metrics, msgs).await?;
	process_timeouts(source, metrics, timeout_msgs).await?;
	Ok(())
}

async fn process_updates<A: Chain, B: Chain>(
	source: &mut A,
	sink: &mut B,
	metrics: &mut Option<MetricsHandler>,
	mode: Option<Mode>,
	updates: Vec<(Any, Height, Vec<IbcEvent>, UpdateType)>,
	msgs: &mut Vec<Any>,
) -> anyhow::Result<()> {
	// for timeouts we need both chains to be up to date
	let sink_has_undelivered_acks = sink.has_undelivered_sequences(UndeliveredType::Recvs) ||
		sink.has_undelivered_sequences(UndeliveredType::Acks) ||
		sink.has_undelivered_sequences(UndeliveredType::Timeouts);
	let source_has_undelivered_acks = source.has_undelivered_sequences(UndeliveredType::Timeouts);

	let mandatory_heights_for_undelivered_seqs =
		if (sink_has_undelivered_acks || source_has_undelivered_acks) && !updates.is_empty() {
			find_mandatory_heights_for_undelivered_sequences(source, &updates).await
		} else {
			HashSet::new()
		};

	for (msg_update_client, height, events, update_type) in updates {
		if let Some(metrics) = metrics.as_mut() {
			if let Err(e) = metrics.handle_events(events.as_slice()).await {
				log::error!("Failed to handle metrics for {} {:?}", source.name(), e);
			}
		}

		let event_types = events.iter().map(|ev| ev.event_type()).collect::<Vec<_>>();
		let mut messages = parse_events(source, sink, events, mode)
			.await
			.map_err(|e| anyhow!("Failed to parse events: {:?}", e))?;

		log::trace!(
			target: "hyperspace",
			"Received messages count: {}, is the update optional: {}",
			messages.len(), update_type.is_optional(),
		);

		let need_to_send_proofs_for_sequences = (sink_has_undelivered_acks ||
			source_has_undelivered_acks) &&
			mandatory_heights_for_undelivered_seqs.contains(&height.revision_height);
		let common_state = source.common_state();
		let skip_optional_updates = common_state.skip_optional_client_updates;

		// We want to send client update if packet messages exist but where not sent due
		// to a connection delay even if client update message is optional
		match (
			// TODO: we actually may send only when timeout of some packet has reached,
			// not when we have *any* undelivered packets. But this requires rewriting
			// `find_suitable_proof_height_for_client` function, that uses binary
			// search, which won't work in this case
			skip_optional_updates &&
				update_type.is_optional() &&
				!need_to_send_proofs_for_sequences,
			has_packet_events(&event_types),
			messages.is_empty(),
		) {
			(true, false, true) => {
				// skip sending ibc messages if no new events
				log::info!("Skipping finality notification for {}", sink.name());
				continue
			},
			(false, _, true) =>
				if update_type.is_optional() && need_to_send_proofs_for_sequences {
					log::info!("Sending an optional update because source ({}) chain has undelivered sequences", sink.name());
				} else {
					log::info!("Sending mandatory client update message for {}", sink.name())
				},
			_ => log::info!("Received finalized events from: {} {event_types:#?}", source.name()),
		};
		msgs.push(msg_update_client);
		msgs.append(&mut messages);
	}
	Ok(())
}

async fn process_messages<B: Chain>(
	sink: &mut B,
	metrics: &mut Option<MetricsHandler>,
	msgs: Vec<Any>,
) -> anyhow::Result<()> {
	if !msgs.is_empty() {
		if let Some(metrics) = metrics.as_ref() {
			metrics.handle_messages(msgs.as_slice()).await;
		}
		let type_urls = msgs.iter().map(|msg| msg.type_url.as_str()).collect::<Vec<_>>();
		log::info!("Submitting messages to {}: {type_urls:#?}", sink.name());

		queue::flush_message_batch(msgs, metrics.as_ref(), &*sink)
			.await
			.map_err(|e| anyhow!("Failed to submit messages: {:?}", e))?;
		log::debug!(target: "hyperspace", "Successfully submitted messages to {}", sink.name());
	}
	Ok(())
}

async fn process_timeouts<A: Chain>(
	source: &mut A,
	metrics: &mut Option<MetricsHandler>,
	timeout_msgs: Vec<Any>,
) -> anyhow::Result<()> {
	if !timeout_msgs.is_empty() {
		if let Some(metrics) = metrics.as_ref() {
			metrics.handle_timeouts(timeout_msgs.as_slice()).await;
		}
		let type_urls = timeout_msgs.iter().map(|msg| msg.type_url.as_str()).collect::<Vec<_>>();
		log::info!("Submitting timeout messages to {}: {type_urls:#?}", source.name());
		queue::flush_message_batch(timeout_msgs, metrics.as_ref(), &*source)
			.await
			.map_err(|e| anyhow!("Failed to submit timeout messages: {:?}", e))?;
		log::debug!(target: "hyperspace", "Successfully submitted timeout messages to {}", source.name());
	}
	Ok(())
}

async fn find_mandatory_heights_for_undelivered_sequences<A: Chain>(
	source: &mut A,
	updates: &[(Any, Height, Vec<IbcEvent>, UpdateType)],
) -> HashSet<u64> {
	let mut mandatory_updates_for_undelivered_seqs = HashSet::new();
	let update_heights = updates
		.iter()
		.map(|(_, height, ..)| height.revision_height)
		.collect::<HashSet<_>>();
	let (_, height, ..) = updates.first().unwrap();
	let proof_height = source.get_proof_height(*height).await;
	let block_proof_height_difference = proof_height
		.revision_height
		.checked_sub(height.revision_height)
		.expect("proof height is less than update height");
	let needed_updates_num = if block_proof_height_difference > 0 { 2 } else { 1 };
	for (_, height, ..) in updates.iter().rev() {
		if let Some(prev_height) = height.revision_height.checked_sub(block_proof_height_difference)
		{
			if update_heights.contains(&prev_height) {
				mandatory_updates_for_undelivered_seqs.insert(height.revision_height);
				mandatory_updates_for_undelivered_seqs.insert(prev_height);
			}
		}
		if mandatory_updates_for_undelivered_seqs.len() == needed_updates_num {
			break
		}
	}
	mandatory_updates_for_undelivered_seqs
}

#[cfg(feature = "testing")]
pub mod send_packet_relay {
	use std::sync::atomic::{AtomicBool, Ordering};
	static RELAY_PACKETS: AtomicBool = AtomicBool::new(true);

	/// Returns status of send packet relay
	pub fn packet_relay_status() -> bool {
		RELAY_PACKETS.load(Ordering::SeqCst)
	}

	/// Sets packet relay status
	pub fn set_relay_status(status: bool) {
		RELAY_PACKETS.store(status, Ordering::SeqCst);
	}
}<|MERGE_RESOLUTION|>--- conflicted
+++ resolved
@@ -21,12 +21,8 @@
 mod macros;
 pub mod packets;
 pub mod queue;
-<<<<<<< HEAD
-// pub mod substrate;
-=======
 #[cfg(feature = "parachain")]
 pub mod substrate;
->>>>>>> 8e3d8f0d
 mod utils;
 
 use crate::utils::RecentStream;
