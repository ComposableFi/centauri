--- conflicted
+++ resolved
@@ -120,16 +120,7 @@
 					tokio::time::sleep(chain_a.expected_block_time()).await;
 				}
 				let message = chain_a.query_client_message(update).await.map_err(|e| { log::info!("error: {}", e); e })?;
-<<<<<<< HEAD
 				chain_b.check_for_misbehaviour(&chain_a, message).await.map_err(|e| { log::info!("error: {}", e); e })?;
-=======
-				let state = chain_b.common_state();
-				let mut queue = state.misbehaviour_client_msg_queue.lock().await;
-				queue.push(message);
-				let next_message = queue.first().unwrap().clone();
-				chain_b.check_for_misbehaviour(&chain_a, next_message).await.map_err(|e| { log::info!("error: {}", e); e })?;
-				queue.remove(0);
->>>>>>> f3b883a2
 			}
 			// new finality event from chain B
 			update = chain_b_client_updates.next() => {
@@ -142,16 +133,7 @@
 					tokio::time::sleep(chain_a.expected_block_time()).await;
 				}
 				let message = chain_b.query_client_message(update).await.map_err(|e| { log::info!("error: {}", e); e })?;
-<<<<<<< HEAD
 				chain_a.check_for_misbehaviour(&chain_b, message).await.map_err(|e| { log::info!("error: {}", e); e })?;
-=======
-				let state = chain_a.common_state();
-				let mut queue = state.misbehaviour_client_msg_queue.lock().await;
-				queue.push(message);
-				let next_message = queue.first().unwrap().clone();
-				chain_a.check_for_misbehaviour(&chain_b, next_message).await.map_err(|e| { log::info!("error: {}", e); e })?;
-				queue.remove(0);
->>>>>>> f3b883a2
 			}
 		}
 	}
@@ -178,10 +160,7 @@
 					Err(e) => {
 						log::error!("Failed to get finality notifications for {} {:?}. Trying again in 30 seconds...", source.name(), e);
 						tokio::time::sleep(std::time::Duration::from_secs(30)).await;
-<<<<<<< HEAD
 						let _ = source.reconnect().await;
-=======
->>>>>>> f3b883a2
 					},
 				};
 			};
@@ -191,21 +170,14 @@
 					Err(e) => {
 						log::error!("Failed to get finality notifications for {} {:?}. Trying again in 30 seconds...", sink.name(), e);
 						tokio::time::sleep(std::time::Duration::from_secs(30)).await;
-<<<<<<< HEAD
 						let _ = sink.reconnect().await;
-=======
->>>>>>> f3b883a2
 					},
 				};
 			};
 		},
 		Some(finality_event) => {
 			log::info!("=======================================================");
-<<<<<<< HEAD
 			log::info!("Received finality notification from {}", source.name(),);
-=======
-			log::info!("Received finality notification from {}", source.name());
->>>>>>> f3b883a2
 			let sink_initial_rpc_call_delay = sink.rpc_call_delay();
 			let source_initial_rpc_call_delay = source.rpc_call_delay();
 
@@ -376,11 +348,7 @@
 		queue::flush_message_batch(msgs, metrics.as_ref(), &*sink)
 			.await
 			.map_err(|e| anyhow!("Failed to submit messages: {:?}", e))?;
-<<<<<<< HEAD
 		log::debug!(target: "hyperspace", "Successfully submitted messages to {}", sink.name());
-=======
-		log::trace!(target: "hyperspace", "Successfully submitted messages to {}", sink.name());
->>>>>>> f3b883a2
 	}
 	Ok(())
 }
@@ -399,11 +367,7 @@
 		queue::flush_message_batch(timeout_msgs, metrics.as_ref(), &*source)
 			.await
 			.map_err(|e| anyhow!("Failed to submit timeout messages: {:?}", e))?;
-<<<<<<< HEAD
 		log::debug!(target: "hyperspace", "Successfully submitted timeout messages to {}", source.name());
-=======
-		log::trace!(target: "hyperspace", "Successfully submitted timeout messages to {}", source.name());
->>>>>>> f3b883a2
 	}
 	Ok(())
 }
@@ -439,6 +403,266 @@
 	mandatory_updates_for_undelivered_seqs
 }
 
+async fn process_finality_event<A: Chain, B: Chain>(
+	source: &mut A,
+	sink: &mut B,
+	metrics: &mut Option<MetricsHandler>,
+	mode: Option<Mode>,
+	result: Option<A::FinalityEvent>,
+	stream_source: &mut RecentStream<A::FinalityEvent>,
+	stream_sink: &mut RecentStream<B::FinalityEvent>,
+) -> anyhow::Result<()> {
+	match result {
+		// stream closed
+		None => {
+			log::warn!("Stream closed for {}", source.name());
+			*stream_source = loop {
+				match source.finality_notifications().await {
+					Ok(stream) => break RecentStream::new(stream),
+					Err(e) => {
+						log::error!("Failed to get finality notifications for {} {:?}. Trying again in 30 seconds...", source.name(), e);
+						tokio::time::sleep(std::time::Duration::from_secs(30)).await;
+					},
+				};
+			};
+			*stream_sink = loop {
+				match sink.finality_notifications().await {
+					Ok(stream) => break RecentStream::new(stream),
+					Err(e) => {
+						log::error!("Failed to get finality notifications for {} {:?}. Trying again in 30 seconds...", sink.name(), e);
+						tokio::time::sleep(std::time::Duration::from_secs(30)).await;
+					},
+				};
+			};
+		},
+		Some(finality_event) => {
+			log::info!("=======================================================");
+			log::info!("Received finality notification from {}", source.name());
+			let sink_initial_rpc_call_delay = sink.rpc_call_delay();
+			let source_initial_rpc_call_delay = source.rpc_call_delay();
+
+			let result =
+				process_some_finality_event(source, sink, metrics, mode, finality_event).await;
+
+			match result {
+				Ok(()) => {
+					sink.set_rpc_call_delay(sink_initial_rpc_call_delay);
+					source.set_rpc_call_delay(source_initial_rpc_call_delay);
+				},
+				Err(e) => {
+					log::error!("{}", e);
+					match sink.handle_error(&e).and_then(|_| source.handle_error(&e)).await {
+						Ok(_) => (),
+						Err(e) => {
+							log::error!("Failed to handle error {:?}", e)
+						},
+					}
+				},
+			}
+		},
+	}
+	Ok(())
+}
+
+async fn process_some_finality_event<A: Chain, B: Chain>(
+	source: &mut A,
+	sink: &mut B,
+	metrics: &mut Option<MetricsHandler>,
+	mode: Option<Mode>,
+	finality_event: <A as IbcProvider>::FinalityEvent,
+) -> anyhow::Result<()> {
+	let updates = source
+		.query_latest_ibc_events(finality_event, &*sink)
+		.await
+		.map_err(|e| anyhow!("Failed to fetch IBC events for finality event {e}"))?;
+	log::trace!(target: "hyperspace", "Received updates count: {}", updates.len());
+	// query packets that can now be sent, at this sink height because of connection
+	// delay.
+	let (ready_packets, timeout_msgs) =
+		packets::query_ready_and_timed_out_packets(&*source, &*sink)
+			.await
+			.map_err(|e| anyhow!("Failed to parse events: {:?}", e))?;
+
+	let mut msgs = Vec::new();
+
+	log::trace!(
+		target: "hyperspace",
+		"{} has undelivered seqs: [{:?}:{}, {:?}:{}, {:?}:{}]", source.name(),
+		UndeliveredType::Acks, source.has_undelivered_sequences(UndeliveredType::Acks),
+		UndeliveredType::Timeouts, source.has_undelivered_sequences(UndeliveredType::Timeouts),
+		UndeliveredType::Recvs, source.has_undelivered_sequences(UndeliveredType::Recvs),
+	);
+
+	log::trace!(
+		target: "hyperspace",
+		"{} has undelivered seqs: [{:?}:{}, {:?}:{}, {:?}:{}]", sink.name(),
+		UndeliveredType::Acks, sink.has_undelivered_sequences(UndeliveredType::Acks),
+		UndeliveredType::Timeouts, sink.has_undelivered_sequences(UndeliveredType::Timeouts),
+		UndeliveredType::Recvs, sink.has_undelivered_sequences(UndeliveredType::Recvs),
+	);
+
+	log::trace!(
+		target: "hyperspace",
+		"Received timeouts count: {}",
+		timeout_msgs.len()
+	);
+
+	process_updates(source, sink, metrics, mode, updates, &mut msgs).await?;
+
+	msgs.extend(ready_packets);
+
+	process_messages(sink, metrics, msgs).await?;
+	process_timeouts(source, metrics, timeout_msgs).await?;
+	Ok(())
+}
+
+async fn process_updates<A: Chain, B: Chain>(
+	source: &mut A,
+	sink: &mut B,
+	metrics: &mut Option<MetricsHandler>,
+	mode: Option<Mode>,
+	updates: Vec<(Any, Height, Vec<IbcEvent>, UpdateType)>,
+	msgs: &mut Vec<Any>,
+) -> anyhow::Result<()> {
+	// for timeouts we need both chains to be up to date
+	let sink_has_undelivered_acks = sink.has_undelivered_sequences(UndeliveredType::Recvs) ||
+		sink.has_undelivered_sequences(UndeliveredType::Acks) ||
+		sink.has_undelivered_sequences(UndeliveredType::Timeouts);
+	let source_has_undelivered_acks = source.has_undelivered_sequences(UndeliveredType::Timeouts);
+
+	let mandatory_heights_for_undelivered_seqs =
+		if (sink_has_undelivered_acks || source_has_undelivered_acks) && !updates.is_empty() {
+			find_mandatory_heights_for_undelivered_sequences(source, &updates).await
+		} else {
+			HashSet::new()
+		};
+
+	for (msg_update_client, height, events, update_type) in updates {
+		if let Some(metrics) = metrics.as_mut() {
+			if let Err(e) = metrics.handle_events(events.as_slice()).await {
+				log::error!("Failed to handle metrics for {} {:?}", source.name(), e);
+			}
+		}
+
+		let event_types = events.iter().map(|ev| ev.event_type()).collect::<Vec<_>>();
+		let mut messages = parse_events(source, sink, events, mode)
+			.await
+			.map_err(|e| anyhow!("Failed to parse events: {:?}", e))?;
+
+		log::trace!(
+			target: "hyperspace",
+			"Received messages count: {}, is the update optional: {}",
+			messages.len(), update_type.is_optional(),
+		);
+
+		let need_to_send_proofs_for_sequences = (sink_has_undelivered_acks ||
+			source_has_undelivered_acks) &&
+			mandatory_heights_for_undelivered_seqs.contains(&height.revision_height);
+		let common_state = source.common_state();
+		let skip_optional_updates = common_state.skip_optional_client_updates;
+
+		// We want to send client update if packet messages exist but where not sent due
+		// to a connection delay even if client update message is optional
+		match (
+			// TODO: we actually may send only when timeout of some packet has reached,
+			// not when we have *any* undelivered packets. But this requires rewriting
+			// `find_suitable_proof_height_for_client` function, that uses binary
+			// search, which won't work in this case
+			skip_optional_updates &&
+				update_type.is_optional() &&
+				!need_to_send_proofs_for_sequences,
+			has_packet_events(&event_types),
+			messages.is_empty(),
+		) {
+			(true, false, true) => {
+				// skip sending ibc messages if no new events
+				log::info!("Skipping finality notification for {}", sink.name());
+				continue
+			},
+			(false, _, true) =>
+				if update_type.is_optional() && need_to_send_proofs_for_sequences {
+					log::info!("Sending an optional update because source ({}) chain has undelivered sequences", sink.name());
+				} else {
+					log::info!("Sending mandatory client update message for {}", sink.name())
+				},
+			_ => log::info!("Received finalized events from: {} {event_types:#?}", source.name()),
+		};
+		msgs.push(msg_update_client);
+		msgs.append(&mut messages);
+	}
+	Ok(())
+}
+
+async fn process_messages<B: Chain>(
+	sink: &mut B,
+	metrics: &mut Option<MetricsHandler>,
+	msgs: Vec<Any>,
+) -> anyhow::Result<()> {
+	if !msgs.is_empty() {
+		if let Some(metrics) = metrics.as_ref() {
+			metrics.handle_messages(msgs.as_slice()).await;
+		}
+		let type_urls = msgs.iter().map(|msg| msg.type_url.as_str()).collect::<Vec<_>>();
+		log::info!("Submitting messages to {}: {type_urls:#?}", sink.name());
+
+		queue::flush_message_batch(msgs, metrics.as_ref(), &*sink)
+			.await
+			.map_err(|e| anyhow!("Failed to submit messages: {:?}", e))?;
+		log::trace!(target: "hyperspace", "Successfully submitted messages to {}", sink.name());
+	}
+	Ok(())
+}
+
+async fn process_timeouts<A: Chain>(
+	source: &mut A,
+	metrics: &mut Option<MetricsHandler>,
+	timeout_msgs: Vec<Any>,
+) -> anyhow::Result<()> {
+	if !timeout_msgs.is_empty() {
+		if let Some(metrics) = metrics.as_ref() {
+			metrics.handle_timeouts(timeout_msgs.as_slice()).await;
+		}
+		let type_urls = timeout_msgs.iter().map(|msg| msg.type_url.as_str()).collect::<Vec<_>>();
+		log::info!("Submitting timeout messages to {}: {type_urls:#?}", source.name());
+		queue::flush_message_batch(timeout_msgs, metrics.as_ref(), &*source)
+			.await
+			.map_err(|e| anyhow!("Failed to submit timeout messages: {:?}", e))?;
+		log::trace!(target: "hyperspace", "Successfully submitted timeout messages to {}", source.name());
+	}
+	Ok(())
+}
+
+async fn find_mandatory_heights_for_undelivered_sequences<A: Chain>(
+	source: &mut A,
+	updates: &Vec<(Any, Height, Vec<IbcEvent>, UpdateType)>,
+) -> HashSet<u64> {
+	let mut mandatory_updates_for_undelivered_seqs = HashSet::new();
+	let update_heights = updates
+		.iter()
+		.map(|(_, height, ..)| height.revision_height)
+		.collect::<HashSet<_>>();
+	let (_, height, ..) = updates.first().unwrap().clone();
+	let proof_height = source.get_proof_height(*height).await;
+	let block_proof_height_difference = proof_height
+		.revision_height
+		.checked_sub(height.revision_height)
+		.expect("proof height is less than update height");
+	let needed_updates_num = if block_proof_height_difference > 0 { 2 } else { 1 };
+	for (_, height, ..) in updates.iter().rev() {
+		if let Some(prev_height) = height.revision_height.checked_sub(block_proof_height_difference)
+		{
+			if update_heights.contains(&prev_height) {
+				mandatory_updates_for_undelivered_seqs.insert(height.revision_height);
+				mandatory_updates_for_undelivered_seqs.insert(prev_height);
+			}
+		}
+		if mandatory_updates_for_undelivered_seqs.len() == needed_updates_num {
+			break
+		}
+	}
+	mandatory_updates_for_undelivered_seqs
+}
+
 #[cfg(feature = "testing")]
 pub mod send_packet_relay {
 	use std::sync::atomic::{AtomicBool, Ordering};
