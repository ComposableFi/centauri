// Copyright 2022 ComposableFi
//
// Licensed under the Apache License, Version 2.0 (the "License");
// you may not use this file except in compliance with the License.
// You may obtain a copy of the License at
//
//      http://www.apache.org/licenses/LICENSE-2.0
//
// Unless required by applicable law or agreed to in writing, software
// distributed under the License is distributed on an "AS IS" BASIS,
// WITHOUT WARRANTIES OR CONDITIONS OF ANY KIND, either express or implied.
// See the License for the specific language governing permissions and
// limitations under the License.

#![allow(unreachable_patterns)]

use async_trait::async_trait;
#[cfg(feature = "cosmos")]
use cosmos::client::{CosmosClient, CosmosClientConfig};
use derive_more::From;
use futures::Stream;
#[cfg(any(test, feature = "testing"))]
use ibc::applications::transfer::msgs::transfer::MsgTransfer;
use ibc::{
	applications::transfer::PrefixedCoin,
	core::{
		ics02_client::client_state::ClientType,
		ics23_commitment::commitment::CommitmentPrefix,
		ics24_host::identifier::{ChannelId, ClientId, ConnectionId, PortId},
	},
	downcast,
	events::IbcEvent,
	signer::Signer,
	timestamp::Timestamp,
	Height,
};
use ibc_proto::{
	google::protobuf::Any,
	ibc::core::{
		channel::v1::{
			QueryChannelResponse, QueryChannelsResponse, QueryNextSequenceReceiveResponse,
			QueryPacketAcknowledgementResponse, QueryPacketCommitmentResponse,
			QueryPacketReceiptResponse,
		},
		client::v1::{QueryClientStateResponse, QueryConsensusStateResponse},
		connection::v1::{IdentifiedConnection, QueryConnectionResponse},
	},
};
use pallet_ibc::light_clients::AnyClientMessage;
#[cfg(any(test, feature = "testing"))]
use pallet_ibc::Timeout;
use serde::{Deserialize, Serialize};
use thiserror::Error;

use ibc::core::ics02_client::events::UpdateClient;
use pallet_ibc::light_clients::{AnyClientState, AnyConsensusState};
use parachain::{config, ParachainClient};
use primitives::{
	Chain, IbcProvider, KeyProvider, LightClientSync, MisbehaviourHandler, UpdateType,
};
use std::{pin::Pin, time::Duration};
#[cfg(feature = "dali")]
use subxt::config::substrate::{
	SubstrateExtrinsicParams as ParachainExtrinsicParams,
	SubstrateExtrinsicParamsBuilder as ParachainExtrinsicsParamsBuilder,
};
use subxt::{config::ExtrinsicParams, Error, OnlineClient};

use subxt::config::extrinsic_params::Era;
#[cfg(not(feature = "dali"))]
use subxt::config::polkadot::{
	PolkadotExtrinsicParams as ParachainExtrinsicParams,
	PolkadotExtrinsicParamsBuilder as ParachainExtrinsicsParamsBuilder,
};

// TODO: expose extrinsic param builder
#[derive(Debug, Clone)]
pub enum DefaultConfig {}

#[async_trait]
impl config::Config for DefaultConfig {
	type AssetId = u128;
	type Signature = <Self as subxt::Config>::Signature;
	type Address = <Self as subxt::Config>::Address;

	async fn custom_extrinsic_params(
		client: &OnlineClient<Self>,
	) -> Result<
		<Self::ExtrinsicParams as ExtrinsicParams<Self::Index, Self::Hash>>::OtherParams,
		Error,
	> {
		let params =
			ParachainExtrinsicsParamsBuilder::new().era(Era::Immortal, client.genesis_hash());
		Ok(params.into())
	}
}

impl subxt::Config for DefaultConfig {
	type Index = u32;
	type BlockNumber = u32;
	type Hash = sp_core::H256;
	type Hasher = subxt::config::substrate::BlakeTwo256;
	type AccountId = sp_runtime::AccountId32;
	type Address = sp_runtime::MultiAddress<Self::AccountId, u32>;
	type Header = subxt::config::substrate::SubstrateHeader<
		Self::BlockNumber,
		subxt::config::substrate::BlakeTwo256,
	>;
	type Signature = sp_runtime::MultiSignature;
	type ExtrinsicParams = ParachainExtrinsicParams<Self>;
}

#[derive(Serialize, Deserialize)]
pub struct Config {
	pub chain_a: AnyConfig,
	pub chain_b: AnyConfig,
	pub core: CoreConfig,
}

#[derive(Debug, Serialize, Deserialize, Clone)]
#[serde(tag = "type", rename_all = "snake_case")]
pub enum AnyConfig {
	Parachain(parachain::ParachainClientConfig),
	#[cfg(feature = "cosmos")]
	Cosmos(CosmosClientConfig),
}

#[derive(Serialize, Deserialize)]
pub struct CoreConfig {
	pub prometheus_endpoint: Option<String>,
}

#[derive(Clone)]
pub enum AnyChain {
	Parachain(ParachainClient<DefaultConfig>),
	#[cfg(feature = "cosmos")]
	Cosmos(CosmosClient<DefaultConfig>),
}

#[derive(From)]
pub enum AnyFinalityEvent {
	Parachain(parachain::finality_protocol::FinalityEvent),
	#[cfg(feature = "cosmos")]
	Cosmos(cosmos::provider::FinalityEvent),
}

#[derive(Clone)]
pub enum AnyAssetId {
	Parachain(<ParachainClient<DefaultConfig> as IbcProvider>::AssetId),
<<<<<<< HEAD
	#[cfg(feature = "cosmos")]
	Cosmos(<CosmosClient<DefaultConfig> as IbcProvider>::AssetId),
=======
>>>>>>> 1bb60110
}

#[derive(From, Debug)]
pub enum AnyTransactionId {
	Parachain(parachain::provider::TransactionId<sp_core::H256>),
	#[cfg(feature = "cosmos")]
	Cosmos(cosmos::provider::TransactionId<cosmos::provider::Hash>),
}

#[derive(Error, Debug)]
pub enum AnyError {
	#[error("{0}")]
	Parachain(#[from] parachain::error::Error),
	#[cfg(feature = "cosmos")]
	#[error("{0}")]
	Cosmos(#[from] cosmos::error::Error),
	#[error("{0}")]
	Other(String),
}

impl From<String> for AnyError {
	fn from(s: String) -> Self {
		Self::Other(s)
	}
}

#[async_trait]
impl IbcProvider for AnyChain {
	type FinalityEvent = AnyFinalityEvent;
	type TransactionId = AnyTransactionId;
	type Error = AnyError;
	type AssetId = AnyAssetId;

	async fn query_latest_ibc_events<T>(
		&mut self,
		finality_event: Self::FinalityEvent,
		counterparty: &T,
	) -> Result<(Vec<Any>, Vec<IbcEvent>, UpdateType), anyhow::Error>
	where
		T: Chain,
	{
		match self {
			AnyChain::Parachain(chain) => {
				let finality_event = downcast!(finality_event => AnyFinalityEvent::Parachain)
					.ok_or_else(|| AnyError::Other("Invalid finality event type".to_owned()))?;
				let (client_msg, events, update_type) =
					chain.query_latest_ibc_events(finality_event, counterparty).await?;
				Ok((client_msg, events, update_type))
			},
			#[cfg(feature = "cosmos")]
			AnyChain::Cosmos(chain) => {
				let finality_event = downcast!(finality_event => AnyFinalityEvent::Cosmos)
					.ok_or_else(|| AnyError::Other("Invalid finality event type".to_owned()))?;
				let (client_msg, events, update_type) =
					chain.query_latest_ibc_events(finality_event, counterparty).await?;
				Ok((client_msg, events, update_type))
			},
		}
	}

	async fn ibc_events(&self) -> Pin<Box<dyn Stream<Item = IbcEvent> + Send + 'static>> {
		match self {
			Self::Parachain(chain) => chain.ibc_events().await,
			#[cfg(feature = "cosmos")]
			Self::Cosmos(chain) => chain.ibc_events().await,
		}
	}

	async fn query_client_consensus(
		&self,
		at: Height,
		client_id: ClientId,
		consensus_height: Height,
	) -> Result<QueryConsensusStateResponse, Self::Error> {
		match self {
			AnyChain::Parachain(chain) => chain
				.query_client_consensus(at, client_id, consensus_height)
				.await
				.map_err(Into::into),
			#[cfg(feature = "cosmos")]
			AnyChain::Cosmos(chain) => chain
				.query_client_consensus(at, client_id, consensus_height)
				.await
				.map_err(Into::into),
		}
	}

	async fn query_client_state(
		&self,
		at: Height,
		client_id: ClientId,
	) -> Result<QueryClientStateResponse, Self::Error> {
		match self {
			AnyChain::Parachain(chain) =>
				chain.query_client_state(at, client_id).await.map_err(Into::into),
			#[cfg(feature = "cosmos")]
			AnyChain::Cosmos(chain) => chain.query_client_state(at, client_id).await.map_err(Into::into),
		}
	}

	async fn query_connection_end(
		&self,
		at: Height,
		connection_id: ConnectionId,
	) -> Result<QueryConnectionResponse, Self::Error> {
		match self {
			AnyChain::Parachain(chain) =>
				chain.query_connection_end(at, connection_id).await.map_err(Into::into),
			#[cfg(feature = "cosmos")]
			AnyChain::Cosmos(chain) =>
				chain.query_connection_end(at, connection_id).await.map_err(Into::into),
		}
	}

	async fn query_channel_end(
		&self,
		at: Height,
		channel_id: ChannelId,
		port_id: PortId,
	) -> Result<QueryChannelResponse, Self::Error> {
		match self {
			AnyChain::Parachain(chain) =>
				chain.query_channel_end(at, channel_id, port_id).await.map_err(Into::into),
			#[cfg(feature = "cosmos")]
			AnyChain::Cosmos(chain) =>
				chain.query_channel_end(at, channel_id, port_id).await.map_err(Into::into),
		}
	}

	async fn query_proof(&self, at: Height, keys: Vec<Vec<u8>>) -> Result<Vec<u8>, Self::Error> {
		match self {
			AnyChain::Parachain(chain) => chain.query_proof(at, keys).await.map_err(Into::into),
			#[cfg(feature = "cosmos")]
			AnyChain::Cosmos(chain) => chain.query_proof(at, keys).await.map_err(Into::into),
		}
	}

	async fn query_packet_commitment(
		&self,
		at: Height,
		port_id: &PortId,
		channel_id: &ChannelId,
		seq: u64,
	) -> Result<QueryPacketCommitmentResponse, Self::Error> {
		match self {
			AnyChain::Parachain(chain) => chain
				.query_packet_commitment(at, port_id, channel_id, seq)
				.await
				.map_err(Into::into),
			#[cfg(feature = "cosmos")]
			AnyChain::Cosmos(chain) => chain
				.query_packet_commitment(at, port_id, channel_id, seq)
				.await
				.map_err(Into::into),
		}
	}

	async fn query_packet_acknowledgement(
		&self,
		at: Height,
		port_id: &PortId,
		channel_id: &ChannelId,
		seq: u64,
	) -> Result<QueryPacketAcknowledgementResponse, Self::Error> {
		match self {
			AnyChain::Parachain(chain) => chain
				.query_packet_acknowledgement(at, port_id, channel_id, seq)
				.await
				.map_err(Into::into),
			#[cfg(feature = "cosmos")]
			AnyChain::Cosmos(chain) => chain
				.query_packet_acknowledgement(at, port_id, channel_id, seq)
				.await
				.map_err(Into::into),
		}
	}

	async fn query_next_sequence_recv(
		&self,
		at: Height,
		port_id: &PortId,
		channel_id: &ChannelId,
	) -> Result<QueryNextSequenceReceiveResponse, Self::Error> {
		match self {
			AnyChain::Parachain(chain) => chain
				.query_next_sequence_recv(at, port_id, channel_id)
				.await
				.map_err(Into::into),
			#[cfg(feature = "cosmos")]
			AnyChain::Cosmos(chain) => chain
				.query_next_sequence_recv(at, port_id, channel_id)
				.await
				.map_err(Into::into),
		}
	}

	async fn query_packet_receipt(
		&self,
		at: Height,
		port_id: &PortId,
		channel_id: &ChannelId,
		seq: u64,
	) -> Result<QueryPacketReceiptResponse, Self::Error> {
		match self {
			AnyChain::Parachain(chain) => chain
				.query_packet_receipt(at, port_id, channel_id, seq)
				.await
				.map_err(Into::into),
			#[cfg(feature = "cosmos")]
			AnyChain::Cosmos(chain) => chain
				.query_packet_receipt(at, port_id, channel_id, seq)
				.await
				.map_err(Into::into),
		}
	}

	async fn latest_height_and_timestamp(&self) -> Result<(Height, Timestamp), Self::Error> {
		match self {
			AnyChain::Parachain(chain) =>
				chain.latest_height_and_timestamp().await.map_err(Into::into),
			#[cfg(feature = "cosmos")]
			AnyChain::Cosmos(chain) => chain.latest_height_and_timestamp().await.map_err(Into::into),
		}
	}

	async fn query_packet_commitments(
		&self,
		at: Height,
		channel_id: ChannelId,
		port_id: PortId,
	) -> Result<Vec<u64>, Self::Error> {
		match self {
			Self::Parachain(chain) => chain
				.query_packet_commitments(at, channel_id, port_id)
				.await
				.map_err(Into::into),
			#[cfg(feature = "cosmos")]
			Self::Cosmos(chain) => chain
				.query_packet_commitments(at, channel_id, port_id)
				.await
				.map_err(Into::into),
		}
	}

	async fn query_packet_acknowledgements(
		&self,
		at: Height,
		channel_id: ChannelId,
		port_id: PortId,
	) -> Result<Vec<u64>, Self::Error> {
		match self {
			Self::Parachain(chain) => chain
				.query_packet_acknowledgements(at, channel_id, port_id)
				.await
				.map_err(Into::into),
			#[cfg(feature = "cosmos")]
			Self::Cosmos(chain) => chain
				.query_packet_acknowledgements(at, channel_id, port_id)
				.await
				.map_err(Into::into),
		}
	}

	async fn query_unreceived_packets(
		&self,
		at: Height,
		channel_id: ChannelId,
		port_id: PortId,
		seqs: Vec<u64>,
	) -> Result<Vec<u64>, Self::Error> {
		match self {
			Self::Parachain(chain) => chain
				.query_unreceived_packets(at, channel_id, port_id, seqs)
				.await
				.map_err(Into::into),
			#[cfg(feature = "cosmos")]
			Self::Cosmos(chain) => chain
				.query_unreceived_packets(at, channel_id, port_id, seqs)
				.await
				.map_err(Into::into),
		}
	}

	async fn query_unreceived_acknowledgements(
		&self,
		at: Height,
		channel_id: ChannelId,
		port_id: PortId,
		seqs: Vec<u64>,
	) -> Result<Vec<u64>, Self::Error> {
		match self {
			Self::Parachain(chain) => chain
				.query_unreceived_acknowledgements(at, channel_id, port_id, seqs)
				.await
				.map_err(Into::into),
			#[cfg(feature = "cosmos")]
			Self::Cosmos(chain) => chain
				.query_unreceived_acknowledgements(at, channel_id, port_id, seqs)
				.await
				.map_err(Into::into),
		}
	}

	fn channel_whitelist(&self) -> Vec<(ChannelId, PortId)> {
		match self {
			Self::Parachain(chain) => chain.channel_whitelist(),
			#[cfg(feature = "cosmos")]
			Self::Cosmos(chain) => chain.channel_whitelist(),
		}
	}

	async fn query_connection_channels(
		&self,
		at: Height,
		connection_id: &ConnectionId,
	) -> Result<QueryChannelsResponse, Self::Error> {
		match self {
			Self::Parachain(chain) =>
				chain.query_connection_channels(at, connection_id).await.map_err(Into::into),
			#[cfg(feature = "cosmos")]
			Self::Cosmos(chain) =>
				chain.query_connection_channels(at, connection_id).await.map_err(Into::into),
		}
	}

	async fn query_send_packets(
		&self,
		channel_id: ChannelId,
		port_id: PortId,
		seqs: Vec<u64>,
	) -> Result<Vec<ibc_rpc::PacketInfo>, Self::Error> {
		match self {
			Self::Parachain(chain) =>
				chain.query_send_packets(channel_id, port_id, seqs).await.map_err(Into::into),
			#[cfg(feature = "cosmos")]
			Self::Cosmos(chain) =>
				chain.query_send_packets(channel_id, port_id, seqs).await.map_err(Into::into),
		}
	}

	async fn query_recv_packets(
		&self,
		channel_id: ChannelId,
		port_id: PortId,
		seqs: Vec<u64>,
	) -> Result<Vec<ibc_rpc::PacketInfo>, Self::Error> {
		match self {
			Self::Parachain(chain) =>
				chain.query_recv_packets(channel_id, port_id, seqs).await.map_err(Into::into),
			#[cfg(feature = "cosmos")]
			Self::Cosmos(chain) =>
				chain.query_recv_packets(channel_id, port_id, seqs).await.map_err(Into::into),
		}
	}

	fn expected_block_time(&self) -> Duration {
		match self {
			Self::Parachain(chain) => chain.expected_block_time(),
			#[cfg(feature = "cosmos")]
			Self::Cosmos(chain) => chain.expected_block_time(),
		}
	}

	async fn query_client_update_time_and_height(
		&self,
		client_id: ClientId,
		client_height: Height,
	) -> Result<(Height, Timestamp), Self::Error> {
		match self {
			Self::Parachain(chain) => chain
				.query_client_update_time_and_height(client_id, client_height)
				.await
				.map_err(Into::into),
			#[cfg(feature = "cosmos")]
			Self::Cosmos(chain) => chain
				.query_client_update_time_and_height(client_id, client_height)
				.await
				.map_err(Into::into),
		}
	}

	async fn query_host_consensus_state_proof(
		&self,
		height: Height,
	) -> Result<Option<Vec<u8>>, Self::Error> {
		match self {
			AnyChain::Parachain(chain) =>
				chain.query_host_consensus_state_proof(height).await.map_err(Into::into),
			#[cfg(feature = "cosmos")]
			AnyChain::Cosmos(chain) =>
				chain.query_host_consensus_state_proof(height).await.map_err(Into::into),
		}
	}

	async fn query_ibc_balance(
		&self,
		asset_id: AnyAssetId,
	) -> Result<Vec<PrefixedCoin>, Self::Error> {
		match (self, asset_id) {
			(Self::Parachain(chain), AnyAssetId::Parachain(asset_id)) =>
				chain.query_ibc_balance(asset_id).await.map_err(Into::into),
<<<<<<< HEAD
			#[cfg(feature = "cosmos")]
			(Self::Cosmos(chain), AnyAssetId::Cosmos(asset_id)) =>
				chain.query_ibc_balance(asset_id).await.map_err(Into::into),
			_ => unimplemented!(),
=======
			_ => unreachable!(),
>>>>>>> 1bb60110
		}
	}

	fn connection_prefix(&self) -> CommitmentPrefix {
		match self {
			AnyChain::Parachain(chain) => chain.connection_prefix(),
			#[cfg(feature = "cosmos")]
			AnyChain::Cosmos(chain) => chain.connection_prefix(),
		}
	}

	fn client_id(&self) -> ClientId {
		match self {
			AnyChain::Parachain(chain) => chain.client_id(),
			#[cfg(feature = "cosmos")]
			AnyChain::Cosmos(chain) => chain.client_id(),
		}
	}

	fn connection_id(&self) -> ConnectionId {
		match self {
			AnyChain::Parachain(chain) => chain.connection_id(),
			#[cfg(feature = "cosmos")]
			AnyChain::Cosmos(chain) => chain.connection_id(),
		}
	}

	fn client_type(&self) -> ClientType {
		match self {
			AnyChain::Parachain(chain) => chain.client_type(),
			#[cfg(feature = "cosmos")]
			AnyChain::Cosmos(chain) => chain.client_type(),
		}
	}

	async fn query_timestamp_at(&self, block_number: u64) -> Result<u64, Self::Error> {
		match self {
			Self::Parachain(chain) =>
				chain.query_timestamp_at(block_number).await.map_err(Into::into),
			#[cfg(feature = "cosmos")]
			Self::Cosmos(chain) => chain.query_timestamp_at(block_number).await.map_err(Into::into),
		}
	}

	async fn query_clients(&self) -> Result<Vec<ClientId>, Self::Error> {
		match self {
			Self::Parachain(chain) => chain.query_clients().await.map_err(Into::into),
			#[cfg(feature = "cosmos")]
			Self::Cosmos(chain) => chain.query_clients().await.map_err(Into::into),
		}
	}

	async fn query_channels(&self) -> Result<Vec<(ChannelId, PortId)>, Self::Error> {
		match self {
			Self::Parachain(chain) => chain.query_channels().await.map_err(Into::into),
			#[cfg(feature = "cosmos")]
			Self::Cosmos(chain) => chain.query_channels().await.map_err(Into::into),
		}
	}

	async fn query_connection_using_client(
		&self,
		height: u32,
		client_id: String,
	) -> Result<Vec<IdentifiedConnection>, Self::Error> {
		match self {
			Self::Parachain(chain) =>
				chain.query_connection_using_client(height, client_id).await.map_err(Into::into),
			#[cfg(feature = "cosmos")]
			Self::Cosmos(chain) =>
				chain.query_connection_using_client(height, client_id).await.map_err(Into::into),
		}
	}

	async fn is_update_required(
		&self,
		latest_height: u64,
		latest_client_height_on_counterparty: u64,
	) -> Result<bool, Self::Error> {
		match self {
			Self::Parachain(chain) => chain
				.is_update_required(latest_height, latest_client_height_on_counterparty)
				.await
				.map_err(Into::into),
			#[cfg(feature = "cosmos")]
			Self::Cosmos(chain) => chain
				.is_update_required(latest_height, latest_client_height_on_counterparty)
				.await
				.map_err(Into::into),
		}
	}
	async fn initialize_client_state(
		&self,
	) -> Result<(AnyClientState, AnyConsensusState), Self::Error> {
		match self {
			Self::Parachain(chain) => chain.initialize_client_state().await.map_err(Into::into),
			#[cfg(feature = "cosmos")]
			Self::Cosmos(chain) => chain.initialize_client_state().await.map_err(Into::into),
		}
	}

	async fn query_client_id_from_tx_hash(
		&self,
		tx_id: Self::TransactionId,
	) -> Result<ClientId, Self::Error> {
		match self {
			Self::Parachain(chain) => chain
				.query_client_id_from_tx_hash(
					downcast!(tx_id => AnyTransactionId::Parachain)
						.expect("Should be parachain transaction id"),
				)
				.await
				.map_err(Into::into),
			#[cfg(feature = "cosmos")]
			Self::Cosmos(chain) => chain
				.query_client_id_from_tx_hash(
					downcast!(tx_id => AnyTransactionId::Cosmos)
						.expect("Should be cosmos transaction id"),
				)
				.await
				.map_err(Into::into),
		}
	}
}

#[async_trait]
impl MisbehaviourHandler for AnyChain {
	async fn check_for_misbehaviour<C: Chain>(
		&self,
		counterparty: &C,
		client_message: AnyClientMessage,
	) -> Result<(), anyhow::Error> {
		match self {
			AnyChain::Parachain(parachain) =>
				parachain.check_for_misbehaviour(counterparty, client_message).await,
			#[cfg(feature = "cosmos")]
			AnyChain::Cosmos(cosmos) => cosmos.check_for_misbehaviour(counterparty, client_message).await,
		}
	}
}

impl KeyProvider for AnyChain {
	fn account_id(&self) -> Signer {
		match self {
			AnyChain::Parachain(parachain) => parachain.account_id(),
			#[cfg(feature = "cosmos")]
			AnyChain::Cosmos(cosmos) => cosmos.account_id(),
		}
	}
}

#[async_trait]
impl Chain for AnyChain {
	fn name(&self) -> &str {
		match self {
			Self::Parachain(chain) => chain.name(),
			#[cfg(feature = "cosmos")]
			Self::Cosmos(chain) => chain.name(),
		}
	}

	fn block_max_weight(&self) -> u64 {
		match self {
			Self::Parachain(chain) => chain.block_max_weight(),
			#[cfg(feature = "cosmos")]
			Self::Cosmos(chain) => chain.block_max_weight(),
		}
	}

	async fn estimate_weight(&self, msg: Vec<Any>) -> Result<u64, Self::Error> {
		match self {
			Self::Parachain(chain) => chain.estimate_weight(msg).await.map_err(Into::into),
			#[cfg(feature = "cosmos")]
			Self::Cosmos(chain) => chain.estimate_weight(msg).await.map_err(Into::into),
		}
	}

	async fn finality_notifications(
		&self,
	) -> Pin<Box<dyn Stream<Item = Self::FinalityEvent> + Send + Sync>> {
		match self {
			Self::Parachain(chain) => {
				use futures::StreamExt;
				Box::pin(chain.finality_notifications().await.map(|x| x.into()))
			},
			#[cfg(feature = "cosmos")]
			Self::Cosmos(chain) => {
				use futures::StreamExt;
				Box::pin(chain.finality_notifications().await.map(|x| x.into()))
			},
		}
	}

	async fn submit(&self, messages: Vec<Any>) -> Result<Self::TransactionId, Self::Error> {
		match self {
			Self::Parachain(chain) => chain
				.submit(messages)
				.await
				.map_err(Into::into)
				.map(|id| AnyTransactionId::Parachain(id)),
			#[cfg(feature = "cosmos")]
			Self::Cosmos(chain) => chain
				.submit(messages)
				.await
				.map_err(Into::into)
				.map(|id| AnyTransactionId::Cosmos(id)),
		}
	}

	async fn query_client_message(
		&self,
		update: UpdateClient,
	) -> Result<AnyClientMessage, Self::Error> {
		match self {
			Self::Parachain(chain) => chain.query_client_message(update).await.map_err(Into::into),
			#[cfg(feature = "cosmos")]
			Self::Cosmos(chain) => chain.query_client_message(update).await.map_err(Into::into),
		}
	}

	async fn get_proof_height(&self, block_height: Height) -> Height {
		match self {
			Self::Parachain(chain) => chain.get_proof_height(block_height).await,
			#[cfg(feature = "cosmos")]
			Self::Cosmos(chain) => chain.get_proof_height(block_height).await,
		}
	}

	async fn get_proof_height(&self, block_height: Height) -> Height {
		match self {
			Self::Parachain(chain) => chain.get_proof_height(block_height).await,
			_ => unreachable!(),
		}
	}
}

#[async_trait]
impl LightClientSync for AnyChain {
	async fn is_synced<C: Chain>(&self, counterparty: &C) -> Result<bool, anyhow::Error> {
		match self {
			Self::Parachain(chain) => chain.is_synced(counterparty).await.map_err(Into::into),
			#[cfg(feature = "cosmos")]
			Self::Cosmos(chain) => chain.is_synced(counterparty).await.map_err(Into::into),
		}
	}

	async fn fetch_mandatory_updates<C: Chain>(
		&self,
		counterparty: &C,
	) -> Result<(Vec<Any>, Vec<IbcEvent>), anyhow::Error> {
		match self {
			Self::Parachain(chain) =>
				chain.fetch_mandatory_updates(counterparty).await.map_err(Into::into),
			#[cfg(feature = "cosmos")]
			Self::Cosmos(chain) => chain.fetch_mandatory_updates(counterparty).await.map_err(Into::into),
		}
	}
}

#[cfg(any(test, feature = "testing"))]
impl AnyChain {
	pub fn set_client_id(&mut self, client_id: ClientId) {
		match self {
			Self::Parachain(chain) => chain.set_client_id(client_id),
			#[cfg(feature = "cosmos")]
			Self::Cosmos(chain) => chain.set_client_id(client_id),
		}
	}
}

#[cfg(any(test, feature = "testing"))]
#[async_trait]
impl primitives::TestProvider for AnyChain {
	async fn send_transfer(&self, params: MsgTransfer<PrefixedCoin>) -> Result<(), Self::Error> {
		match self {
			Self::Parachain(chain) => chain.send_transfer(params).await.map_err(Into::into),
			#[cfg(feature = "cosmos")]
			Self::Cosmos(chain) => chain.send_transfer(params).await.map_err(Into::into),
		}
	}

	async fn send_ordered_packet(
		&self,
		channel_id: ChannelId,
		timeout: Timeout,
	) -> Result<(), Self::Error> {
		match self {
			Self::Parachain(chain) =>
				chain.send_ordered_packet(channel_id, timeout).await.map_err(Into::into),
			#[cfg(feature = "cosmos")]
			Self::Cosmos(chain) => chain.send_ordered_packet(channel_id, timeout).await.map_err(Into::into),
		}
	}

	async fn subscribe_blocks(&self) -> Pin<Box<dyn Stream<Item = u64> + Send + Sync>> {
		match self {
			Self::Parachain(chain) => chain.subscribe_blocks().await,
			#[cfg(feature = "cosmos")]
			Self::Cosmos(chain) => chain.subscribe_blocks().await,
		}
	}

	fn set_channel_whitelist(&mut self, channel_whitelist: Vec<(ChannelId, PortId)>) {
		match self {
			Self::Parachain(chain) => chain.set_channel_whitelist(channel_whitelist),
			#[cfg(feature = "cosmos")]
			Self::Cosmos(chain) => chain.set_channel_whitelist(channel_whitelist),
		}
	}
}

impl AnyConfig {
	pub async fn into_client(self) -> anyhow::Result<AnyChain> {
		Ok(match self {
			AnyConfig::Parachain(config) =>
				AnyChain::Parachain(ParachainClient::new(config).await?),
			#[cfg(feature = "cosmos")]
			AnyConfig::Cosmos(config) => AnyChain::Cosmos(CosmosClient::new(config).await?),
		})
	}

	pub fn set_client_id(&mut self, client_id: ClientId) {
		match self {
			Self::Parachain(chain) => {
				chain.client_id.replace(client_id);
			},
			#[cfg(feature = "cosmos")]
			Self::Cosmos(chain) => {
				chain.client_id.replace(client_id.to_string());
			},
		}
	}

	pub fn set_connection_id(&mut self, connection_id: ConnectionId) {
		match self {
			Self::Parachain(chain) => {
				chain.connection_id.replace(connection_id);
			},
			#[cfg(feature = "cosmos")]
			Self::Cosmos(chain) => {
				chain.connection_id.replace(connection_id.to_string());
			},
		}
	}

	pub fn set_channel_whitelist(&mut self, channel_id: ChannelId, port_id: PortId) {
		match self {
			Self::Parachain(chain) => {
				chain.channel_whitelist.push((channel_id, port_id));
			},
			#[cfg(feature = "cosmos")]
			Self::Cosmos(chain) => {
				chain.channel_whitelist.push((channel_id, port_id));
			},
		}
	}
}<|MERGE_RESOLUTION|>--- conflicted
+++ resolved
@@ -147,11 +147,13 @@
 #[derive(Clone)]
 pub enum AnyAssetId {
 	Parachain(<ParachainClient<DefaultConfig> as IbcProvider>::AssetId),
-<<<<<<< HEAD
 	#[cfg(feature = "cosmos")]
 	Cosmos(<CosmosClient<DefaultConfig> as IbcProvider>::AssetId),
-=======
->>>>>>> 1bb60110
+}
+
+#[derive(Clone)]
+pub enum AnyAssetId {
+	Parachain(<ParachainClient<DefaultConfig> as IbcProvider>::AssetId),
 }
 
 #[derive(From, Debug)]
@@ -553,14 +555,10 @@
 		match (self, asset_id) {
 			(Self::Parachain(chain), AnyAssetId::Parachain(asset_id)) =>
 				chain.query_ibc_balance(asset_id).await.map_err(Into::into),
-<<<<<<< HEAD
 			#[cfg(feature = "cosmos")]
 			(Self::Cosmos(chain), AnyAssetId::Cosmos(asset_id)) =>
 				chain.query_ibc_balance(asset_id).await.map_err(Into::into),
 			_ => unimplemented!(),
-=======
-			_ => unreachable!(),
->>>>>>> 1bb60110
 		}
 	}
 
