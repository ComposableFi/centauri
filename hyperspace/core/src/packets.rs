// Copyright 2022 ComposableFi
//
// Licensed under the Apache License, Version 2.0 (the "License");
// you may not use this file except in compliance with the License.
// You may obtain a copy of the License at
//
//      http://www.apache.org/licenses/LICENSE-2.0
//
// Unless required by applicable law or agreed to in writing, software
// distributed under the License is distributed on an "AS IS" BASIS,
// WITHOUT WARRANTIES OR CONDITIONS OF ANY KIND, either express or implied.
// See the License for the specific language governing permissions and
// limitations under the License.

#[cfg(feature = "testing")]
use crate::send_packet_relay::packet_relay_status;
use rand::Rng;
use sp_runtime::Either::{Left, Right};
use std::{
	sync::{
		atomic::{AtomicUsize, Ordering},
		Arc,
	},
	time::Duration,
};
use tokio::{task::JoinSet, time::sleep};

use crate::packets::utils::{
	construct_ack_message, construct_recv_message, construct_timeout_message,
	get_timeout_proof_height, verify_delay_passed, VerifyDelayOn,
};
use ibc::{
	core::{
		ics02_client::client_state::ClientState as ClientStateT,
		ics03_connection::connection::ConnectionEnd,
		ics04_channel::channel::{ChannelEnd, State},
	},
	Height,
};
use ibc_proto::google::protobuf::Any;
use pallet_ibc::light_clients::AnyClientState;
use primitives::{
	error::Error, find_suitable_proof_height_for_client, packet_info_to_packet,
	query_undelivered_acks, query_undelivered_sequences, Chain, UndeliveredType,
};

pub mod connection_delay;
pub mod utils;

pub const PROCESS_PACKETS_BATCH_SIZE: usize = 100;

/// Returns a tuple of messages, with the first item being packets that are ready to be sent to the
/// sink chain. And the second item being packet timeouts that should be sent to the source.
///
/// The function also flags the packets/timeouts that are ready to be sent. The idea is the
/// following, basically:
/// source -> recv_packet    -> sink   => sink has undelivered recvs
/// source -> ack_packet     -> sink   => sink has undelivered acks
/// source -> timeout_packet -> source => source & sink has undelivered timeouts (since timeouts
/// need both clients to be up to date)
pub async fn query_ready_and_timed_out_packets(
	source: &impl Chain,
	sink: &impl Chain,
) -> Result<(Vec<Any>, Vec<Any>), anyhow::Error> {
	let mut messages = vec![];
	let mut timeout_messages = vec![];
	let (source_height, source_timestamp) = source.latest_height_and_timestamp().await?;
	let (sink_height, sink_timestamp) = sink.latest_height_and_timestamp().await?;
	let channel_whitelist = source.channel_whitelist();

	// TODO: parallelize this
	for (channel_id, port_id) in channel_whitelist {
		let source_channel_response = match source
			.query_channel_end(source_height, channel_id, port_id.clone())
			.await
		{
			Ok(response) => response,
			// this can happen in case the channel is not yet created
			Err(e) => {
				log::warn!(target: "hyperspace", "Failed to query channel end for chain {}, channel {}/{}: {:?}", source.name(), channel_id, port_id, e);
				continue
			},
		};
		let source_channel_end = match source_channel_response.channel.map(ChannelEnd::try_from) {
			Some(Ok(source_channel)) => source_channel,
			_ => {
				log::warn!(target: "hyperspace", "ChannelEnd not found for {:?}/{:?}", channel_id, port_id.clone());
				continue
			},
		};
		// we're only interested in open or closed channels
		if !matches!(source_channel_end.state, State::Open | State::Closed) {
			log::trace!(target: "hyperspace", "Skipping channel {:?}/{:?} because it is not open or closed", channel_id, port_id.clone());
			continue
		}
		let connection_id = source_channel_end
			.connection_hops
			.get(0)
			.ok_or_else(|| Error::Custom("Channel end missing connection id".to_string()))?
			.clone();
		let connection_response =
			source.query_connection_end(source_height, connection_id.clone()).await?;
		let source_connection_end =
			ConnectionEnd::try_from(connection_response.connection.ok_or_else(|| {
				Error::Custom(format!(
					"[query_ready_and_timed_out_packets] ConnectionEnd not found for {connection_id:?}"
				))
			})?)?;

		let sink_channel_id = source_channel_end.counterparty().channel_id.ok_or_else(|| {
			Error::Custom(
				" An Open Channel End should have a valid counterparty channel id".to_string(),
			)
		})?;
		let sink_port_id = source_channel_end.counterparty().port_id.clone();
		let sink_channel_response = match sink
			.query_channel_end(sink_height, sink_channel_id, sink_port_id.clone())
			.await
		{
			Ok(response) => response,
			Err(e) => {
				// this can happen in case the channel is not yet created
				log::warn!(target: "hyperspace", "Failed to query channel end for chain {}, channel {}/{}: {:?}", sink.name(), channel_id, port_id, e);
				continue
			},
		};

		let sink_channel_end = match sink_channel_response.channel.map(ChannelEnd::try_from) {
			Some(Ok(sink_channel)) => sink_channel,
			_ => {
				log::warn!(target: "hyperspace", "ChannelEnd not found for {:?}/{:?}", channel_id, port_id.clone());
				continue
			},
		};

		let next_sequence_recv = sink
			.query_next_sequence_recv(sink_height, &sink_port_id, &sink_channel_id)
			.await?;

		let source_client_state_on_sink =
			sink.query_client_state(sink_height, source.client_id()).await?;
		let source_client_state_on_sink = AnyClientState::try_from(
			source_client_state_on_sink.client_state.ok_or_else(|| {
				Error::Custom(format!(
					"Client state for {} should exist on {}",
					source.name(),
					sink.name()
				))
			})?,
		)
		.map_err(|_| {
			Error::Custom(format!(
				"Invalid Client state for {} should found on {}",
				source.name(),
				sink.name()
			))
		})?;

		let sink_client_state_on_source =
			source.query_client_state(source_height, sink.client_id()).await?;
		let sink_client_state_on_source = AnyClientState::try_from(
			sink_client_state_on_source.client_state.ok_or_else(|| {
				Error::Custom(format!(
					"Client state for {} should exist on {}",
					source.name(),
					sink.name()
				))
			})?,
		)
		.map_err(|_| {
			Error::Custom(format!(
				"Invalid Client state for {} should found on {}",
				source.name(),
				sink.name()
			))
		})?;
		let latest_sink_height_on_source = sink_client_state_on_source.latest_height();
		let latest_source_height_on_sink = source_client_state_on_sink.latest_height();

		let max_packets_to_process = source.common_state().max_packets_to_process;

		// query packets that are waiting for connection delay.
		let seqs = query_undelivered_sequences(
			source_height,
			sink_height,
			channel_id,
			port_id.clone(),
			source,
			sink,
		)
<<<<<<< HEAD
		.await?;

		let send_packets = source.query_send_packets(channel_id, port_id.clone(), seqs).await?;
		for send_packet in send_packets {
			let packet = packet_info_to_packet(&send_packet);
			// Check if packet has timed out
			let packet_height = send_packet.height.ok_or_else(|| {
				Error::Custom(format!("Packet height not found for packet {:?}", packet))
			})?;
			if packet.timed_out(&sink_timestamp, sink_height) {
				// so we know this packet has timed out on the sink, we need to find the maximum
				// consensus state height at which we can generate a non-membership proof of the
				// packet for the sink's client on the source.
				let proof_height = if let Some(proof_height) = get_timeout_proof_height(
					source,
					sink,
					source_height,
					sink_height,
					sink_timestamp,
					latest_sink_height_on_source,
					&packet,
					packet_height,
				)
				.await
				{
					proof_height
				} else {
					log::trace!(target: "hyperspace", "Skipping packet as no timeout proof height could be found: {:?}", packet);
					continue
				};

				// given this maximum height, has the connection delay been satisfied?
				if !verify_delay_passed(
					source,
					sink,
					source_timestamp,
					source_height,
					sink_timestamp,
					sink_height,
					source_connection_end.delay_period(),
					proof_height,
					VerifyDelayOn::Source,
				)
				.await?
				{
					log::trace!(target: "hyperspace", "Skipping packet as connection delay has not passed {:?}", packet);
					continue
				}

				// lets construct the timeout message to be sent to the source
				let msg = construct_timeout_message(
					source,
					sink,
					&sink_channel_end,
					packet,
					next_sequence_recv.next_sequence_receive,
					proof_height,
				)
				.await?;
				timeout_messages.push(msg);
				continue
			}

			// If packet has not timed out but channel is closed on sink we skip
			// Since we have no reference point for when this channel was closed so we can't
			// calculate connection delays yet
			if sink_channel_end.state == State::Closed {
				log::debug!(target: "hyperspace", "Skipping packet as channel is closed on sink: {:?}", packet);
				continue
			}
=======
		.await?
		.into_iter()
		.take(max_packets_to_process)
		.collect::<Vec<_>>();

		log::debug!(target: "hyperspace", "Found {} undelivered packets for {:?}/{:?} for {seqs:?}", seqs.len(), channel_id, port_id.clone());
>>>>>>> 695f0d29

		let mut send_packets = source.query_send_packets(channel_id, port_id.clone(), seqs).await?;
		log::trace!(target: "hyperspace", "SendPackets count before deduplication: {}", send_packets.len());
		send_packets.sort();
		send_packets.dedup();
		log::trace!(target: "hyperspace", "SendPackets count after deduplication: {}", send_packets.len());
		let mut recv_packets_join_set: JoinSet<Result<_, anyhow::Error>> = JoinSet::new();
		let source = Arc::new(source.clone());
		let sink = Arc::new(sink.clone());
		let timeout_packets_count = Arc::new(AtomicUsize::new(0));
		let send_packets_count = Arc::new(AtomicUsize::new(0));
		for send_packets in send_packets.chunks(PROCESS_PACKETS_BATCH_SIZE) {
			for send_packet in send_packets.iter().cloned() {
				let source_connection_end = source_connection_end.clone();
				let sink_channel_end = sink_channel_end.clone();
				let source_connection_end = source_connection_end.clone();
				let source = source.clone();
				let sink = sink.clone();
				let duration = Duration::from_millis(
					rand::thread_rng().gen_range(1..source.rpc_call_delay().as_millis() as u64),
				);
				let timeout_packets_count = timeout_packets_count.clone();
				let recv_packets_count = send_packets_count.clone();
				recv_packets_join_set.spawn(async move {
					sleep(duration).await;
					let source = &source;
					let sink = &sink;
					let packet = packet_info_to_packet(&send_packet);
					// Check if packet has timed out
					let packet_height = send_packet.height.ok_or_else(|| {
						Error::Custom(format!("Packet height not found for packet {packet:?}"))
					})?;

<<<<<<< HEAD
			// Check if packet is ready to be sent to sink
			// If sink does not have a client height that is equal to or greater than the packet
			// creation height, we can't send it yet, packet_info.height should represent the packet
			// creation height on source chain
			if packet_height > latest_source_height_on_sink.revision_height {
				// Sink does not have client update required to prove recv packet message
				log::debug!(target: "hyperspace", "Skipping packet {:?} as sink does not have client update required to prove recv packet message", packet);
				continue
=======
					if packet.timed_out(&sink_timestamp, sink_height) {
						timeout_packets_count.fetch_add(1, Ordering::SeqCst);
						// so we know this packet has timed out on the sink, we need to find the maximum
						// consensus state height at which we can generate a non-membership proof of the
						// packet for the sink's client on the source.
						let proof_height =
							if let Some(proof_height) = get_timeout_proof_height(
								&**source,
								&**sink,
								source_height,
								sink_height,
								sink_timestamp,
								latest_sink_height_on_source,
								&packet,
								packet_height,
							)
							.await
						{
							proof_height
						} else {
							log::trace!(target: "hyperspace", "Skipping packet as no timeout proof height could be found: {:?}", packet);
							return Ok(None)
						};

						// given this maximum height, has the connection delay been satisfied?
						if !verify_delay_passed(
							&**source,
							&**sink,
							source_timestamp,
							source_height,
							sink_timestamp,
							sink_height,
							source_connection_end.delay_period(),
							proof_height,
							VerifyDelayOn::Source,
						)
							.await?
						{
							log::trace!(target: "hyperspace", "Skipping packet as connection delay has not passed {:?}", packet);
							return Ok(None)
						}

						// lets construct the timeout message to be sent to the source
						let msg = construct_timeout_message(
							&**source,
							&**sink,
							&sink_channel_end,
							packet,
							next_sequence_recv.next_sequence_receive,
							proof_height,
						)
							.await?;
						return Ok(Some(Left(msg)))
					} else {
						log::trace!(target: "hyperspace", "The packet has not timed out yet: {:?}", packet);
					}

					// If packet has not timed out but channel is closed on sink we skip
					// Since we have no reference point for when this channel was closed so we can't
					// calculate connection delays yet
					if sink_channel_end.state == State::Closed {
						log::debug!(target: "hyperspace", "Skipping packet as channel is closed on sink: {:?}", packet);
						return Ok(None)
					}

					#[cfg(feature = "testing")]
					// If packet relay status is paused skip
					if !packet_relay_status() {
						return Ok(None)
					}

					// Check if packet is ready to be sent to sink
					// If sink does not have a client height that is equal to or greater than the packet
					// creation height, we can't send it yet, packet_info.height should represent the packet
					// creation height on source chain
					if packet_height > latest_source_height_on_sink.revision_height {
						// Sink does not have client update required to prove recv packet message
						log::debug!(target: "hyperspace", "Skipping packet {:?} as sink does not have client update required to prove recv packet message", packet);
						recv_packets_count.fetch_add(1, Ordering::SeqCst);
						return Ok(None)
					}

					let proof_height = if let Some(proof_height) = find_suitable_proof_height_for_client(
						&**source,
						&**sink,
						sink_height,
						source.client_id(),
						Height::new(latest_source_height_on_sink.revision_number, packet_height),
						None,
						latest_source_height_on_sink,
					)
						.await
					{
						proof_height
					} else {
						log::trace!(target: "hyperspace", "Skipping packet {:?} as no proof height could be found", packet);
						return Ok(None)
					};

					if !verify_delay_passed(
						&**source,
						&**sink,
						source_timestamp,
						source_height,
						sink_timestamp,
						sink_height,
						source_connection_end.delay_period(),
						proof_height,
						VerifyDelayOn::Sink,
					)
						.await?
					{
						log::trace!(target: "hyperspace", "Skipping packet as connection delay has not passed {:?}", packet);
						return Ok(None)
					}

					if packet.timeout_height.is_zero() && packet.timeout_timestamp.nanoseconds() == 0 {
						log::warn!(target: "hyperspace", "Skipping packet as packet timeout is zero: {}", packet.sequence);
						return Ok(None)
					}

					let msg = construct_recv_message(&**source, &**sink, packet, proof_height).await?;
					Ok(Some(Right(msg)))
				});
>>>>>>> 695f0d29
			}
		}

<<<<<<< HEAD
			let proof_height = if let Some(proof_height) = find_suitable_proof_height_for_client(
				sink,
				sink_height,
				source.client_id(),
				Height::new(latest_source_height_on_sink.revision_number, packet_height),
				None,
				latest_source_height_on_sink,
			)
			.await
			{
				proof_height
			} else {
				log::trace!(target: "hyperspace", "Skipping packet {:?} as no proof height could be found", packet);
				continue
			};

			if !verify_delay_passed(
				source,
				sink,
				source_timestamp,
				source_height,
				sink_timestamp,
				sink_height,
				source_connection_end.delay_period(),
				proof_height,
				VerifyDelayOn::Sink,
			)
			.await?
			{
				log::trace!(target: "hyperspace", "Skipping packet as connection delay has not passed {:?}", packet);
				continue
=======
		while let Some(result) = recv_packets_join_set.join_next().await {
			let Some(either) = result?? else { continue };
			match either {
				Left(msg) => timeout_messages.push(msg),
				Right(msg) => messages.push(msg),
>>>>>>> 695f0d29
			}
		}

		let timeouts_count = timeout_packets_count.load(Ordering::SeqCst);
		log::debug!(target: "hyperspace", "Found {timeouts_count} packets that have timed out");
		source
			.on_undelivered_sequences(timeouts_count != 0, UndeliveredType::Timeouts)
			.await;

		let sends_count = send_packets_count.load(Ordering::SeqCst);
		log::debug!(target: "hyperspace", "Found {sends_count} sent packets");
		sink.on_undelivered_sequences(sends_count != 0, UndeliveredType::Recvs).await;

		// Get acknowledgement messages
		if source_channel_end.state == State::Closed {
			log::trace!(target: "hyperspace", "Skipping acknowledgements for channel {:?} as channel is closed on source", channel_id);
			continue
		}

		// query acknowledgements that are waiting for connection delay.
		let acks = query_undelivered_acks(
			source_height,
			sink_height,
			channel_id,
			port_id.clone(),
			&*source,
			&*sink,
		)
<<<<<<< HEAD
		.await?;
		// Get acknowledgement messages
		if source_channel_end.state == State::Closed {
			log::trace!(target: "hyperspace", "Skipping acknowledgements for channel {:?} as channel is closed on source", channel_id);
			continue
		}
		let acknowledgements = source.query_recv_packets(channel_id, port_id, acks).await?;
		for acknowledgement in acknowledgements {
			let packet = packet_info_to_packet(&acknowledgement);
			let ack = if let Some(ack) = acknowledgement.ack {
				ack
			} else {
				// Packet has no valid acknowledgement, skip
				log::trace!(target: "hyperspace", "Skipping acknowledgement for packet {:?} as packet has no valid acknowledgement", packet);
				continue
			};

			// Check if ack is ready to be sent to sink
			// If sink does not have a client height that is equal to or greater than the packet
			// creation height, we can't send it yet packet_info.height should represent the
			// acknowledgement creation height on source chain
			let ack_height = acknowledgement.height.ok_or_else(|| {
				Error::Custom(format!("Packet height not found for packet {:?}", packet))
			})?;
			if ack_height > latest_source_height_on_sink.revision_height {
				// Sink does not have client update required to prove acknowledgement packet message
				log::trace!(target: "hyperspace", "Skipping acknowledgement for packet {:?} as sink does not have client update required to prove acknowledgement packet message", packet);
				continue
			}

			log::trace!(target: "hyperspace", "sink_height: {:?}, latest_source_height_on_sink: {:?}, acknowledgement.height: {}", sink_height, latest_source_height_on_sink, ack_height);

			let proof_height = if let Some(proof_height) = find_suitable_proof_height_for_client(
				sink,
				sink_height,
				source.client_id(),
				Height::new(latest_source_height_on_sink.revision_number, ack_height),
				None,
				latest_source_height_on_sink,
			)
			.await
			{
				log::trace!(target: "hyperspace", "Using proof height: {}", proof_height);
				proof_height
			} else {
				log::trace!(target: "hyperspace", "Skipping acknowledgement for packet {:?} as no proof height could be found", packet);
				continue
			};

			if !verify_delay_passed(
				source,
				sink,
				source_timestamp,
				source_height,
				sink_timestamp,
				sink_height,
				source_connection_end.delay_period(),
				proof_height,
				VerifyDelayOn::Sink,
			)
			.await?
			{
				log::trace!(target: "hyperspace", "Skipping acknowledgement for packet as connection delay has not passed {:?}", packet);
				continue
			}
=======
		.await?
		.into_iter()
		.take(max_packets_to_process)
		.collect::<Vec<_>>();

		let acknowledgements =
			source.query_received_packets(channel_id, port_id.clone(), acks).await?;
		log::trace!(target: "hyperspace", "Got acknowledgements for channel {:?}: {:?}", channel_id, acknowledgements);
		let mut acknowledgements_join_set: JoinSet<Result<_, anyhow::Error>> = JoinSet::new();
		sink.on_undelivered_sequences(!acknowledgements.is_empty(), UndeliveredType::Acks)
			.await;
		for acknowledgements in acknowledgements.chunks(PROCESS_PACKETS_BATCH_SIZE) {
			for acknowledgement in acknowledgements.iter().cloned() {
				let source_connection_end = source_connection_end.clone();
				let source = source.clone();
				let sink = sink.clone();
				let duration1 = Duration::from_millis(
					rand::thread_rng().gen_range(1..source.rpc_call_delay().as_millis() as u64),
				);
				acknowledgements_join_set.spawn(async move {
					sleep(duration1).await;
					let source = &source;
					let sink = &sink;
					let packet = packet_info_to_packet(&acknowledgement);
					let ack = if let Some(ack) = acknowledgement.ack {
						ack
					} else {
						// Packet has no valid acknowledgement, skip
						log::trace!(target: "hyperspace", "Skipping acknowledgement for packet {:?} as packet has no valid acknowledgement", packet);
						return Ok(None)
					};

					// Check if ack is ready to be sent to sink
					// If sink does not have a client height that is equal to or greater than the packet
					// creation height, we can't send it yet packet_info.height should represent the
					// acknowledgement creation height on source chain
					let ack_height = acknowledgement.height.ok_or_else(|| {
						Error::Custom(format!("Packet height not found for packet {packet:?}"))
					})?;
					if ack_height > latest_source_height_on_sink.revision_height {
						// Sink does not have client update required to prove acknowledgement packet message
						log::trace!(target: "hyperspace", "Skipping acknowledgement for packet {:?} as sink does not have client update required to prove acknowledgement packet message", packet);
						return Ok(None)
					}

					log::trace!(target: "hyperspace", "sink_height: {:?}, latest_source_height_on_sink: {:?}, acknowledgement.height: {}", sink_height, latest_source_height_on_sink, ack_height);
>>>>>>> 695f0d29

					let proof_height = if let Some(proof_height) = find_suitable_proof_height_for_client(
						&**source,
						&**sink,
						sink_height,
						source.client_id(),
						Height::new(latest_source_height_on_sink.revision_number, ack_height),
						None,
						latest_source_height_on_sink,
					)
						.await
					{
						log::trace!(target: "hyperspace", "Using proof height: {}", proof_height);
						proof_height
					} else {
						log::trace!(target: "hyperspace", "Skipping acknowledgement for packet {:?} as no proof height could be found", packet);
						return Ok(None)
					};

					if !verify_delay_passed(
						&**source,
						&**sink,
						source_timestamp,
						source_height,
						sink_timestamp,
						sink_height,
						source_connection_end.delay_period(),
						proof_height,
						VerifyDelayOn::Sink,
					)
						.await?
					{
						log::trace!(target: "hyperspace", "Skipping acknowledgement for packet as connection delay has not passed {:?}", packet);
						return Ok(None)
					}

					let msg = construct_ack_message(&**source, &**sink, packet, ack, proof_height).await?;
					Ok(Some(msg))
				});
			}
		}

		while let Some(result) = acknowledgements_join_set.join_next().await {
			let Some(msg) = result?? else { continue };
			messages.push(msg)
		}
	}

	Ok((messages, timeout_messages))
}<|MERGE_RESOLUTION|>--- conflicted
+++ resolved
@@ -188,85 +188,12 @@
 			source,
 			sink,
 		)
-<<<<<<< HEAD
-		.await?;
-
-		let send_packets = source.query_send_packets(channel_id, port_id.clone(), seqs).await?;
-		for send_packet in send_packets {
-			let packet = packet_info_to_packet(&send_packet);
-			// Check if packet has timed out
-			let packet_height = send_packet.height.ok_or_else(|| {
-				Error::Custom(format!("Packet height not found for packet {:?}", packet))
-			})?;
-			if packet.timed_out(&sink_timestamp, sink_height) {
-				// so we know this packet has timed out on the sink, we need to find the maximum
-				// consensus state height at which we can generate a non-membership proof of the
-				// packet for the sink's client on the source.
-				let proof_height = if let Some(proof_height) = get_timeout_proof_height(
-					source,
-					sink,
-					source_height,
-					sink_height,
-					sink_timestamp,
-					latest_sink_height_on_source,
-					&packet,
-					packet_height,
-				)
-				.await
-				{
-					proof_height
-				} else {
-					log::trace!(target: "hyperspace", "Skipping packet as no timeout proof height could be found: {:?}", packet);
-					continue
-				};
-
-				// given this maximum height, has the connection delay been satisfied?
-				if !verify_delay_passed(
-					source,
-					sink,
-					source_timestamp,
-					source_height,
-					sink_timestamp,
-					sink_height,
-					source_connection_end.delay_period(),
-					proof_height,
-					VerifyDelayOn::Source,
-				)
-				.await?
-				{
-					log::trace!(target: "hyperspace", "Skipping packet as connection delay has not passed {:?}", packet);
-					continue
-				}
-
-				// lets construct the timeout message to be sent to the source
-				let msg = construct_timeout_message(
-					source,
-					sink,
-					&sink_channel_end,
-					packet,
-					next_sequence_recv.next_sequence_receive,
-					proof_height,
-				)
-				.await?;
-				timeout_messages.push(msg);
-				continue
-			}
-
-			// If packet has not timed out but channel is closed on sink we skip
-			// Since we have no reference point for when this channel was closed so we can't
-			// calculate connection delays yet
-			if sink_channel_end.state == State::Closed {
-				log::debug!(target: "hyperspace", "Skipping packet as channel is closed on sink: {:?}", packet);
-				continue
-			}
-=======
 		.await?
 		.into_iter()
 		.take(max_packets_to_process)
 		.collect::<Vec<_>>();
 
 		log::debug!(target: "hyperspace", "Found {} undelivered packets for {:?}/{:?} for {seqs:?}", seqs.len(), channel_id, port_id.clone());
->>>>>>> 695f0d29
 
 		let mut send_packets = source.query_send_packets(channel_id, port_id.clone(), seqs).await?;
 		log::trace!(target: "hyperspace", "SendPackets count before deduplication: {}", send_packets.len());
@@ -300,16 +227,6 @@
 						Error::Custom(format!("Packet height not found for packet {packet:?}"))
 					})?;
 
-<<<<<<< HEAD
-			// Check if packet is ready to be sent to sink
-			// If sink does not have a client height that is equal to or greater than the packet
-			// creation height, we can't send it yet, packet_info.height should represent the packet
-			// creation height on source chain
-			if packet_height > latest_source_height_on_sink.revision_height {
-				// Sink does not have client update required to prove recv packet message
-				log::debug!(target: "hyperspace", "Skipping packet {:?} as sink does not have client update required to prove recv packet message", packet);
-				continue
-=======
 					if packet.timed_out(&sink_timestamp, sink_height) {
 						timeout_packets_count.fetch_add(1, Ordering::SeqCst);
 						// so we know this packet has timed out on the sink, we need to find the maximum
@@ -434,49 +351,14 @@
 					let msg = construct_recv_message(&**source, &**sink, packet, proof_height).await?;
 					Ok(Some(Right(msg)))
 				});
->>>>>>> 695f0d29
 			}
 		}
 
-<<<<<<< HEAD
-			let proof_height = if let Some(proof_height) = find_suitable_proof_height_for_client(
-				sink,
-				sink_height,
-				source.client_id(),
-				Height::new(latest_source_height_on_sink.revision_number, packet_height),
-				None,
-				latest_source_height_on_sink,
-			)
-			.await
-			{
-				proof_height
-			} else {
-				log::trace!(target: "hyperspace", "Skipping packet {:?} as no proof height could be found", packet);
-				continue
-			};
-
-			if !verify_delay_passed(
-				source,
-				sink,
-				source_timestamp,
-				source_height,
-				sink_timestamp,
-				sink_height,
-				source_connection_end.delay_period(),
-				proof_height,
-				VerifyDelayOn::Sink,
-			)
-			.await?
-			{
-				log::trace!(target: "hyperspace", "Skipping packet as connection delay has not passed {:?}", packet);
-				continue
-=======
 		while let Some(result) = recv_packets_join_set.join_next().await {
 			let Some(either) = result?? else { continue };
 			match either {
 				Left(msg) => timeout_messages.push(msg),
 				Right(msg) => messages.push(msg),
->>>>>>> 695f0d29
 			}
 		}
 
@@ -505,73 +387,6 @@
 			&*source,
 			&*sink,
 		)
-<<<<<<< HEAD
-		.await?;
-		// Get acknowledgement messages
-		if source_channel_end.state == State::Closed {
-			log::trace!(target: "hyperspace", "Skipping acknowledgements for channel {:?} as channel is closed on source", channel_id);
-			continue
-		}
-		let acknowledgements = source.query_recv_packets(channel_id, port_id, acks).await?;
-		for acknowledgement in acknowledgements {
-			let packet = packet_info_to_packet(&acknowledgement);
-			let ack = if let Some(ack) = acknowledgement.ack {
-				ack
-			} else {
-				// Packet has no valid acknowledgement, skip
-				log::trace!(target: "hyperspace", "Skipping acknowledgement for packet {:?} as packet has no valid acknowledgement", packet);
-				continue
-			};
-
-			// Check if ack is ready to be sent to sink
-			// If sink does not have a client height that is equal to or greater than the packet
-			// creation height, we can't send it yet packet_info.height should represent the
-			// acknowledgement creation height on source chain
-			let ack_height = acknowledgement.height.ok_or_else(|| {
-				Error::Custom(format!("Packet height not found for packet {:?}", packet))
-			})?;
-			if ack_height > latest_source_height_on_sink.revision_height {
-				// Sink does not have client update required to prove acknowledgement packet message
-				log::trace!(target: "hyperspace", "Skipping acknowledgement for packet {:?} as sink does not have client update required to prove acknowledgement packet message", packet);
-				continue
-			}
-
-			log::trace!(target: "hyperspace", "sink_height: {:?}, latest_source_height_on_sink: {:?}, acknowledgement.height: {}", sink_height, latest_source_height_on_sink, ack_height);
-
-			let proof_height = if let Some(proof_height) = find_suitable_proof_height_for_client(
-				sink,
-				sink_height,
-				source.client_id(),
-				Height::new(latest_source_height_on_sink.revision_number, ack_height),
-				None,
-				latest_source_height_on_sink,
-			)
-			.await
-			{
-				log::trace!(target: "hyperspace", "Using proof height: {}", proof_height);
-				proof_height
-			} else {
-				log::trace!(target: "hyperspace", "Skipping acknowledgement for packet {:?} as no proof height could be found", packet);
-				continue
-			};
-
-			if !verify_delay_passed(
-				source,
-				sink,
-				source_timestamp,
-				source_height,
-				sink_timestamp,
-				sink_height,
-				source_connection_end.delay_period(),
-				proof_height,
-				VerifyDelayOn::Sink,
-			)
-			.await?
-			{
-				log::trace!(target: "hyperspace", "Skipping acknowledgement for packet as connection delay has not passed {:?}", packet);
-				continue
-			}
-=======
 		.await?
 		.into_iter()
 		.take(max_packets_to_process)
@@ -618,7 +433,6 @@
 					}
 
 					log::trace!(target: "hyperspace", "sink_height: {:?}, latest_source_height_on_sink: {:?}, acknowledgement.height: {}", sink_height, latest_source_height_on_sink, ack_height);
->>>>>>> 695f0d29
 
 					let proof_height = if let Some(proof_height) = find_suitable_proof_height_for_client(
 						&**source,
