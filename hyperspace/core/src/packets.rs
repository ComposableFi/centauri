--- conflicted
+++ resolved
@@ -16,9 +16,6 @@
 use crate::send_packet_relay::packet_relay_status;
 use rand::Rng;
 use sp_runtime::Either::{Left, Right};
-<<<<<<< HEAD
-use std::time::Duration;
-=======
 use std::{
 	sync::{
 		atomic::{AtomicUsize, Ordering},
@@ -26,7 +23,6 @@
 	},
 	time::Duration,
 };
->>>>>>> 695f0d29
 use tokio::{task::JoinSet, time::sleep};
 
 use crate::packets::utils::{
@@ -52,10 +48,6 @@
 pub mod utils;
 
 pub const PROCESS_PACKETS_BATCH_SIZE: usize = 100;
-<<<<<<< HEAD
-pub const MAX_PACKETS_TO_PROCESS: usize = 1000;
-=======
->>>>>>> 695f0d29
 
 /// Returns a tuple of messages, with the first item being packets that are ready to be sent to the
 /// sink chain. And the second item being packet timeouts that should be sent to the source.
@@ -83,21 +75,6 @@
 			.await
 		{
 			Ok(response) => response,
-<<<<<<< HEAD
-			Err(e) => {
-				log::warn!(target: "hyperspace", "Failed to query channel end for {:?}/{:?}: {:?}", channel_id, port_id.clone(), e);
-				continue
-			},
-		};
-		let source_channel_end =
-			ChannelEnd::try_from(source_channel_response.channel.ok_or_else(|| {
-				Error::Custom(format!(
-					"ChannelEnd not found for {:?}/{:?}",
-					channel_id,
-					port_id.clone()
-				))
-			})?)?;
-=======
 			// this can happen in case the channel is not yet created
 			Err(e) => {
 				log::warn!(target: "hyperspace", "Failed to query channel end for chain {}, channel {}/{}: {:?}", source.name(), channel_id, port_id, e);
@@ -111,7 +88,6 @@
 				continue
 			},
 		};
->>>>>>> 695f0d29
 		// we're only interested in open or closed channels
 		if !matches!(source_channel_end.state, State::Open | State::Closed) {
 			log::trace!(target: "hyperspace", "Skipping channel {:?}/{:?} because it is not open or closed", channel_id, port_id.clone());
@@ -214,86 +190,6 @@
 		)
 		.await?
 		.into_iter()
-<<<<<<< HEAD
-		.take(MAX_PACKETS_TO_PROCESS)
-		.collect::<Vec<_>>();
-
-		log::trace!(target: "hyperspace", "Found {} undelivered packets for {:?}/{:?}", seqs.len(), channel_id, port_id.clone());
-
-		let send_packets = source.query_send_packets(channel_id, port_id.clone(), seqs).await?;
-		let mut timeout_packets_join_set: JoinSet<Result<_, anyhow::Error>> = JoinSet::new();
-		for send_packets in send_packets.chunks(PROCESS_PACKETS_BATCH_SIZE) {
-			for send_packet in send_packets.to_owned() {
-				let source_connection_end = source_connection_end.clone();
-				let sink_channel_end = sink_channel_end.clone();
-				let source_connection_end = source_connection_end.clone();
-				let source = source.clone();
-				let sink = sink.clone();
-				let duration = Duration::from_millis(
-					rand::thread_rng().gen_range(1..source.rpc_call_delay().as_millis() as u64),
-				);
-				timeout_packets_join_set.spawn(async move {
-					sleep(duration).await;
-					let source = &source;
-					let sink = &sink;
-					let packet = packet_info_to_packet(&send_packet);
-					// Check if packet has timed out
-					if packet.timed_out(&sink_timestamp, sink_height) {
-						// so we know this packet has timed out on the sink, we need to find the maximum
-						// consensus state height at which we can generate a non-membership proof of the
-						// packet for the sink's client on the source.
-						let proof_height = if let Some(proof_height) = get_timeout_proof_height(
-							source,
-							sink,
-							source_height,
-							sink_height,
-							sink_timestamp,
-							latest_sink_height_on_source,
-							&packet,
-							send_packet.height,
-						)
-							.await
-						{
-							proof_height
-						} else {
-							log::trace!(target: "hyperspace", "Skipping packet as no timeout proof height could be found: {:?}", packet);
-							return Ok(None)
-						};
-
-						// given this maximum height, has the connection delay been satisfied?
-						if !verify_delay_passed(
-							source,
-							sink,
-							source_timestamp,
-							source_height,
-							sink_timestamp,
-							sink_height,
-							source_connection_end.delay_period(),
-							proof_height,
-							VerifyDelayOn::Source,
-						)
-							.await?
-						{
-							log::trace!(target: "hyperspace", "Skipping packet as connection delay has not passed {:?}", packet);
-							return Ok(None)
-						}
-
-						// lets construct the timeout message to be sent to the source
-						let msg = construct_timeout_message(
-							source,
-							sink,
-							&sink_channel_end,
-							packet,
-							next_sequence_recv.next_sequence_receive,
-							proof_height,
-						)
-							.await?;
-						return Ok(Some(Left(msg)))
-					} else {
-						log::trace!(target: "hyperspace", "Skipping packet as it has not timed out: {:?}", packet);
-					}
-
-=======
 		.take(max_packets_to_process)
 		.collect::<Vec<_>>();
 
@@ -388,16 +284,11 @@
 						log::trace!(target: "hyperspace", "The packet has not timed out yet: {:?}", packet);
 					}
 
->>>>>>> 695f0d29
 					// If packet has not timed out but channel is closed on sink we skip
 					// Since we have no reference point for when this channel was closed so we can't
 					// calculate connection delays yet
 					if sink_channel_end.state == State::Closed {
-<<<<<<< HEAD
-						log::debug!(target: "hyperspace", "Skipping packet {:?} as channel is closed on sink", packet);
-=======
 						log::debug!(target: "hyperspace", "Skipping packet as channel is closed on sink: {:?}", packet);
->>>>>>> 695f0d29
 						return Ok(None)
 					}
 
@@ -411,32 +302,19 @@
 					// If sink does not have a client height that is equal to or greater than the packet
 					// creation height, we can't send it yet, packet_info.height should represent the packet
 					// creation height on source chain
-<<<<<<< HEAD
-					if send_packet.height > latest_source_height_on_sink.revision_height {
-						// Sink does not have client update required to prove recv packet message
-						log::debug!(target: "hyperspace", "Skipping packet {:?} as sink does not have client update required to prove recv packet message", packet);
-=======
 					if packet_height > latest_source_height_on_sink.revision_height {
 						// Sink does not have client update required to prove recv packet message
 						log::debug!(target: "hyperspace", "Skipping packet {:?} as sink does not have client update required to prove recv packet message", packet);
 						recv_packets_count.fetch_add(1, Ordering::SeqCst);
->>>>>>> 695f0d29
 						return Ok(None)
 					}
 
 					let proof_height = if let Some(proof_height) = find_suitable_proof_height_for_client(
-<<<<<<< HEAD
-						sink,
-						sink_height,
-						source.client_id(),
-						Height::new(latest_source_height_on_sink.revision_number, send_packet.height),
-=======
 						&**source,
 						&**sink,
 						sink_height,
 						source.client_id(),
 						Height::new(latest_source_height_on_sink.revision_number, packet_height),
->>>>>>> 695f0d29
 						None,
 						latest_source_height_on_sink,
 					)
@@ -449,13 +327,8 @@
 					};
 
 					if !verify_delay_passed(
-<<<<<<< HEAD
-						source,
-						sink,
-=======
 						&**source,
 						&**sink,
->>>>>>> 695f0d29
 						source_timestamp,
 						source_height,
 						sink_timestamp,
@@ -475,21 +348,13 @@
 						return Ok(None)
 					}
 
-<<<<<<< HEAD
-					let msg = construct_recv_message(source, sink, packet, proof_height).await?;
-=======
 					let msg = construct_recv_message(&**source, &**sink, packet, proof_height).await?;
->>>>>>> 695f0d29
 					Ok(Some(Right(msg)))
 				});
 			}
 		}
 
-<<<<<<< HEAD
-		while let Some(result) = timeout_packets_join_set.join_next().await {
-=======
 		while let Some(result) = recv_packets_join_set.join_next().await {
->>>>>>> 695f0d29
 			let Some(either) = result?? else { continue };
 			match either {
 				Left(msg) => timeout_messages.push(msg),
@@ -497,8 +362,6 @@
 			}
 		}
 
-<<<<<<< HEAD
-=======
 		let timeouts_count = timeout_packets_count.load(Ordering::SeqCst);
 		log::debug!(target: "hyperspace", "Found {timeouts_count} packets that have timed out");
 		source
@@ -509,7 +372,6 @@
 		log::debug!(target: "hyperspace", "Found {sends_count} sent packets");
 		sink.on_undelivered_sequences(sends_count != 0, UndeliveredType::Recvs).await;
 
->>>>>>> 695f0d29
 		// Get acknowledgement messages
 		if source_channel_end.state == State::Closed {
 			log::trace!(target: "hyperspace", "Skipping acknowledgements for channel {:?} as channel is closed on source", channel_id);
@@ -527,15 +389,6 @@
 		)
 		.await?
 		.into_iter()
-<<<<<<< HEAD
-		.take(MAX_PACKETS_TO_PROCESS)
-		.collect::<Vec<_>>();
-
-		let acknowledgements = source.query_recv_packets(channel_id, port_id.clone(), acks).await?;
-		let mut acknowledgements_join_set: JoinSet<Result<_, anyhow::Error>> = JoinSet::new();
-		for acknowledgements in acknowledgements.chunks(PROCESS_PACKETS_BATCH_SIZE) {
-			for acknowledgement in acknowledgements.to_owned() {
-=======
 		.take(max_packets_to_process)
 		.collect::<Vec<_>>();
 
@@ -547,7 +400,6 @@
 			.await;
 		for acknowledgements in acknowledgements.chunks(PROCESS_PACKETS_BATCH_SIZE) {
 			for acknowledgement in acknowledgements.iter().cloned() {
->>>>>>> 695f0d29
 				let source_connection_end = source_connection_end.clone();
 				let source = source.clone();
 				let sink = sink.clone();
@@ -571,28 +423,14 @@
 					// If sink does not have a client height that is equal to or greater than the packet
 					// creation height, we can't send it yet packet_info.height should represent the
 					// acknowledgement creation height on source chain
-<<<<<<< HEAD
-					if acknowledgement.height > latest_source_height_on_sink.revision_height {
-=======
 					let ack_height = acknowledgement.height.ok_or_else(|| {
 						Error::Custom(format!("Packet height not found for packet {packet:?}"))
 					})?;
 					if ack_height > latest_source_height_on_sink.revision_height {
->>>>>>> 695f0d29
 						// Sink does not have client update required to prove acknowledgement packet message
 						log::trace!(target: "hyperspace", "Skipping acknowledgement for packet {:?} as sink does not have client update required to prove acknowledgement packet message", packet);
 						return Ok(None)
 					}
-<<<<<<< HEAD
-
-					log::trace!(target: "hyperspace", "sink_height: {:?}, latest_source_height_on_sink: {:?}, acknowledgement.height: {}", sink_height, latest_source_height_on_sink, acknowledgement.height);
-
-					let proof_height = if let Some(proof_height) = find_suitable_proof_height_for_client(
-						sink,
-						sink_height,
-						source.client_id(),
-						Height::new(latest_source_height_on_sink.revision_number, acknowledgement.height),
-=======
 
 					log::trace!(target: "hyperspace", "sink_height: {:?}, latest_source_height_on_sink: {:?}, acknowledgement.height: {}", sink_height, latest_source_height_on_sink, ack_height);
 
@@ -602,7 +440,6 @@
 						sink_height,
 						source.client_id(),
 						Height::new(latest_source_height_on_sink.revision_number, ack_height),
->>>>>>> 695f0d29
 						None,
 						latest_source_height_on_sink,
 					)
@@ -616,13 +453,8 @@
 					};
 
 					if !verify_delay_passed(
-<<<<<<< HEAD
-						source,
-						sink,
-=======
 						&**source,
 						&**sink,
->>>>>>> 695f0d29
 						source_timestamp,
 						source_height,
 						sink_timestamp,
@@ -637,12 +469,7 @@
 						return Ok(None)
 					}
 
-<<<<<<< HEAD
-					let msg = construct_ack_message(source, sink, packet, ack, proof_height).await?;
-					// messages.push(msg)
-=======
 					let msg = construct_ack_message(&**source, &**sink, packet, ack, proof_height).await?;
->>>>>>> 695f0d29
 					Ok(Some(msg))
 				});
 			}
