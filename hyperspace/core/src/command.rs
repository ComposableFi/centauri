--- conflicted
+++ resolved
@@ -18,14 +18,6 @@
 };
 use anyhow::{anyhow, Result};
 use clap::Parser;
-<<<<<<< HEAD
-use primitives::Chain;
-use prometheus::Registry;
-use std::{num::NonZeroU64, path::PathBuf, str::FromStr, time::Duration};
-
-use crate::{chain::Config, fish, relay, Mode};
-=======
->>>>>>> 1687de03
 use ibc::core::{ics04_channel::channel::Order, ics24_host::identifier::PortId};
 use metrics::{data::Metrics, handler::MetricsHandler, init_prometheus};
 use primitives::{
@@ -77,11 +69,7 @@
 	port_id: Option<String>,
 	/// Connection delay period in seconds
 	#[clap(long)]
-<<<<<<< HEAD
-	delay_period_seconds: std::num::NonZeroU32,
-=======
 	delay_period: Option<std::num::NonZeroU32>,
->>>>>>> 1687de03
 	/// Channel order
 	#[clap(long)]
 	order: Option<String>,
@@ -203,15 +191,6 @@
 	}
 
 	pub async fn create_connection(&self) -> Result<Config> {
-<<<<<<< HEAD
-		let delay_period_seconds: NonZeroU64 = self.delay_period_seconds.into();
-		let delay = Duration::from_secs(delay_period_seconds.into());
-		let path: PathBuf = self.config.parse()?;
-		let file_content = tokio::fs::read_to_string(path).await?;
-		let mut config: Config = toml::from_str(&file_content)?;
-		let any_chain_a = config.chain_a.clone().into_client().await?;
-		let any_chain_b = config.chain_b.clone().into_client().await?;
-=======
 		let delay_period_seconds: NonZeroU64 = self
 			.delay_period
 			.expect("delay_period should be provided when creating a connection")
@@ -220,7 +199,6 @@
 		let mut config = self.parse_config().await?;
 		let mut chain_a = config.chain_a.clone().into_client().await?;
 		let mut chain_b = config.chain_b.clone().into_client().await?;
->>>>>>> 1687de03
 
 		let chain_a_clone = chain_a.clone();
 		let chain_b_clone = chain_b.clone();
