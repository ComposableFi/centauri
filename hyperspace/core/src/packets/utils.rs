--- conflicted
+++ resolved
@@ -229,11 +229,7 @@
 			)?,
 			signer: source.account_id(),
 		};
-<<<<<<< HEAD
-		let value = msg.encode_vec().expect("could not encode message");
-=======
 		let value = msg.encode_vec()?;
->>>>>>> 106fe625
 		Any { value, type_url: msg.type_url() }
 	} else {
 		let actual_proof_height = source.get_proof_height(proof_height).await;
@@ -244,11 +240,7 @@
 
 			signer: source.account_id(),
 		};
-<<<<<<< HEAD
-		let value = msg.encode_vec().expect("could not encode message");
-=======
 		let value = msg.encode_vec()?;
->>>>>>> 106fe625
 		Any { value, type_url: msg.type_url() }
 	};
 	Ok(msg)
@@ -269,11 +261,7 @@
 		proofs: Proofs::new(commitment_proof, None, None, None, actual_proof_height)?,
 		signer: sink.account_id(),
 	};
-<<<<<<< HEAD
-	let value = msg.encode_vec().expect("could not encode message");
-=======
 	let value = msg.encode_vec()?;
->>>>>>> 106fe625
 	let msg = Any { value, type_url: msg.type_url() };
 	Ok(msg)
 }
@@ -296,11 +284,7 @@
 		acknowledgement: ack.into(),
 		signer: sink.account_id(),
 	};
-<<<<<<< HEAD
-	let value = msg.encode_vec().expect("could not encode message");
-=======
 	let value = msg.encode_vec()?;
->>>>>>> 106fe625
 	let msg = Any { value, type_url: msg.type_url() };
 	Ok(msg)
 }
