--- conflicted
+++ resolved
@@ -79,11 +79,7 @@
 build-metadata-from-ws = []
 #near = ["dep:near"]
 cosmos = ["dep:cosmos"]
-<<<<<<< HEAD
-parachain = []
-=======
 parachain = ["subxt-generated"]
->>>>>>> f914afe1
 ethereum = ["dep:ethereum"]
 testing = ["primitives/testing", "parachain/testing", "cosmos/testing"]
 default = ["cosmos", "ethereum"]
