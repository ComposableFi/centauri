[package]
name = "hyperspace-core"
version = "0.1.0"
edition = "2021"
description = "Hyperspace core exports the relayer and fisherman tasks, and a Cli interface for common tasks."
authors = ["Seun Lanlege <seunlanlege@gmail.com>", "David Salami <wizdave97@gmail.com>"]

[build-dependencies]
anyhow = "1.0.65"
once_cell = "1.16.0"
subxt-codegen = { package = "codegen", path = "../../utils/subxt/codegen" }
tokio = { version = "1.19.2", features = ["macros", "rt-multi-thread"] }

[dependencies]
primitives = { path = "../primitives", package = "hyperspace-primitives" }
parachain = { path = "../parachain", package = "hyperspace-parachain" }
cosmos = { path = "../cosmos", package = "hyperspace-cosmos", optional = true }
ethereum = { path = "../ethereum", package = "hyperspace-ethereum", optional = true }
#near = { path = "near", package = "hyperspace-near", optional = true }
metrics = { path = "../metrics", package = "hyperspace-metrics" }

# crates.io
anyhow = "1.0.65"
futures = "0.3.21"
async-trait = "0.1.53"
log = "0.4.17"
env_logger = "0.9.0"
hex = "0.4.3"
tokio = { version = "1.19.2", features = ["macros", "rt-multi-thread", "fs"] }
codec = { version = "3.0.0", package = "parity-scale-codec" }
clap = { version = "4.4.2", features = ["derive"] }
toml = "0.7.3"
serde = "1.0.144"
thiserror = "1.0.31"
derive_more = { version = "0.99.17", features = ["from"] }
prometheus = { version = "0.13.0", default-features = false }
rand = "0.8.5"
itertools = "0.10.5"
scale-decode = "0.5.0"
scale-encode = "0.1.2"

# ibc
ibc = { path = "../../ibc/modules", features = [] }
ibc-proto = { path = "../../ibc/proto" }
tendermint-proto = { git = "https://github.com/informalsystems/tendermint-rs", rev = "e81f7bf23d63ffbcd242381d1ce5e35da3515ff1", default-features = false }
ibc-rpc = { path = "../../contracts/pallet-ibc/rpc" }

ics11-beefy = { path = "../../light-clients/ics11-beefy" }
#ics13-near = { path = "../../light-clients/ics13-near" }
ics08-wasm = { path = "../../light-clients/ics08-wasm", features = ["std"] }
light-client-common = { path = "../../light-clients/common" }
pallet-ibc = { path = "../../contracts/pallet-ibc" }
pallet-ibc-ping = { path = "../../contracts/pallet-ibc/ping" }
ics10-grandpa = { path = "../../light-clients/ics10-grandpa" }
sp-runtime = { git = "https://github.com/paritytech/substrate", branch = "polkadot-v0.9.39" }
sp-keystore = { git = "https://github.com/paritytech/substrate", branch = "polkadot-v0.9.39" }
sp-core = { git = "https://github.com/paritytech/substrate", branch = "polkadot-v0.9.39" }
sp-beefy = { git = "https://github.com/paritytech/substrate", branch = "polkadot-v0.9.39" }
subxt = { git = "https://github.com/paritytech/subxt",  rev = "2a4da618a033bb82f768e4ef67b093b371f8b492", features = ["substrate-compat"] }
<<<<<<< HEAD
#subxt-generated = { path = "../../utils/subxt/generated" }
=======
subxt-generated = { path = "../../utils/subxt/generated", optional = true }
>>>>>>> 8e3d8f0d
frame-system = { git = "https://github.com/paritytech/substrate", branch = "polkadot-v0.9.39" }
frame-support = { git = "https://github.com/paritytech/substrate", branch = "polkadot-v0.9.39", default-features = false }
prost = { version = "0.11", default-features = false }

[dev-dependencies]
derive_more = "0.99.17"
prost = "0.11"
parachain = { path = "../parachain", package = "hyperspace-parachain", features = ["testing"] }
cosmos = { path = "../cosmos", package = "hyperspace-cosmos", features = ["testing"] }

# substrate
subxt = { git = "https://github.com/paritytech/subxt",  rev = "2a4da618a033bb82f768e4ef67b093b371f8b492", features = ["substrate-compat"] }
frame-support = { git = "https://github.com/paritytech/substrate", branch = "polkadot-v0.9.39" }
sp-trie = { git = "https://github.com/paritytech/substrate", branch = "polkadot-v0.9.39" }
state-machine = { package = "sp-state-machine", git = "https://github.com/paritytech/substrate", branch = "polkadot-v0.9.39" }
sp-keyring = { git = "https://github.com/paritytech/substrate", branch = "polkadot-v0.9.39" }

[features]
build-metadata-from-ws = []
#near = ["dep:near"]
cosmos = ["dep:cosmos"]
parachain = ["subxt-generated"]
ethereum = ["dep:ethereum"]
testing = ["primitives/testing", "parachain/testing", "cosmos/testing"]
default = ["cosmos", "ethereum"]
composable-beefy = []<|MERGE_RESOLUTION|>--- conflicted
+++ resolved
@@ -57,11 +57,7 @@
 sp-core = { git = "https://github.com/paritytech/substrate", branch = "polkadot-v0.9.39" }
 sp-beefy = { git = "https://github.com/paritytech/substrate", branch = "polkadot-v0.9.39" }
 subxt = { git = "https://github.com/paritytech/subxt",  rev = "2a4da618a033bb82f768e4ef67b093b371f8b492", features = ["substrate-compat"] }
-<<<<<<< HEAD
-#subxt-generated = { path = "../../utils/subxt/generated" }
-=======
-subxt-generated = { path = "../../utils/subxt/generated", optional = true }
->>>>>>> 8e3d8f0d
+#subxt-generated = { path = "../../utils/subxt/generated", optional = true }
 frame-system = { git = "https://github.com/paritytech/substrate", branch = "polkadot-v0.9.39" }
 frame-support = { git = "https://github.com/paritytech/substrate", branch = "polkadot-v0.9.39", default-features = false }
 prost = { version = "0.11", default-features = false }
