--- conflicted
+++ resolved
@@ -51,16 +51,6 @@
 pallet-ibc = { path = "../../contracts/pallet-ibc" }
 pallet-ibc-ping = { path = "../../contracts/pallet-ibc/ping" }
 ics10-grandpa = { path = "../../light-clients/ics10-grandpa" }
-<<<<<<< HEAD
-sp-runtime = { git = "https://github.com/paritytech/substrate", branch = "polkadot-v0.9.38" }
-sp-keystore = { git = "https://github.com/paritytech/substrate", branch = "polkadot-v0.9.38" }
-sp-core = { git = "https://github.com/paritytech/substrate", branch = "polkadot-v0.9.38" }
-sp-beefy = { git = "https://github.com/paritytech/substrate", branch = "polkadot-v0.9.38" }
-subxt = { git = "https://github.com/paritytech/subxt",  rev = "d92352ad739836a4100e1ef1db607acc82ed8c5a", features = ["substrate-compat"] }
-subxt-generated = { path = "../../utils/subxt/generated" }
-frame-system = { git = "https://github.com/paritytech/substrate", branch = "polkadot-v0.9.38" }
-frame-support = { git = "https://github.com/paritytech/substrate", branch = "polkadot-v0.9.38", default-features = false }
-=======
 sp-runtime = { git = "https://github.com/paritytech/substrate", branch = "polkadot-v0.9.39" }
 sp-keystore = { git = "https://github.com/paritytech/substrate", branch = "polkadot-v0.9.39" }
 sp-core = { git = "https://github.com/paritytech/substrate", branch = "polkadot-v0.9.39" }
@@ -70,7 +60,6 @@
 frame-system = { git = "https://github.com/paritytech/substrate", branch = "polkadot-v0.9.39" }
 frame-support = { git = "https://github.com/paritytech/substrate", branch = "polkadot-v0.9.39", default-features = false }
 prost = { version = "0.11", default-features = false }
->>>>>>> 1687de03
 
 [dev-dependencies]
 derive_more = "0.99.17"
@@ -79,19 +68,11 @@
 cosmos = { path = "../cosmos", package = "hyperspace-cosmos", features = ["testing"] }
 
 # substrate
-<<<<<<< HEAD
-subxt = { git = "https://github.com/paritytech/subxt",  rev = "d92352ad739836a4100e1ef1db607acc82ed8c5a", features = ["substrate-compat"] }
-frame-support = { git = "https://github.com/paritytech/substrate", branch = "polkadot-v0.9.38" }
-sp-trie = { git = "https://github.com/paritytech/substrate", branch = "polkadot-v0.9.38" }
-state-machine = { package = "sp-state-machine", git = "https://github.com/paritytech/substrate", branch = "polkadot-v0.9.38" }
-sp-keyring = { git = "https://github.com/paritytech/substrate", branch = "polkadot-v0.9.38" }
-=======
 subxt = { git = "https://github.com/paritytech/subxt",  rev = "2a4da618a033bb82f768e4ef67b093b371f8b492", features = ["substrate-compat"] }
 frame-support = { git = "https://github.com/paritytech/substrate", branch = "polkadot-v0.9.39" }
 sp-trie = { git = "https://github.com/paritytech/substrate", branch = "polkadot-v0.9.39" }
 state-machine = { package = "sp-state-machine", git = "https://github.com/paritytech/substrate", branch = "polkadot-v0.9.39" }
 sp-keyring = { git = "https://github.com/paritytech/substrate", branch = "polkadot-v0.9.39" }
->>>>>>> 1687de03
 
 [features]
 build-metadata-from-ws = []
