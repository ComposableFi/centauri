[package]
name = "hyperspace-core"
version = "0.1.0"
edition = "2021"
description = "Hyperspace core exports the relayer and fisherman tasks, and a Cli interface for common tasks."
authors = ["Seun Lanlege <seunlanlege@gmail.com>", "David Salami <wizdave97@gmail.com>"]

[build-dependencies]
anyhow = "1.0.65"
once_cell = "1.16.0"
subxt-codegen = { package = "codegen", path = "../../utils/subxt/codegen" }
tokio = { version = "1.19.2", features = ["macros", "rt-multi-thread"] }

[dependencies]
primitives = { path = "../primitives", package = "hyperspace-primitives" }
parachain = { path = "../parachain", package = "hyperspace-parachain" }
cosmos = { path = "../cosmos", package = "hyperspace-cosmos", optional = true }
#near = { path = "near", package = "hyperspace-near", optional = true }
metrics = { path = "../metrics", package = "hyperspace-metrics" }

# crates.io
anyhow = "1.0.65"
futures = "0.3.21"
async-trait = "0.1.53"
log = "0.4.17"
env_logger = "0.9.0"
hex = "0.4.3"
tokio = { version = "1.19.2", features = ["macros", "rt-multi-thread", "fs"] }
codec = { version = "3.0.0", package = "parity-scale-codec" }
clap = { version = "3.2.22", features = ["derive"] }
toml = "0.5.9"
serde = "1.0.144"
thiserror = "1.0.31"
derive_more = { version = "0.99.17", features = ["from"] }
prometheus = { version = "0.13.0", default-features = false }

# ibc
ibc = { path = "../../ibc/modules", features = [] }
ibc-proto = { path = "../../ibc/proto" }
tendermint-proto = { git = "https://github.com/informalsystems/tendermint-rs", rev = "e81f7bf23d63ffbcd242381d1ce5e35da3515ff1", default-features = false }
ibc-rpc = { path = "../../contracts/pallet-ibc/rpc" }

ics11-beefy = { path = "../../light-clients/ics11-beefy" }
#ics13-near = { path = "../../light-clients/ics13-near" }
light-client-common = { path = "../../light-clients/common" }
pallet-ibc = { path = "../../contracts/pallet-ibc" }
pallet-ibc-ping = { path = "../../contracts/pallet-ibc/ping" }
ics10-grandpa = { path = "../../light-clients/ics10-grandpa" }
sp-runtime = { git = "https://github.com/paritytech/substrate", branch = "polkadot-v0.9.36" }
sp-keystore = { git = "https://github.com/paritytech/substrate", branch = "polkadot-v0.9.36" }
sp-core = { git = "https://github.com/paritytech/substrate", branch = "polkadot-v0.9.36" }
sp-beefy = { git = "https://github.com/paritytech/substrate", branch = "polkadot-v0.9.36" }
subxt = { git = "https://github.com/paritytech/subxt",  rev = "d92352ad739836a4100e1ef1db607acc82ed8c5a", features = ["substrate-compat"] }
subxt-generated = { path = "../../utils/subxt/generated" }
frame-system = { git = "https://github.com/paritytech/substrate", branch = "polkadot-v0.9.36" }
frame-support = { git = "https://github.com/paritytech/substrate", branch = "polkadot-v0.9.36", default-features = false }

[dev-dependencies]
derive_more = "0.99.17"
prost = "0.11"
parachain = { path = "../parachain", package = "hyperspace-parachain", features = ["testing"] }
cosmos = { path = "../cosmos", package = "hyperspace-cosmos", features = ["testing"] }

# substrate
subxt = { git = "https://github.com/paritytech/subxt",  rev = "d92352ad739836a4100e1ef1db607acc82ed8c5a", features = ["substrate-compat"] }
frame-support = { git = "https://github.com/paritytech/substrate", branch = "polkadot-v0.9.36" }
sp-trie = { git = "https://github.com/paritytech/substrate", branch = "polkadot-v0.9.36" }
state-machine = { package = "sp-state-machine", git = "https://github.com/paritytech/substrate", branch = "polkadot-v0.9.36" }
sp-keyring = { git = "https://github.com/paritytech/substrate", branch = "polkadot-v0.9.36" }

[features]
build-metadata-from-ws = []
#near = ["dep:near"]
<<<<<<< HEAD
#cosmos = ["dep:cosmos"]
testing = [ "primitives/testing", "parachain/testing" ]
=======
cosmos = ["dep:cosmos"]
testing = [
    "primitives/testing",
    "parachain/testing",
    "cosmos/testing",
]
default = ["cosmos"]
dali = ["parachain/dali"]
>>>>>>> 4eefa645
<|MERGE_RESOLUTION|>--- conflicted
+++ resolved
@@ -71,16 +71,10 @@
 [features]
 build-metadata-from-ws = []
 #near = ["dep:near"]
-<<<<<<< HEAD
-#cosmos = ["dep:cosmos"]
-testing = [ "primitives/testing", "parachain/testing" ]
-=======
 cosmos = ["dep:cosmos"]
 testing = [
     "primitives/testing",
     "parachain/testing",
     "cosmos/testing",
 ]
-default = ["cosmos"]
-dali = ["parachain/dali"]
->>>>>>> 4eefa645
+default = ["cosmos"]