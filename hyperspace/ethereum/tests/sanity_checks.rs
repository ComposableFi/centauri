--- conflicted
+++ resolved
@@ -1,40 +1,6 @@
 use std::{future::Future, ops::Deref, path::PathBuf, str::FromStr, sync::Arc, time::Duration};
 
 use crate::utils::USE_GETH;
-<<<<<<< HEAD
-use ethers::{
-	abi::{encode_packed, Token},
-	core::k256::sha2::{Digest, Sha256},
-	prelude::{ContractInstance, TransactionReceipt},
-	types::U256,
-	utils::{keccak256, AnvilInstance},
-};
-use ethers_solc::{ProjectCompileOutput, ProjectPathsConfig};
-use futures::{stream::StreamExt, Stream, TryStreamExt};
-use hyperspace_ethereum::{
-	config::EthereumClientConfig,
-	contract::UnwrapContractError,
-	utils::{DeployYuiIbc, ProviderImpl},
-};
-use ibc::{
-	core::{
-		ics02_client::height::Height,
-		ics04_channel::{
-			channel::Order,
-			packet::{Packet, Sequence},
-		},
-		ics24_host::identifier::{ChannelId, PortId},
-	},
-	events::IbcEvent,
-	timestamp::Timestamp,
-};
-use ibc_rpc::PacketInfo;
-use primitives::{Chain, IbcProvider};
-use prost::Message;
-use tokio::time::timeout;
-use tracing::log;
-use tracing_subscriber::{filter, layer::SubscriberExt, util::SubscriberInitExt, Layer};
-=======
 use cast::revm::new;
 use ecdsa::SigningKey;
 use elliptic_curve::pkcs8::der::pem;
@@ -42,17 +8,19 @@
 	abi::{encode_packed, Token},
 	contract::MultiAbigen,
 	core::k256::sha2::{Digest, Sha256},
-	prelude::{ContractFactory, ContractInstance, LocalWallet, TransactionReceipt},
-	types::{H256, U256},
-	utils::{keccak256, Anvil, AnvilInstance}, signers::Wallet, providers::{Provider, Http},
+	prelude::{ContractFactory, ContractInstance, TransactionReceipt},
+	providers::{Http, Provider},
+	signers::Wallet,
+	types::U256,
+	utils::{keccak256, AnvilInstance},
 };
-use ethers_solc::{Artifact, ProjectCompileOutput, ProjectPathsConfig};
+use ethers_solc::{ProjectCompileOutput, ProjectPathsConfig};
+use futures::{stream::StreamExt, Stream, TryStreamExt};
 use hyperspace_cosmos::client::{CosmosClient, CosmosClientConfig};
 use hyperspace_ethereum::{
-	client::EthRpcClient,
-	config::Config,
-	contract::{ibc_handler, IbcHandler, UnwrapContractError, DiamandHandler},
-	yui_types::IntoToken,
+	config::EthereumClientConfig,
+	contract::UnwrapContractError,
+	utils::{DeployYuiIbc, ProviderImpl},
 };
 use ibc::{
 	core::{
@@ -86,33 +54,24 @@
 		ics23_commitment::commitment::{CommitmentPrefix, CommitmentProofBytes},
 		ics24_host::identifier::{ChainId, ChannelId, ConnectionId, PortId},
 	},
-	proofs::{ConsensusProof, Proofs},
-	protobuf::{types::SignedHeader, Protobuf},
+	events::IbcEvent,
 	timestamp::Timestamp,
 	tx_msg::Msg,
 };
-use ibc_proto::google::protobuf::Any;
 use ibc_rpc::PacketInfo;
-use ics07_tendermint::client_state::ClientState;
-use pallet_ibc::{
-	light_clients::{AnyClientState, AnyConsensusState, HostFunctionsManager},
-	Signer,
-};
-use primitives::{mock::LocalClientTypes, Chain, CommonClientConfig, IbcProvider};
+use primitives::{Chain, IbcProvider};
 use prost::Message;
+use tokio::time::timeout;
 use tracing::log;
->>>>>>> aa4ceb2f
+use tracing_subscriber::{filter, layer::SubscriberExt, util::SubscriberInitExt, Layer};
 
 mod utils;
 
 async fn hyperspace_ethereum_client_fixture(
 	anvil: &ethers::utils::AnvilInstance,
-<<<<<<< HEAD
 	yui_ibc: DeployYuiIbc<Arc<ProviderImpl>, ProviderImpl>,
-=======
-	utils::DeployYuiIbc { facet_cuts, deployed_facets, diamond, tendermint_client }: &utils::DeployYuiIbc<Arc<M>, M>,
-	client: Option<Arc<EthRpcClient>>, diamond_hanlder: Option<DiamandHandler>
->>>>>>> aa4ceb2f
+	client: Option<Arc<EthRpcClient>>,
+	diamond_hanlder: Option<DiamandHandler>,
 ) -> hyperspace_ethereum::client::EthereumClient {
 	let endpoint = if USE_GETH { "http://localhost:6001".to_string() } else { anvil.endpoint() };
 	let wallet_path = if USE_GETH {
@@ -120,27 +79,6 @@
 	} else {
 		None
 	};
-<<<<<<< HEAD
-	let wallet = if !USE_GETH { Some(anvil.endpoint().parse().unwrap()) } else { None };
-
-	hyperspace_ethereum::client::EthereumClient::new(
-		EthereumClientConfig {
-			http_rpc_url: endpoint.parse().unwrap(),
-			ws_rpc_url: "ws://localhost:5001".parse().unwrap(),
-			ibc_handler_address: yui_ibc.diamond.address(),
-			mnemonic: None,
-			max_block_weight: 1,
-			private_key: wallet,
-			private_key_path: wallet_path,
-			name: "mock-ethereum-client".into(),
-			client_id: None,
-			connection_id: None,
-			channel_whitelist: vec![],
-			commitment_prefix: "".into(),
-		},
-		yui_ibc,
-	)
-=======
 
 	dbg!("hyperspace_ethereum_client_fixture");
 	dbg!(anvil.endpoint());
@@ -163,8 +101,8 @@
 
 	let mut ret = hyperspace_ethereum::client::EthereumClient::new(Config {
 		http_rpc_url: endpoint.parse().unwrap(),
-		ws_rpc_url: Default::default(),
-		ibc_handler_address: diamond.address(),
+		ws_rpc_url: "ws://localhost:5001".parse().unwrap(),
+		ibc_handler_address: yui_ibc.diamond.address(),
 		tendermint_client_address: tendermint_client.address(),
 		mnemonic: None,
 		max_block_weight: 1,
@@ -180,7 +118,6 @@
 		client_type: "07-tendermint".into(),
 		diamond_handler: diamond_hanlder,
 	})
->>>>>>> aa4ceb2f
 	.await
 	.unwrap();
 	if let Some(client) = client {
@@ -189,14 +126,11 @@
 	ret
 }
 
-<<<<<<< HEAD
-=======
 pub type ProviderImpl = ethers::prelude::SignerMiddleware<
 	ethers::providers::Provider<ethers::providers::Http>,
 	ethers::signers::LocalWallet,
 >;
 
->>>>>>> aa4ceb2f
 #[allow(dead_code)]
 struct DeployYuiIbcMockClient {
 	pub path: PathBuf,
@@ -206,7 +140,6 @@
 	pub client: Arc<ProviderImpl>,
 	pub ibc_mock_client: ContractInstance<Arc<ProviderImpl>, ProviderImpl>,
 	pub ibc_mock_module: Option<ContractInstance<Arc<ProviderImpl>, ProviderImpl>>,
-<<<<<<< HEAD
 	pub yui_ibc: DeployYuiIbc<Arc<ProviderImpl>, ProviderImpl>,
 }
 
@@ -255,65 +188,11 @@
 	fn mock_module_ref(&self) -> &ContractInstance<Arc<ProviderImpl>, ProviderImpl> {
 		self.ibc_mock_module.as_ref().expect("no mock module set")
 	}
-=======
-	pub yui_ibc: utils::DeployYuiIbc<Arc<ProviderImpl>, ProviderImpl>,
->>>>>>> aa4ceb2f
-}
-
-impl DeployYuiIbcMockClient {
-	pub async fn send_mock_packet(
-		&self,
-		source_port: PortId,
-		source_channel: ChannelId,
-		timeout_height: Height,
-		data: Vec<u8>,
-	) -> TransactionReceipt {
-		let fut = self
-			.mock_module_ref()
-			.method::<_, ()>(
-				"sendMockPacket",
-				(
-					Token::Bytes(data),                        // data
-					Token::String(source_port.to_string()),    // port-id
-					Token::String(source_channel.to_string()), // channel-id
-					// timeout-height
-					Token::Uint(timeout_height.revision_height.into()),
-				),
-			)
-			.unwrap();
-
-		let () = fut.call().await.unwrap_contract_error();
-		// let trace = self
-		// 	.ibc_handler
-		// 	.client()
-		// 	.borrow()
-		// 	.debug_trace_call(fut.tx.clone(), None, GethDebugTracingCallOptions::default())
-		// 	.await
-		// 	.unwrap();
-		// std::fs::write("trace.txt", format!("{:#?}", trace)).unwrap();
-		// println!("trace: {:?}", trace);
-		let tx = fut.send().await.unwrap_contract_error().await.unwrap().unwrap();
-		// dbg!(tx.logs);
-		let status = tx.status.expect("status not found");
-
-		if status == 0.into() {
-			panic!("status is 0");
-		}
-		tx
-	}
-
-	fn mock_module_ref(&self) -> &ContractInstance<Arc<ProviderImpl>, ProviderImpl> {
-		self.ibc_mock_module.as_ref().expect("no mock module set")
-	}
 }
 
 async fn deploy_yui_ibc_and_mock_client_fixture() -> DeployYuiIbcMockClient {
 	let path = utils::yui_ibc_solidity_path();
-<<<<<<< HEAD
-	let project_output = utils::compile_yui(&path, "contracts/core");
-=======
 	let project_output: ProjectCompileOutput = utils::compile_yui(&path, "contracts/core");
->>>>>>> aa4ceb2f
 	let diamond_project_output = utils::compile_yui(&path, "contracts/diamond");
 	let (anvil, client) = utils::spawn_anvil();
 	log::warn!("{}", anvil.endpoint());
@@ -439,8 +318,13 @@
 
 	/* ______________________________________________________________________________ */
 	//create ethereum hyperspace client
-	let mut hyperspace =
-		hyperspace_ethereum_client_fixture(&anvil, &yui_ibc, Some(client.clone()), Some(diamond.clone())).await;
+	let mut hyperspace = hyperspace_ethereum_client_fixture(
+		&anvil,
+		&yui_ibc,
+		Some(client.clone()),
+		Some(diamond.clone()),
+	)
+	.await;
 	/* ______________________________________________________________________________ */
 
 	/* ______________________________________________________________________________ */
@@ -829,24 +713,16 @@
 async fn test_hyperspace_ethereum_client() {
 	let DeployYuiIbcMockClient { anvil, yui_ibc, .. } =
 		deploy_yui_ibc_and_mock_client_fixture().await;
-<<<<<<< HEAD
-	let _hyperspace = hyperspace_ethereum_client_fixture(&anvil, yui_ibc.clone()).await;
-=======
-	let _hyperspace = hyperspace_ethereum_client_fixture(&anvil, &yui_ibc, None, None).await;
->>>>>>> aa4ceb2f
+	let _hyperspace = hyperspace_ethereum_client_fixture(&anvil, yui_ibc.clone(), None, None).await;
 }
 
 #[tokio::test]
 #[ignore]
 async fn test_ibc_client() {
 	let deploy = deploy_yui_ibc_and_mock_client_fixture().await;
-<<<<<<< HEAD
 	let hyperspace =
-		hyperspace_ethereum_client_fixture(&deploy.anvil, deploy.yui_ibc.clone()).await;
+		hyperspace_ethereum_client_fixture(&deploy.anvil, deploy.yui_ibc.clone(), None, None).await;
 	let events = hyperspace.ibc_events().await;
-=======
-	let hyperspace = hyperspace_ethereum_client_fixture(&deploy.anvil, &deploy.yui_ibc, None, None).await;
->>>>>>> aa4ceb2f
 	let client_id = deploy_mock_client_fixture(&deploy).await;
 	let height = hyperspace.latest_height_and_timestamp().await.unwrap().0;
 	let r = hyperspace.query_client_state(height, client_id.parse().unwrap()).await.unwrap();
@@ -906,12 +782,8 @@
 		)))
 		.init();
 	let deploy = deploy_yui_ibc_and_mock_client_fixture().await;
-<<<<<<< HEAD
 	let hyperspace =
-		hyperspace_ethereum_client_fixture(&deploy.anvil, deploy.yui_ibc.clone()).await;
-=======
-	let hyperspace = hyperspace_ethereum_client_fixture(&deploy.anvil, &deploy.yui_ibc, None, None).await;
->>>>>>> aa4ceb2f
+		hyperspace_ethereum_client_fixture(&deploy.anvil, deploy.yui_ibc.clone(), None, None).await;
 	let client_id = deploy_mock_client_fixture(&deploy).await;
 
 	let connection_id = deploy.yui_ibc.connection_open_init(&client_id).await;
@@ -919,21 +791,7 @@
 		.yui_ibc
 		.connection_open_ack(&connection_id, utils::mock::client_state_bytes())
 		.await;
-<<<<<<< HEAD
 	let height = hyperspace.latest_height_and_timestamp().await.unwrap().0;
-=======
-
-	// hyperspace.query_connection_channels(at, connection_id)
-	// let channels = hyperspace
-	// 	.query_connection_channels(
-	// 		ibc::Height { revision_number: 0, revision_height: 1 },
-	// 		&connection_id.parse().unwrap(),
-	// 	)
-	// 	.await
-	// 	.unwrap();
-	//
-	// assert!(channels.channels.is_empty());
->>>>>>> aa4ceb2f
 
 	// hyperspace.query_connection_end(at, connection_id)
 	let connection_end = hyperspace
@@ -964,12 +822,8 @@
 #[ignore]
 async fn test_ibc_channel() {
 	let deploy = deploy_yui_ibc_and_mock_client_fixture().await;
-<<<<<<< HEAD
 	let hyperspace =
-		hyperspace_ethereum_client_fixture(&deploy.anvil, deploy.yui_ibc.clone()).await;
-=======
-	let hyperspace = hyperspace_ethereum_client_fixture(&deploy.anvil, &deploy.yui_ibc, None, None).await;
->>>>>>> aa4ceb2f
+		hyperspace_ethereum_client_fixture(&deploy.anvil, deploy.yui_ibc.clone(), None, None).await;
 	let client_id = deploy_mock_client_fixture(&deploy).await;
 
 	let mock_module = deploy_mock_module_fixture(&deploy).await;
@@ -1026,14 +880,8 @@
 async fn test_ibc_packet() {
 	let _ = env_logger::try_init();
 	let mut deploy = deploy_yui_ibc_and_mock_client_fixture().await;
-<<<<<<< HEAD
 	let hyperspace =
-		hyperspace_ethereum_client_fixture(&deploy.anvil, deploy.yui_ibc.clone()).await;
-	let events = hyperspace.ibc_events().await;
-
-=======
-	let hyperspace = hyperspace_ethereum_client_fixture(&deploy.anvil, &deploy.yui_ibc, None, None).await;
->>>>>>> aa4ceb2f
+		hyperspace_ethereum_client_fixture(&deploy.anvil, deploy.yui_ibc.clone(), None, None).await;
 	let client_id = deploy_mock_client_fixture(&deploy).await;
 
 	let mock_module = deploy_mock_module_fixture(&deploy).await;
@@ -1055,7 +903,6 @@
 		.await;
 	let height = tx.block_number.unwrap().as_u64();
 
-<<<<<<< HEAD
 	tx.logs.iter().for_each(|log| {
 		println!("send_packet log: {:#?}", log);
 	});
@@ -1087,8 +934,6 @@
 	};
 	assert_eq!(send_packet, info);
 
-=======
->>>>>>> aa4ceb2f
 	// query_packet_commitment
 	let commitment = hyperspace
 		.query_packet_commitment(
@@ -1142,22 +987,14 @@
 			timeout_timestamp: Timestamp::default(),
 		})
 		.await;
-<<<<<<< HEAD
 	let height = tx.block_number.unwrap().as_u64();
 
-=======
-
-	// query_packet_acknowledgement
-
-	let height = tx.block_number.unwrap().as_u64();
->>>>>>> aa4ceb2f
 	let ack = hyperspace
 		.query_packet_acknowledgement(
 			ibc::Height { revision_number: 0, revision_height: height },
 			&PortId::from_str("port-0").unwrap(),
 			&ChannelId::from_str("channel-0").unwrap(),
 			sequence.0, // sequence
-<<<<<<< HEAD
 		)
 		.await
 		.unwrap();
@@ -1171,8 +1008,6 @@
 			ChannelId::from_str("channel-0").unwrap(),
 			PortId::from_str("port-0").unwrap(),
 			vec![sequence.0],
-=======
->>>>>>> aa4ceb2f
 		)
 		.await
 		.unwrap();
@@ -1193,12 +1028,6 @@
 		}]
 	);
 
-<<<<<<< HEAD
-=======
-	println!("{}", hex::encode(&ack.acknowledgement));
-	assert_eq!(ack.acknowledgement, ack_hash.to_vec());
-
->>>>>>> aa4ceb2f
 	// TODO: query_packet_receipt
 	let receipt = hyperspace
 		.query_packet_receipt(
@@ -1239,55 +1068,16 @@
 	let unreceived = hyperspace
 		.query_unreceived_acknowledgements(
 			ibc::Height { revision_number: 0, revision_height: height },
-<<<<<<< HEAD
 			ChannelId::from_str("channel-0").unwrap(),
 			PortId::from_str("port-0").unwrap(),
 			vec![0, 1, 2],
-=======
-			ChannelId::from_str("channel-0").unwrap(),
-			PortId::from_str("port-0").unwrap(),
-			vec![0, 1, 2],
-		)
-		.await
-		.unwrap();
-	assert_eq!(unreceived, vec![1, 2]);
-
-	let send_packet = hyperspace
-		.query_send_packets(
-			ibc::Height { revision_number: 0, revision_height: height },
-			ChannelId::from_str("channel-0").unwrap(),
-			PortId::from_str("port-0").unwrap(),
-			vec![1],
->>>>>>> aa4ceb2f
-		)
-		.await
-		.unwrap()
-		.pop()
-		.unwrap();
-<<<<<<< HEAD
+		)
+		.await
+		.unwrap();
 	assert_eq!(unreceived, vec![1, 2]);
 
 	let events = events.collect::<Vec<_>>().await;
 	dbg!(events);
-=======
-
-	assert_eq!(
-		dbg!(send_packet),
-		PacketInfo {
-			height: None,
-			sequence: 1,
-			source_port: "port-0".to_string(),
-			source_channel: "channel-0".to_string(),
-			destination_port: "port-0".to_string(),
-			destination_channel: "channel-0".to_string(),
-			channel_order: "0".to_string(),
-			data: "hello_send".as_bytes().to_vec(),
-			timeout_height: Height::new(0, 1000000).into(),
-			timeout_timestamp: 0,
-			ack: None,
-		}
-	);
->>>>>>> aa4ceb2f
 }
 
 fn u64_to_token(x: u64) -> Token {
