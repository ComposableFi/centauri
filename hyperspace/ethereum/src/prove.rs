// use base2::Base2;
use crate::client::{ClientError, EthereumClient};
use anyhow::{anyhow, Error};
use ethers::{
	core::{rand, rand::Rng},
	prelude::{EthCall, H256},
};
<<<<<<< HEAD
use icsxx_ethereum::{client_message::Header, client_state::ClientState};
use log::error;
=======
use icsxx_ethereum::client_state::ClientState;
use log::info;
>>>>>>> f914afe1
use pallet_ibc::light_clients::HostFunctionsManager;
use primitives::mock::LocalClientTypes;
use ssz_rs::{
	calculate_multi_merkle_root, is_valid_merkle_branch, GeneralizedIndex, Merkleized, Node,
};
use std::time::Duration;
use sync_committee_primitives::{
	consensus_types::BeaconBlockHeader,
	constants::{Bytes32, SLOTS_PER_EPOCH},
	types::{
		AncestorBlock, AncestryProof, BlockRootsProof, ExecutionPayloadProof, FinalityProof,
		LightClientState, LightClientUpdate, SyncCommitteeUpdate,
	},
	util::{compute_fork_version, compute_sync_committee_period_at_slot},
};
use sync_committee_prover::prove_execution_payload;
use tokio::{task::JoinSet, time, time::sleep};

pub async fn prove_fast(
	client: &EthereumClient,
	eth_client_state: &ClientState<HostFunctionsManager>,
	mut block_number: u64,
	up_to: u64,
) -> Result<Header, ClientError> {
	info!("prove_fast up to {up_to}");
	let sync_committee_prover = client.prover();

	let mut block_id = format!("{block_number:?}");
	let client_state = &eth_client_state.inner;

	// sync_committee_prover.fetch

	let block = loop {
		let block = sync_committee_prover.fetch_block(&block_id).await?;
		if block.body.execution_payload.block_number <= up_to {
			break block
		}

		let diff = block.body.execution_payload.block_number.saturating_sub(up_to);
		block_number -= diff;
		if block_number == 0 {
			return Err(ClientError::Other("Block number is 0".to_string()))
		}
		info!("{} > {}, proving {block_number}", block.body.execution_payload.block_number, up_to);
		block_id = format!("{block_number:?}");
	};
	let block_header = sync_committee_prover.fetch_header(&block_id).await?;
	// let state = sync_committee_prover.fetch_beacon_state(&block_header.slot.to_string()).await?;

	let from = client_state.finalized_header.slot + 1;
	let to = block_header.slot;
	let mut join_set: JoinSet<Result<_, anyhow::Error>> = JoinSet::new();
	let range = vec![to];
	// let range = (from..to).collect::<Vec<_>>();
	let delay = 5000;
	let mut ancestor_blocks = vec![];
	for heights in range.chunks(10) {
		for i in heights.iter().copied() {
			let duration = Duration::from_millis(rand::thread_rng().gen_range(1..delay) as u64);
			let sync_committee_prover = sync_committee_prover.clone();
			join_set.spawn(async move {
				sleep(duration).await;

<<<<<<< HEAD
				let ancestor_header = sync_committee_prover
					.fetch_header(i.to_string().as_str())
					.await
					.map_err(|e| error!("failed to fetch beacon header: {e}"))
					.ok();
				match sync_committee_prover.fetch_beacon_state(i.to_string().as_str()).await {
					Ok(mut header_state) => {
						let execution_payload_proof = prove_execution_payload(&mut header_state)?;
						return Ok(AncestorBlock {
							header: ancestor_header.unwrap_or_else(|| BeaconBlockHeader {
=======
				match sync_committee_prover.fetch_beacon_state(i.to_string().as_str()).await {
					Ok(mut header_state) => {
						let execution_payload_proof = prove_execution_payload(&mut header_state)?;
						// execution_payload_proof.block_number
						if header_state.latest_execution_payload_header.block_number > up_to {
							return Ok(None)
						}
						log::info!("UPDATE ANC: {}", header_state.slot);
						return Ok(Some(AncestorBlock {
							header: BeaconBlockHeader {
>>>>>>> f914afe1
								slot: header_state.slot,
								proposer_index: 0,
								parent_root: Default::default(),
								state_root: Default::default(),
								body_root: Default::default(),
<<<<<<< HEAD
							}),
							execution_payload: execution_payload_proof,
							ancestry_proof: AncestryProof::BlockRoots {
								block_roots_proof: BlockRootsProof {
									block_header_index: 0,
									block_header_branch: vec![],
								},
								block_roots_branch: vec![],
							},
						})
=======
							},
							execution_payload: execution_payload_proof,
							ancestry_proof: AncestryProof::BlockRoots {
								block_roots_proof: BlockRootsProof {
									block_header_index: 0,
									block_header_branch: vec![],
								},
								block_roots_branch: vec![],
							},
						}))
>>>>>>> f914afe1
					},
					Err(e) => {
						log::info!("UPDATE cannot fetch: {} {e}", i);
					},
				}
				Err(anyhow::anyhow!("Could not fetch ancestor block"))
			});
		}
		while let Some(res) = join_set.join_next().await {
			match res.map_err(|e| anyhow!("{e}"))? {
<<<<<<< HEAD
				Ok(out) => {
					ancestor_blocks.push(out);
				},
=======
				Ok(Some(out)) => {
					ancestor_blocks.push(out);
				},
				Ok(None) => {},
>>>>>>> f914afe1
				Err(e) => {
					log::warn!("Error fetching ancestor block: {:?}", e)
				},
			}
		}
	}

	ancestor_blocks.sort_by_key(|ancestor_block| ancestor_block.header.slot);

	let ep = block.body.execution_payload;
	ancestor_blocks.iter().for_each(|e| {
		info!("ADD block {}", e.execution_payload.block_number);
	});
	info!("ADD block {}", ep.block_number);
	let execution_payload_proof = ExecutionPayloadProof {
		state_root: H256::from_slice(&ep.state_root.to_vec()),
		block_number: ep.block_number,
		multi_proof: vec![],
		execution_payload_branch: vec![],
		timestamp: ep.timestamp,
	};
	let mut light_client_update = LightClientUpdate {
		attested_header: Default::default(),
		sync_committee_update: Default::default(),
		finalized_header: Default::default(),
		execution_payload: execution_payload_proof,
		finality_proof: Default::default(),
		sync_aggregate: Default::default(),
		signature_slot: Default::default(),
	};
	light_client_update.attested_header.slot = block_header.slot;
	light_client_update.finalized_header.slot = block_header.slot;

	Ok(Header { inner: light_client_update, ancestor_blocks })
}<|MERGE_RESOLUTION|>--- conflicted
+++ resolved
@@ -5,13 +5,8 @@
 	core::{rand, rand::Rng},
 	prelude::{EthCall, H256},
 };
-<<<<<<< HEAD
 use icsxx_ethereum::{client_message::Header, client_state::ClientState};
-use log::error;
-=======
-use icsxx_ethereum::client_state::ClientState;
-use log::info;
->>>>>>> f914afe1
+use log::{error, info};
 use pallet_ibc::light_clients::HostFunctionsManager;
 use primitives::mock::LocalClientTypes;
 use ssz_rs::{
@@ -27,7 +22,11 @@
 	},
 	util::{compute_fork_version, compute_sync_committee_period_at_slot},
 };
-use sync_committee_prover::prove_execution_payload;
+use sync_committee_prover::{
+	prove_block_roots_proof, prove_execution_payload, prove_finalized_header,
+	prove_sync_committee_update, SyncCommitteeProver,
+};
+use sync_committee_verifier::verify_sync_committee_attestation;
 use tokio::{task::JoinSet, time, time::sleep};
 
 pub async fn prove_fast(
@@ -75,18 +74,6 @@
 			join_set.spawn(async move {
 				sleep(duration).await;
 
-<<<<<<< HEAD
-				let ancestor_header = sync_committee_prover
-					.fetch_header(i.to_string().as_str())
-					.await
-					.map_err(|e| error!("failed to fetch beacon header: {e}"))
-					.ok();
-				match sync_committee_prover.fetch_beacon_state(i.to_string().as_str()).await {
-					Ok(mut header_state) => {
-						let execution_payload_proof = prove_execution_payload(&mut header_state)?;
-						return Ok(AncestorBlock {
-							header: ancestor_header.unwrap_or_else(|| BeaconBlockHeader {
-=======
 				match sync_committee_prover.fetch_beacon_state(i.to_string().as_str()).await {
 					Ok(mut header_state) => {
 						let execution_payload_proof = prove_execution_payload(&mut header_state)?;
@@ -97,24 +84,11 @@
 						log::info!("UPDATE ANC: {}", header_state.slot);
 						return Ok(Some(AncestorBlock {
 							header: BeaconBlockHeader {
->>>>>>> f914afe1
 								slot: header_state.slot,
 								proposer_index: 0,
 								parent_root: Default::default(),
 								state_root: Default::default(),
 								body_root: Default::default(),
-<<<<<<< HEAD
-							}),
-							execution_payload: execution_payload_proof,
-							ancestry_proof: AncestryProof::BlockRoots {
-								block_roots_proof: BlockRootsProof {
-									block_header_index: 0,
-									block_header_branch: vec![],
-								},
-								block_roots_branch: vec![],
-							},
-						})
-=======
 							},
 							execution_payload: execution_payload_proof,
 							ancestry_proof: AncestryProof::BlockRoots {
@@ -125,7 +99,6 @@
 								block_roots_branch: vec![],
 							},
 						}))
->>>>>>> f914afe1
 					},
 					Err(e) => {
 						log::info!("UPDATE cannot fetch: {} {e}", i);
@@ -136,16 +109,10 @@
 		}
 		while let Some(res) = join_set.join_next().await {
 			match res.map_err(|e| anyhow!("{e}"))? {
-<<<<<<< HEAD
-				Ok(out) => {
-					ancestor_blocks.push(out);
-				},
-=======
 				Ok(Some(out)) => {
 					ancestor_blocks.push(out);
 				},
 				Ok(None) => {},
->>>>>>> f914afe1
 				Err(e) => {
 					log::warn!("Error fetching ancestor block: {:?}", e)
 				},
