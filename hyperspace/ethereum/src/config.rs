--- conflicted
+++ resolved
@@ -1,9 +1,5 @@
 use ethers::signers::LocalWallet;
-<<<<<<< HEAD
 use std::{str::FromStr, sync::Arc};
-=======
-use std::str::FromStr;
->>>>>>> aa4ceb2f
 
 use crate::utils::{DeployYuiIbc, ProviderImpl};
 use ethers::types::Address;
@@ -81,24 +77,9 @@
 	/// address of the OwnableIBCHandler contract.
 	#[serde(deserialize_with = "address_de")]
 	pub ibc_handler_address: Address,
-<<<<<<< HEAD
-	// /// address of the IBCPacket contract.
-	// #[serde(deserialize_with = "address_de")]
-	// pub ibc_packet_address: Address,
-	// /// address of the IBCClient contract.
-	// #[serde(deserialize_with = "address_de")]
-	// pub ibc_client_address: Address,
-	// /// address of the IBCConnection contract.
-	// #[serde(deserialize_with = "address_de")]
-	// pub ibc_connection_address: Address,
-	// /// address of the IBCChannelHandshake contract.
-	// #[serde(deserialize_with = "address_de")]
-	// pub ibc_channel_handshake_address: Address,
-=======
 	/// address of the IBCChannelHandshake contract.
 	#[serde(deserialize_with = "address_de")]
 	pub tendermint_client_address: Address,
->>>>>>> aa4ceb2f
 	/// mnemonic for the wallet
 	pub mnemonic: Option<String>,
 	/// private key for the wallet
@@ -116,18 +97,14 @@
 	pub channel_whitelist: Vec<(ChannelId, PortId)>,
 	/// Commitment prefix
 	pub commitment_prefix: String,
-<<<<<<< HEAD
 	/// All the client states and headers will be wrapped in WASM ones using the WASM code ID.
 	#[serde(default)]
 	pub wasm_code_id: Option<String>,
 	#[serde(skip)]
 	pub yui: Option<DeployYuiIbc<Arc<ProviderImpl>, ProviderImpl>>,
-=======
-
 	pub client_type: String,
 	#[serde(skip)]
 	pub diamond_handler: Option<DiamandHandler>,
->>>>>>> aa4ceb2f
 }
 
 impl EthereumClientConfig {
