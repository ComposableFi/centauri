--- conflicted
+++ resolved
@@ -26,14 +26,14 @@
 pub const ETH_NODE_PORT: u16 = 8545;
 pub const ETH_NODE_PORT_WS: u16 = 8546;
 pub const BEACON_NODE_PORT: u16 = 3500;
-pub const PRIVATE_KEY: &str = "keys/0x73db010c3275eb7a92e5c38770316248f4c644ee";
+pub const PRIVATE_KEY: &str = "/Users/mykyta/development/composable/centauri-private-latest/hyperspace/ethereum/keys/0x73db010c3275eb7a92e5c38770316248f4c644ee";
 
 #[track_caller]
 pub fn yui_ibc_solidity_path() -> PathBuf {
 	let base = env!("CARGO_MANIFEST_DIR");
 	let default = PathBuf::from(base).join("yui-ibc-solidity");
 
-	return "/Users/mykyta/development/composable/yui-ibc-solidity-private-eth".into();
+	return "/Users/mykyta/development/composable/yui-ibc-solidity-private-eth".into()
 
 	if let Ok(path) = std::env::var("YUI_IBC_SOLIDITY_PATH") {
 		path.into()
@@ -48,11 +48,7 @@
 	println!("{:?}", std::env::current_dir().unwrap());
 	let wallet: LocalWallet = if USE_GETH {
 		LocalWallet::decrypt_keystore(
-<<<<<<< HEAD
-			"/Users/mykyta/development/composable/centauri-private-latest/hyperspace/ethereum/keys/0x73db010c3275eb7a92e5c38770316248f4c644ee",
-=======
 			PRIVATE_KEY,
->>>>>>> 2b984bc6
 			std::env::var("KEY_PASS").expect("KEY_PASS not set"),
 		)
 		.unwrap()
@@ -127,15 +123,7 @@
 ) -> EthereumClientConfig {
 	let endpoint =
 		if USE_GETH { format!("http://localhost:{}", ETH_NODE_PORT) } else { anvil.endpoint() };
-<<<<<<< HEAD
-	let wallet_path = if USE_GETH {
-		Some("/Users/mykyta/development/composable/centauri-private-latest/hyperspace/ethereum/keys/0x73db010c3275eb7a92e5c38770316248f4c644ee".to_string())
-	} else {
-		None
-	};
-=======
 	let wallet_path = if USE_GETH { Some(PRIVATE_KEY.to_string()) } else { None };
->>>>>>> 2b984bc6
 
 	let wallet = if !USE_GETH {
 		Some(
@@ -151,8 +139,14 @@
 		None
 	};
 
-	let jwt_secret_path =
-		if !USE_GETH { None } else { Some("/Users/mykyta/development/composable/eth-pos-devnet-offchain/execution/jwtsecret".to_string()) };
+	let jwt_secret_path = if !USE_GETH {
+		None
+	} else {
+		Some(
+			"/Users/mykyta/development/composable/eth-pos-devnet-offchain/execution/jwtsecret"
+				.to_string(),
+		)
+	};
 
 	EthereumClientConfig {
 		http_rpc_url: endpoint.parse().unwrap(),
