use elliptic_curve::PrimeField;
use ethers::{
	abi,
	abi::{
		encode, encode_packed, ethabi, Abi, AbiEncode, Detokenize, InvalidOutputType, ParamType,
		RawLog, Token, Tokenizable,
	},
	contract::{abigen, EthEvent},
	middleware::contract::Contract,
	prelude::{Block, Log},
	providers::Middleware,
	types::{
		BlockId, BlockNumber, EIP1186ProofResponse, Filter, StorageProof, Topic, ValueOrArray,
		H160, H256, U256,
	},
	utils::keccak256,
};
use ibc::{
	core::{
		ics02_client::client_state::ClientType,
		ics04_channel::packet::Sequence,
		ics23_commitment::commitment::CommitmentPrefix,
		ics24_host::{
			identifier::{ChannelId, ClientId, ConnectionId, PortId},
			path::{
				AcksPath, ChannelEndsPath, ClientConsensusStatePath, ClientStatePath,
				CommitmentsPath, ConnectionsPath, ReceiptsPath,
			},
			Path,
		},
	},
	timestamp::Timestamp,
	Height,
};
use ibc_proto::ibc::core::{
	channel::v1::{
		Counterparty as ChannelCounterparty, QueryChannelResponse, QueryChannelsResponse,
		QueryNextSequenceReceiveResponse, QueryPacketCommitmentResponse,
		QueryPacketReceiptResponse,
	},
	client::v1::{QueryClientStateResponse, QueryConsensusStateResponse},
	connection::v1::{
		Counterparty as ConnectionCounterparty, IdentifiedConnection, QueryConnectionResponse,
	},
};
use itertools::Itertools;
use primitives::{IbcProvider, KeyProvider, UpdateType};
use prost::Message;
use std::{
	collections::{HashMap, HashSet},
	future::Future,
	iter,
	pin::Pin,
	str::FromStr,
	time::Duration,
};

use crate::{
	client::{ClientError, EthereumClient},
	events::TryFromEvent,
};
use futures::{FutureExt, Stream, StreamExt};
use log::info;
use ssz_rs::Merkleized;

use crate::{
	chain::{
		client_state_from_abi_token, consensus_state_from_abi_token, tm_header_from_abi_token,
	},
	prove::prove_fast,
};
use ibc::{
	applications::transfer::{Amount, BaseDenom, PrefixedCoin, PrefixedDenom, TracePath},
	core::{
		ics02_client::{events::UpdateClient, msgs::update_client::MsgUpdateAnyClient},
		ics04_channel::{
			channel::{Order, State},
			events::SendPacket,
		},
		ics23_commitment::commitment::CommitmentRoot,
	},
	events::IbcEvent,
	protobuf::Protobuf,
	tx_msg::Msg,
};
use ibc_proto::{
	google::protobuf::Any,
	ibc::core::{
		channel::v1::{Channel, IdentifiedChannel},
		commitment::v1::MerklePrefix,
		connection::v1::{ConnectionEnd, Version},
	},
};
use ibc_rpc::{IbcApiClient, PacketInfo};
use ics07_tendermint::consensus_state::ConsensusState as TmConsensusState;
use icsxx_ethereum::{
	client_message::ClientMessage, client_state::ClientState, consensus_state::ConsensusState,
};
use pallet_ibc::light_clients::{AnyClientMessage, AnyClientState, AnyConsensusState};
use primitives::mock::LocalClientTypes;
use sync_committee_primitives::types::LightClientState;
use tokio::time::sleep;
use tracing::log;

pub const INDEXER_DELAY_BLOCKS: u64 = 2;

abigen!(
	IbcClientAbi,
	"hyperspace/ethereum/src/abi/ibc-client-abi.json",
	event_derives (serde::Deserialize, serde::Serialize);

	IbcConnectionAbi,
	"hyperspace/ethereum/src/abi/ibc-connection-abi.json",
	event_derives (serde::Deserialize, serde::Serialize);

	IbcChannelAbi,
	"hyperspace/ethereum/src/abi/ibc-channel-abi.json",
	event_derives (serde::Deserialize, serde::Serialize);

	IbcPacketAbi,
	"hyperspace/ethereum/src/abi/ibc-packet-abi.json",
	event_derives (serde::Deserialize, serde::Serialize);

	IbcQuerierAbi,
	"hyperspace/ethereum/src/abi/ibc-querier-abi.json",
	event_derives (serde::Deserialize, serde::Serialize);

	Ics20TransferBankAbi,
	"hyperspace/ethereum/src/abi/ics20-transfer-bank-abi.json",
	event_derives (serde::Deserialize, serde::Serialize);

	Ics20BankAbi,
	"hyperspace/ethereum/src/abi/ics20-bank-abi.json",
	event_derives (serde::Deserialize, serde::Serialize);

	TendermintClientAbi,
	"hyperspace/ethereum/src/abi/tendermint-client-abi.json",
	event_derives (serde::Deserialize, serde::Serialize);

	DiamondAbi,
	"hyperspace/ethereum/src/abi/diamond-abi.json",
	event_derives (serde::Deserialize, serde::Serialize);

	DiamondCutFacetAbi,
	"hyperspace/ethereum/src/abi/diamond-cut-facet-abi.json",
	event_derives (serde::Deserialize, serde::Serialize);

	DiamondLoupeFacetAbi,
	"hyperspace/ethereum/src/abi/diamond-loupe-facet-abi.json",
	event_derives (serde::Deserialize, serde::Serialize);

	OwnershipFacetAbi,
<<<<<<< HEAD
	"hyperspace/ethereum/src/abi/ownership-facet-abi.json";

	EthereumClientAbi,
	"hyperspace/ethereum/src/abi/ethereum-client-abi.json";
=======
	"hyperspace/ethereum/src/abi/ownership-facet-abi.json",
	event_derives (serde::Deserialize, serde::Serialize);

	ERC20TokenAbi,
	"hyperspace/ethereum/src/abi/erc20-abi.json",
	event_derives (serde::Deserialize, serde::Serialize);
>>>>>>> 049d7e76
);

impl From<HeightData> for Height {
	fn from(value: HeightData) -> Self {
		Self {
			revision_number: value.revision_number.into(),
			revision_height: value.revision_height.into(),
		}
	}
}

impl From<HeightData> for ibc_proto::ibc::core::client::v1::Height {
	fn from(value: HeightData) -> Self {
		Self {
			revision_number: value.revision_number.into(),
			revision_height: value.revision_height.into(),
		}
	}
}

#[derive(Copy, Clone, Debug, Default, PartialEq, Eq, Hash)]
pub struct BlockHeight(pub(crate) BlockNumber);

#[derive(Copy, Clone, Debug, PartialEq, Eq, Hash)]
pub enum FinalityEvent {
	Ethereum { hash: H256 },
}

async fn query_proof_then<Fut, F, T, Fut2>(query_proof: Fut, f: F) -> Result<T, ClientError>
where
	F: FnOnce(StorageProof) -> Fut2,
	Fut2: Future<Output = Result<T, ClientError>>,
	Fut: Future<Output = Result<EIP1186ProofResponse, ClientError>>,
{
	let proof = query_proof.await?;

	if let Some(storage_proof) = proof.storage_proof.last() {
		f(storage_proof.clone()).await
	} else {
		Err(ClientError::NoStorageProof)
	}
}

const NUMBER_OF_BLOCKS_TO_PROCESS_PER_ITER: u64 = 100;

pub async fn parse_ethereum_event(
	client: &EthereumClient,
	log: Log,
) -> Result<Option<IbcEvent>, ClientError> {
	let raw_log = RawLog::from(log.clone());
	let height = Height::new(
		0,
		log.block_number
			.ok_or(ClientError::Other("block number not found".to_string()))?
			.as_u64(),
	);
	let topic0 = log.topics[0];

	macro_rules! handle_events {
		    ($topic0:ident, $events:ident, $log:ident, $raw_log:ident, $height:ident, $($ty:ty),+) => {
				$(if $topic0 == <$ty>::signature() {
					 let event = <$ty>::decode_log(&$raw_log).expect("decode event");
					 let ev = IbcEvent::try_from_event(client, event, $log, $height).await?;
					 log::debug!(target: "hyperspace_ethereum", "encountered event: {:?} at {}", ev.event_type(), ev.height());
						return Ok(Some(ev));
				} else )+ {
					 log::warn!(
						 target: "hyperspace_ethereum", "unknown event: {}",
						   log.log_type.unwrap_or(format!("{:?}", $topic0))
					 );
					 return Ok(None)
				}
			};
		}

	handle_events!(
		topic0,
		event,
		log,
		raw_log,
		height,
		OpenInitConnectionFilter,
		OpenTryConnectionFilter,
		OpenAckConnectionFilter,
		OpenConfirmConnectionFilter,
		OpenInitChannelFilter,
		OpenAckChannelFilter,
		OpenConfirmChannelFilter,
		SendPacketFilter, // TODO: this event might only be emitted by the ICS-20 contract
		WriteAcknowledgementFilter,
		AcknowledgePacketFilter,
		TimeoutPacketFilter,
		TimeoutOnClosePacketFilter,
		CloseInitChannelFilter,
		CloseConfirmChannelFilter
	)
}

impl EthereumClient {
	pub async fn query_client_state_exact_token(
		&self,
		at: Height,
		client_id: ClientId,
	) -> Result<Token, ClientError> {
		// First, we try to find an `UpdateClient` event at the given height...
		let mut client_state = None;
		let mut event_filter = self
			.yui
			.event_for_name::<UpdateClientFilter>("UpdateClient")
			.map_err(|err| {
				ClientError::Other(format!("contract is missing UpdateClient event: {}", err))
			})?
			.from_block(self.contract_creation_block())
			.to_block(at.revision_height);
		event_filter.filter = event_filter.filter.topic1({
			let hash = H256::from_slice(&encode(&[Token::FixedBytes(
				keccak256(client_id.to_string().into_bytes()).to_vec(),
			)]));
			ValueOrArray::Value(hash)
		});
		let maybe_log = self
			.yui
			.diamond
			.client()
			.get_logs(&event_filter.filter)
			.await
			.map_err(
				|err| ClientError::Other(format!("failed to get logs: {}", err)),
			)?
			.pop() // get only the last event
		;
		let batch_func = self.yui.function("callBatch")?;
		match maybe_log {
			Some(log) => {
				let tx_hash = log
					.transaction_hash
					.ok_or(ClientError::Other("tx hash not found".to_string()))?;
				let func = self.yui.function("updateClient")?;
				let tx = self
					.client()
					.get_transaction(tx_hash)
					.await
					.map_err(|err| {
						ClientError::Other(format!("failed to get transaction: {}", err))
					})?
					.ok_or_else(|| {
						ClientError::Other(format!("transaction not found: {}", tx_hash))
					})?;
				let Token::Array(batch_calldata) =
					batch_func
						.decode_input(&tx.input[4..])?
						.pop()
						.ok_or(ClientError::Other("batch calldata not found".to_string()))?
				else {
					return Err(ClientError::Other("batch calldata not found".to_string()))
				};

				for input_tok in batch_calldata.into_iter().rev() {
					let Token::Bytes(input) = input_tok else {
						return Err(ClientError::Other("input token should be bytes".to_string()))
					};
					if input[..4] == func.short_signature() {
						let calldata = func
							.decode_input(&input[4..])?
							.pop()
							.ok_or(ClientError::Other("calldata not found".to_string()))?;
						let Token::Tuple(toks) = calldata else {
							return Err(ClientError::Other("calldata should be bytes".to_string()))
						};
						let header = tm_header_from_abi_token(toks[1].clone())?;
						let client_state_token = toks[2].clone();

						let Token::Bytes(b) = client_state_token.clone() else {
							return Err(ClientError::Other("invalid client state".to_string()))
						};

						// let mut cs =
						// 	client_state_from_abi_token::<LocalClientTypes>(client_state_token)?;
						// cs.latest_height = Height::new(
						// 	cs.latest_height.revision_number,
						// 	header.signed_header.header.height.into(),
						// );
						client_state = Some(client_state_token);
						// TODO: figure out how to distinguish between the same function calls
						break
					}
				}
				// TODO: handle frozen height
			},
			None => {
				log::trace!(target: "hyperspace_ethereum", "no update client event found for blocks ..{at}, looking for a create client event...");

				// ...otherwise, try to get the `CreateClient` event
				let mut event_filter = self
					.yui
					.event_for_name::<CreateClientFilter>("CreateClient")
					.map_err(|err| {
						ClientError::Other(format!(
							"contract is missing CreateClient event: {}",
							err
						))
					})?
					.from_block(self.contract_creation_block())
					.to_block(at.revision_height);
				event_filter.filter = event_filter.filter.topic1({
					let hash = H256::from_slice(&encode(&[Token::FixedBytes(
						keccak256(client_id.to_string().into_bytes()).to_vec(),
					)]));
					ValueOrArray::Value(hash)
				});
				let log = self
					.yui
					.diamond
					.client()
					.get_logs(&event_filter.filter)
					.await
					.map_err(|err| ClientError::Other(format!("failed to get logs: {}", err)))?
					.pop() // get only the last event
					.ok_or_else(|| ClientError::Other("no events found".to_string()))?;

				let tx_hash = log
					.transaction_hash
					.ok_or(ClientError::Other("tx hash not found".to_string()))?;
				let func = self.yui.function("createClient")?;
				let tx = self
					.client()
					.get_transaction(tx_hash)
					.await
					.map_err(|err| {
						ClientError::Other(format!("failed to get transaction: {}", err))
					})?
					.ok_or_else(|| {
						ClientError::Other(format!("transaction not found: {}", tx_hash))
					})?;

				let Token::Array(batch_calldata) =
					batch_func
						.decode_input(&tx.input[4..])?
						.pop()
						.ok_or(ClientError::Other("batch calldata not found".to_string()))?
				else {
					return Err(ClientError::Other("batch calldata not found".to_string()))
				};

				for input_tok in batch_calldata.into_iter().rev() {
					let Token::Bytes(input) = input_tok else {
						return Err(ClientError::Other("input token should be bytes".to_string()))
					};
					if input[..4] == func.short_signature() {
						let calldata = func
							.decode_input(&input[4..])?
							.pop()
							.ok_or(ClientError::Other("calldata not found".to_string()))?;
						let Token::Tuple(toks) = calldata else {
							return Err(ClientError::Other("calldata should be bytes".to_string()))
						};
						let client_state_token = toks[1].clone();

						// let Token::Bytes(b) = client_state_token.clone() else {
						// 	return Err(ClientError::Other("invalid client state".to_string()))
						// };

						// client_state = Some(client_state_from_abi_token::<LocalClientTypes>(
						// 	client_state_token,
						// )?);
						client_state = Some(client_state_token);
						break
					}
				}
			},
		}

		// let proof_height = Some(at.into());
		// let proof = self
		// 	.query_proof(at, vec![ClientStatePath(client_id.clone()).to_string().into_bytes()])
		// 	.await?;

		// Ok(QueryClientStateResponse {
		// 	client_state: Some(
		// 		client_state
		// 			.ok_or(ClientError::Other("client state not found".to_string()))?
		// 			.to_any(),
		// 	),
		// 	proof_height,
		// 	proof,
		// })

		//look basicly the proof height is the let proof_height = Some(at.into());
		Ok(client_state.ok_or(ClientError::Other("client state not found".to_string()))?)
	}

	pub async fn query_client_consensus_exact_token(
		&self,
		at: Height,
		client_id: ClientId,
		consensus_height: Height,
	) -> Result<Token, ClientError> {
		log::info!(target: "hyperspace_ethereum", "query_client_consensus: {client_id:?}, {consensus_height:?}");

		// First, we try to find an `UpdateClient` event at the given height...
		let mut consensus_state = None;
		let mut event_filter = self
			.yui
			.event_for_name::<UpdateClientHeightFilter>("UpdateClientHeight")
			.expect("contract is missing UpdateClient event")
			.to_block(at.revision_height)
			.from_block(self.contract_creation_block());
		event_filter.filter = event_filter
			.filter
			.topic1({
				let hash = H256::from_slice(&encode(&[Token::FixedBytes(
					keccak256(client_id.to_string().into_bytes()).to_vec(),
				)]));
				ValueOrArray::Value(hash)
			})
			.topic2({
				let height_bytes = encode(&[Token::Tuple(vec![
					Token::Uint(consensus_height.revision_number.into()),
					Token::Uint(consensus_height.revision_height.into()),
				])]);
				ValueOrArray::Value(H256::from_slice(&encode(&[Token::FixedBytes(
					keccak256(&height_bytes).to_vec(),
				)])))
			});
		let maybe_log = self
			.yui
			.diamond
			.client()
			.get_logs(&event_filter.filter)
			.await
			.unwrap()
			.pop() // get only the last event
			;
		let batch_func = self.yui.function("callBatch")?;
		match maybe_log {
			Some(log) => {
				let tx_hash = log.transaction_hash.expect("tx hash should exist");
				let func = self.yui.function("updateClient")?;
				let tx =
					self.client().get_transaction(tx_hash).await.unwrap().ok_or_else(|| {
						ClientError::Other(format!("transaction not found: {}", tx_hash))
					})?;
				let Token::Array(batch_calldata) =
					batch_func.decode_input(&tx.input[4..])?.pop().unwrap()
				else {
					return Err(ClientError::Other("batch calldata not found".to_string()))
				};

				for input_tok in batch_calldata.into_iter().rev() {
					let Token::Bytes(input) = input_tok else { panic!() };
					if input[..4] == func.short_signature() {
						let calldata = func.decode_input(&input[4..])?.pop().unwrap();
						let Token::Tuple(toks) = calldata else { panic!() };
						consensus_state = Some(toks[1].clone());
						// let header = tm_header_from_abi_token(toks[1].clone())?;
						// consensus_state = Some(TmConsensusState {
						// 	timestamp: header.signed_header.header.time,
						// 	root: CommitmentRoot {
						// 		bytes: header.signed_header.header.app_hash.as_bytes().to_owned(),
						// 	},
						// 	next_validators_hash: header.signed_header.header.next_validators_hash,
						// });
						// TODO: figure out how to distinguish between the same function calls

						// let proof_height = Some(at.into());
						// let proof = self
						// 	.query_proof(
						// 		at,
						// 		vec![ClientConsensusStatePath {
						// 			client_id: client_id.clone(),
						// 			epoch: consensus_height.revision_number,
						// 			height: consensus_height.revision_height,
						// 		}
						// 		.to_string()
						// 		.into_bytes()],
						// 	)
						// 	.await?;

						// return Ok(QueryConsensusStateResponse {
						// 	consensus_state: Some(
						// 		consensus_state.expect("should always be initialized").to_any(),
						// 	),
						// 	proof,
						// 	proof_height,
						// })
						return Ok(consensus_state.expect("should always be initialized"))
					}
				}
				// TODO: handle frozen height
			},
			None => {},
		}

		log::trace!(target: "hyperspace_ethereum", "no update client event found for blocks ..{at}, looking for a create client event...");

		// ...otherwise, try to get the `CreateClient` event
		let mut event_filter = self
			.yui
			.event_for_name::<CreateClientFilter>("CreateClient")
			.expect("contract is missing CreateClient event")
			.from_block(self.contract_creation_block())
			.to_block(at.revision_height);
		event_filter.filter = event_filter.filter.topic1({
			let hash = H256::from_slice(&encode(&[Token::FixedBytes(
				keccak256(client_id.to_string().into_bytes()).to_vec(),
			)]));
			ValueOrArray::Value(hash)
		});
		let log = self
			.yui
			.diamond
			.client()
			.get_logs(&event_filter.filter)
			.await
			.unwrap()
			.pop() // get only the last event
			.ok_or_else(|| ClientError::Other("no events found".to_string()))?;

		let tx_hash = log.transaction_hash.expect("tx hash should exist");
		let func = self.yui.function("createClient")?;
		let tx = self
			.client()
			.get_transaction(tx_hash)
			.await
			.unwrap()
			.ok_or_else(|| ClientError::Other(format!("transaction not found: {}", tx_hash)))?;

		let Token::Array(batch_calldata) = batch_func.decode_input(&tx.input[4..])?.pop().unwrap()
		else {
			return Err(ClientError::Other("batch calldata not found".to_string()))
		};

		for input_tok in batch_calldata.into_iter().rev() {
			let Token::Bytes(input) = input_tok else { panic!() };
			log::info!("sig = {:?}", func.short_signature());
			if input[..4] == func.short_signature() {
				let calldata = func.decode_input(&input[4..])?.pop().unwrap();
				let Token::Tuple(toks) = calldata else { panic!() };
				let consensus_state_token = toks[2].clone();
				consensus_state = Some(consensus_state_token);
				// consensus_state = Some(consensus_state_from_abi_token(consensus_state_token)?);
				break
			}
		}

		// let proof = self
		// 	.query_proof(
		// 		at,
		// 		vec![ClientConsensusStatePath {
		// 			client_id: client_id.clone(),
		// 			epoch: consensus_height.revision_number,
		// 			height: consensus_height.revision_height,
		// 		}
		// 		.to_string()
		// 		.into_bytes()],
		// 	)
		// 	.await?;

		// let proof_height = Some(at.into());
		// let state = consensus_state.expect("should always be initialized");
		// let any = state.to_any();

		// Ok(QueryConsensusStateResponse { consensus_state: Some(any), proof, proof_height })
		return Ok(consensus_state.expect("should always be initialized"))
	}
}

#[async_trait::async_trait]
impl IbcProvider for EthereumClient {
	type FinalityEvent = Block<H256>;

	type TransactionId = (H256, H256);

	type AssetId = String;

	type Error = ClientError;

	async fn query_latest_ibc_events<T>(
		&mut self,
		finality_event: Self::FinalityEvent,
		counterparty: &T,
	) -> Result<Vec<(Any, Height, Vec<IbcEvent>, UpdateType)>, anyhow::Error>
	where
		T: primitives::Chain,
	{
		let client_id = self.client_id();
		let latest_cp_height = counterparty.latest_height_and_timestamp().await?.0;
		let latest_cp_client_state =
			counterparty.query_client_state(latest_cp_height, client_id.clone()).await?;
		let client_state_response = latest_cp_client_state.client_state.ok_or_else(|| {
			ClientError::Other("counterparty returned empty client state".to_string())
		})?;
		let AnyClientState::Ethereum(client_state) =
			AnyClientState::decode_recursive(client_state_response, |c| {
				matches!(c, AnyClientState::Ethereum(_))
			})
			.ok_or_else(|| ClientError::Other(format!("Could not decode client state")))?
		else {
			unreachable!()
		};
		let latest_cp_client_height = client_state.latest_height().revision_height;
		let latest_height = self.latest_height_and_timestamp().await?.0;
		let latest_revision = latest_height.revision_number;
		let prover = self.prover();
		let block = prover.fetch_block("head").await?;
		let block_to = (client_state.inner.finalized_header.slot +
			NUMBER_OF_BLOCKS_TO_PROCESS_PER_ITER)
			.min(block.slot);
<<<<<<< HEAD
		let number = block.body.execution_payload.block_number;
=======
>>>>>>> 049d7e76

		let number = block.body.execution_payload.block_number;
		// 80180..80212
		let from = latest_cp_client_height + 1;
<<<<<<< HEAD
		let to = number.min(latest_cp_client_height + NUMBER_OF_BLOCKS_TO_PROCESS_PER_ITER);

		log::info!(target: "hyperspace_ethereum", "Getting blocks {}..{}", from, to);
		let filter =
			Filter::new().from_block(from).to_block(to).address(self.yui.diamond.address());
		let mut logs = self
			.client()
			.get_logs(&filter)
			.await
			.map_err(|e| ClientError::Other(format!("failed to get logs 1: {}", e)))?;
		let filter = Filter::new().from_block(from).to_block(to).address(
			self.yui
				.bank
				.as_ref()
				.ok_or(ClientError::Other("bank contract not found".to_string()))?
				.address(),
		);
		let logs2 = self
			.client()
			.get_logs(&filter)
			.await
			.map_err(|e| ClientError::Other(format!("failed to get logs 2: {}", e)))?;
		logs.extend(logs2);

		let maybe_proof = prove_fast(self, &client_state, block_to).await;
		let header = match maybe_proof {
			Ok(x) => x,
			Err(e) => {
				log::error!(target: "hyperspace_ethereum", "FAILED TO PROVE {e}");
				return Ok(vec![])
			},
=======
		let to = number
			.min(latest_cp_client_height + NUMBER_OF_BLOCKS_TO_PROCESS_PER_ITER / 2)
			.saturating_sub(INDEXER_DELAY_BLOCKS)
			.max(from);

		info!(target: "hyperspace_ethereum", "Getting blocks {}..{}", from, to);
		// let filter =
		// 	Filter::new().from_block(from).to_block(to).address(self.yui.diamond.address());
		// let mut logs = self
		// 	.client()
		// 	.get_logs(&filter)
		// 	.await
		// 	.map_err(|e| ClientError::Other(format!("failed to get logs 1: {}", e)))?;
		// let filter = Filter::new().from_block(from).to_block(to).address(
		// 	self.yui
		// 		.ics20_transfer_bank
		// 		.as_ref()
		// 		.ok_or(ClientError::Other("bank contract not found".to_string()))?
		// 		.address(),
		// );
		// let logs2 = self
		// 	.client()
		// 	.get_logs(&filter)
		// 	.await
		// 	.map_err(|e| ClientError::Other(format!("failed to get logs 2: {}", e)))?;
		// logs.extend(logs2);

		let logs = self.get_logs(from, to.into(), None).await?;

		let tries = NUMBER_OF_BLOCKS_TO_PROCESS_PER_ITER / 2;
		let mut i = 0;
		let header = loop {
			let maybe_proof = prove_fast(self, &client_state, block_to + i, to).await;
			i += 1;
			match maybe_proof {
				Ok(x) => break x,
				Err(e) => {
					log::error!(target: "hyperspace_ethereum", "failed to prove block {}:  {e}", block_to + 1);
					sleep(Duration::from_millis(200)).await;
					if i >= tries {
						return Ok(vec![])
					}
				},
			};
>>>>>>> 049d7e76
		};
		let update = &header.inner;
		// let update = prove(self, finality_event.number.unwrap().as_u64()).await?;

		info!(target: "hyperspace_ethereum",
			"proven: state root = {}, body root = {}, slot = {}, block number = {}",
			update.finalized_header.state_root,
			update.finalized_header.body_root,
			update.finalized_header.slot,
			update.execution_payload.block_number
		);
		// finality_checkpoint.finalized.epoch <= client_state.latest_finalized_epoch
		if update.execution_payload.block_number <= client_state.latest_height().revision_height {
			log::info!(target: "hyperspace_ethereum", "no new events");
			return Ok(vec![])
		}
		let update_height =
			Height::new(latest_revision, update.execution_payload.block_number.into());
		// let update_height = Height::new(latest_revision, update.finalized_header.slot.into());
		let mut events = vec![];
		for log in logs {
			if let Some(event) = parse_ethereum_event(&self, log).await? {
				events.push(event);
			}
		}

		events.iter().for_each(|x| {
			info!("ev height = {}", x.height());
		});

		let update_client_header = {
			log::info!(target: "hyperspace_ethereum", "update client header height: {}, finalized slot: {}",
				update.execution_payload.block_number,
				update.finalized_header.slot
			);
			let msg = MsgUpdateAnyClient::<LocalClientTypes> {
				client_id: client_id.clone(),
				client_message: AnyClientMessage::Ethereum(ClientMessage::Header(header)),
				signer: counterparty.account_id(),
			};
			let value = msg.encode_vec().map_err(|e| {
				ClientError::from(format!("Failed to encode MsgUpdateClient {msg:?}: {e:?}"))
			})?;
			Any { value, type_url: msg.type_url() }
		};

		Ok(vec![(update_client_header, update_height, events, UpdateType::Mandatory)])
	}

	// TODO: this function is mostly used in tests and in 'fishing' mode.
	async fn ibc_events(&self) -> Pin<Box<dyn Stream<Item = IbcEvent> + Send + 'static>> {
		let ibc_address = self.yui.diamond.address();
		let client = self.clone();

		let creation_block = self.contract_creation_block();
		let ws = self.websocket_provider().await.unwrap();
		let latest_block = ws.get_block_number().await.unwrap();
		(async_stream::stream! {
			let mut events_stream = ws.subscribe_logs(
				 &Filter::new()
					 .from_block(latest_block)
					 .address(ibc_address),
			)
			.await
			.unwrap()
			.filter_map(|log| async {
				parse_ethereum_event(&client, log).await.ok()?
			}).boxed();

			while let Some(ev) = events_stream.next().await {
				yield ev
			}
		})
		.boxed()
	}

	async fn query_client_consensus(
		&self,
		at: Height,
		client_id: ClientId,
		consensus_height: Height,
	) -> Result<QueryConsensusStateResponse, Self::Error> {
		log::info!(target: "hyperspace_ethereum", "query_client_consensus: {client_id:?}, {consensus_height:?}");

		/*
		let binding = self
			.yui
			.method(
				"getConsensusState",
				(
					Token::String(client_id.as_str().to_owned()),
					Token::Tuple(vec![
						Token::Uint(consensus_height.revision_number.into()),
						Token::Uint(consensus_height.revision_height.into()),
					]),
				),
			)
			.map_err(
				|err| ClientError::Other(format!("contract is missing getConsensusState {}", err)),
			)?;

		let (client_cons, _): (Vec<u8>, bool) = binding
			.block(BlockId::Number(BlockNumber::Number(at.revision_height.into())))
			.call()
			.await
			.map_err(|err| {
				log::error!(target: "hyperspace_ethereum", "error: {err}");
				err
			})
			.map_err(|err| ClientError::Other(format!("failed to query client consensus: {}", err)))?;

		let proof_height = Some(at.into());
		let mut cs = client_state_from_abi_token::<LocalClientTypes>(client_state_token)?;
		 */

		// First, we try to find an `UpdateClient` event at the given height...
		let mut consensus_state = None;
		// let mut event_filter = self
		// 	.yui
		// 	.event_for_name::<UpdateClientHeightFilter>("UpdateClientHeight")
		// 	.expect("contract is missing UpdateClient event")
		// 	.from_block(BlockNumber::Number(self.contract_creation_block().into()))
		// 	.to_block(at.revision_height);
		// event_filter.filter = event_filter
		// 	.filter
		// 	.topic1({
		// 		let hash = H256::from_slice(&encode(&[Token::FixedBytes(
		// 			keccak256(client_id.to_string().into_bytes()).to_vec(),
		// 		)]));
		// 		ValueOrArray::Value(hash)
		// 	})
		// 	.topic2({
		// 		let height_bytes = encode(&[Token::Tuple(vec![
		// 			Token::Uint(consensus_height.revision_number.into()),
		// 			Token::Uint(consensus_height.revision_height.into()),
		// 		])]);
		// 		ValueOrArray::Value(H256::from_slice(&encode(&[Token::FixedBytes(
		// 			keccak256(&height_bytes).to_vec(),
		// 		)])))
		// 	});
		// let maybe_log = self
		// 	.yui
		// 	.diamond
		// 	.client()
		// 	.get_logs(&event_filter.filter)
		// 	.await
		// 	.unwrap()
		// 	.pop() // get only the last event
		// 	;
		let maybe_log = self
			.get_logs_for_event_name::<UpdateClientHeightFilter>(
                self.contract_creation_block(),
				at.revision_height,
				&format!(
					"event_data ->> 'client_id' = '{client_id}' AND event_data->'client_height'->>'revision_number' = '{}' AND event_data->'client_height'->>'revision_height' = '{}'",
					consensus_height.revision_number, consensus_height.revision_height
				),
				None,
			)
			.await?.pop();
		let batch_func = self.yui.function("callBatch")?;
		match maybe_log {
			Some((_, log)) => {
				let tx_hash = log.transaction_hash.expect("tx hash should exist");
				let func = self.yui.function("updateClient")?;
				let tx =
					self.client().get_transaction(tx_hash).await.unwrap().ok_or_else(|| {
						ClientError::Other(format!("transaction not found: {}", tx_hash))
					})?;
				let Token::Array(batch_calldata) =
					batch_func.decode_input(&tx.input[4..])?.pop().unwrap()
				else {
					return Err(ClientError::Other("batch calldata not found".to_string()))
				};

				for input_tok in batch_calldata.into_iter().rev() {
					let Token::Bytes(input) = input_tok else { panic!() };
					if input[..4] == func.short_signature() {
						let calldata = func.decode_input(&input[4..])?.pop().unwrap();
						let Token::Tuple(toks) = calldata else { panic!() };
						let header = tm_header_from_abi_token(toks[1].clone())?;
						consensus_state = Some(TmConsensusState {
							timestamp: header.signed_header.header.time,
							root: CommitmentRoot {
								bytes: header.signed_header.header.app_hash.as_bytes().to_owned(),
							},
							next_validators_hash: header.signed_header.header.next_validators_hash,
						});
						// TODO: figure out how to distinguish between the same function calls

						let proof_height = Some(at.into());
						let proof = self
							.query_proof(
								at,
								vec![ClientConsensusStatePath {
									client_id: client_id.clone(),
									epoch: consensus_height.revision_number,
									height: consensus_height.revision_height,
								}
								.to_string()
								.into_bytes()],
							)
							.await?;

						return Ok(QueryConsensusStateResponse {
							consensus_state: Some(
								consensus_state.expect("should always be initialized").to_any(),
							),
							proof,
							proof_height,
						})
					}
				}
				// TODO: handle frozen height
			},
			None => {},
		}

		log::trace!(target: "hyperspace_ethereum", "no update client event found for blocks ..{at}, looking for a create client event...");

		// ...otherwise, try to get the `CreateClient` event
		// let mut event_filter = self
		// 	.yui
		// 	.event_for_name::<CreateClientFilter>("CreateClient")
		// 	.expect("contract is missing CreateClient event")
		// 	.from_block(BlockNumber::Number(self.contract_creation_block().into()))
		// 	.address(ValueOrArray::Value(self.yui.diamond.address()))
		// 	//            .from_block(self.contract_creation_block())
		// 	.to_block(at.revision_height);
		// event_filter.filter = event_filter.filter.topic1({
		// 	let hash = H256::from_slice(&encode(&[Token::FixedBytes(
		// 		keccak256(client_id.to_string().into_bytes()).to_vec(),
		// 	)]));
		// 	ValueOrArray::Value(hash)
		// });
		// let log = self
		// 	.yui
		// 	.diamond
		// 	.client()
		// 	.get_logs(&event_filter.filter)
		// 	.await
		// 	.unwrap()
		// 	.pop() // get only the last event
		// 	.ok_or_else(|| ClientError::Other("no events found".to_string()))?;
		let (_, log) = self
			.get_logs_for_event_name::<CreateClientFilter>(
				self.contract_creation_block(),
				at.revision_height,
				&format!("event_data->>'client_id' = '{client_id}'"),
				None,
			)
			.await?
			.pop()
			.ok_or_else(|| ClientError::Other("no events found".to_string()))?;

		let tx_hash = log.transaction_hash.expect("tx hash should exist");
		let func = self.yui.function("createClient")?;
		let tx = self
			.client()
			.get_transaction(tx_hash)
			.await
			.unwrap()
			.ok_or_else(|| ClientError::Other(format!("transaction not found: {}", tx_hash)))?;

		let Token::Array(batch_calldata) = batch_func.decode_input(&tx.input[4..])?.pop().unwrap()
		else {
			return Err(ClientError::Other("batch calldata not found".to_string()))
		};

		for input_tok in batch_calldata.into_iter().rev() {
			let Token::Bytes(input) = input_tok else { panic!() };
			log::info!("sig = {:?}", func.short_signature());
			if input[..4] == func.short_signature() {
				let calldata = func.decode_input(&input[4..])?.pop().unwrap();
				let Token::Tuple(toks) = calldata else { panic!() };
				let consensus_state_token = toks[2].clone();
				// TODO: check that tht state satisfies `consensus_height`
				consensus_state = Some(consensus_state_from_abi_token(consensus_state_token)?);
				break
			}
		}

		let proof = self
			.query_proof(
				at,
				vec![ClientConsensusStatePath {
					client_id: client_id.clone(),
					epoch: consensus_height.revision_number,
					height: consensus_height.revision_height,
				}
				.to_string()
				.into_bytes()],
			)
			.await?;

		let proof_height = Some(at.into());
		let state = consensus_state.expect("should always be initialized");
		let any = state.to_any();

		Ok(QueryConsensusStateResponse { consensus_state: Some(any), proof, proof_height })
	}

	async fn query_client_state(
		&self,
		at: Height,
		client_id: ClientId,
	) -> Result<QueryClientStateResponse, Self::Error> {
		// First, we try to find an `UpdateClient` event at the given height...
		let mut client_state = None;
		// let mut event_filter = self
		// 	.yui
		// 	.event_for_name::<UpdateClientFilter>("UpdateClient")
		// 	.map_err(|err| {
		// 		ClientError::Other(format!("contract is missing UpdateClient event: {}", err))
		// 	})?
		// 	.from_block(BlockNumber::Number(self.contract_creation_block().into()))
		// 	.address(ValueOrArray::Value(self.yui.diamond.address()))
		// 	.to_block(at.revision_height);
		// event_filter.filter = event_filter.filter.topic1({
		// 	let hash = H256::from_slice(&encode(&[Token::FixedBytes(
		// 		keccak256(client_id.to_string().into_bytes()).to_vec(),
		// 	)]));
		// 	ValueOrArray::Value(hash)
		// });
		// let maybe_log = self
		// 	.yui
		// 	.diamond
		// 	.client()
		// 	.get_logs(&event_filter.filter)
		// 	.await
		// 	.map_err(
		// 		|err| ClientError::Other(format!("failed to get logs 3: {}", err)),
		// 	)?
		// 	.pop() // get only the last event
		// ;
		let maybe_log = self
			.get_logs_for_event_name::<UpdateClientHeightFilter>(
				self.contract_creation_block(),
				at.revision_height,
				&format!("event_data->>'client_id' = '{client_id}'"),
				Some("ORDER BY (event_data->'client_height'->>'revision_height') :: bigint"),
			)
			.await?
			.pop();
		let batch_func = self.yui.function("callBatch")?;
		match maybe_log {
			Some((_, log)) => {
				info!("found update client event at {}", log.block_number.unwrap());
				let tx_hash = log
					.transaction_hash
					.ok_or(ClientError::Other("tx hash not found".to_string()))?;
				let func = self.yui.function("updateClient")?;
				let tx = self
					.client()
					.get_transaction(tx_hash)
					.await
					.map_err(|err| {
						ClientError::Other(format!("failed to get transaction: {}", err))
					})?
					.ok_or_else(|| {
						ClientError::Other(format!("transaction not found: {}", tx_hash))
					})?;
				let Token::Array(batch_calldata) =
					batch_func
						.decode_input(&tx.input[4..])?
						.pop()
						.ok_or(ClientError::Other("batch calldata not found".to_string()))?
				else {
					return Err(ClientError::Other("batch calldata not found".to_string()))
				};

				for input_tok in batch_calldata.into_iter().rev() {
					let Token::Bytes(input) = input_tok else {
						return Err(ClientError::Other("input token should be bytes".to_string()))
					};
					if input[..4] == func.short_signature() {
						let calldata = func
							.decode_input(&input[4..])?
							.pop()
							.ok_or(ClientError::Other("calldata not found".to_string()))?;
						let Token::Tuple(toks) = calldata else {
							return Err(ClientError::Other("calldata should be bytes".to_string()))
						};
						let header = tm_header_from_abi_token(toks[1].clone())?;
						let client_state_token = toks[2].clone();
						let mut cs =
							client_state_from_abi_token::<LocalClientTypes>(client_state_token)?;
						cs.latest_height = Height::new(
							cs.latest_height.revision_number,
							header.signed_header.header.height.into(),
						);
						client_state = Some(cs);
						// TODO: figure out how to distinguish between the same function calls
						break
					}
				}
				// TODO: handle frozen height
			},
			None => {
				log::trace!(target: "hyperspace_ethereum", "no update client event found for blocks ..{at}, looking for a create client event...");

				// ...otherwise, try to get the `CreateClient` event
				// let mut event_filter = self
				// 	.yui
				// 	.event_for_name::<CreateClientFilter>("CreateClient")
				// 	.map_err(|err| {
				// 		ClientError::Other(format!(
				// 			"contract is missing CreateClient event: {}",
				// 			err
				// 		))
				// 	})?
				// 	.from_block(BlockNumber::Number(self.contract_creation_block().into()))
				// 	.address(ValueOrArray::Value(self.yui.diamond.address()))
				// 	//		.from_block(self.contract_creation_block())
				// 	.address(ValueOrArray::Value(self.yui.diamond.address()))
				// 	.to_block(at.revision_height);
				// event_filter.filter = event_filter.filter.topic1({
				// 	let hash = H256::from_slice(&encode(&[Token::FixedBytes(
				// 		keccak256(client_id.to_string().into_bytes()).to_vec(),
				// 	)]));
				// 	ValueOrArray::Value(hash)
				// });
				// let log = self
				// 	.yui
				// 	.diamond
				// 	.client()
				// 	.get_logs(&event_filter.filter)
				// 	.await
				// 	.map_err(|err| ClientError::Other(format!("failed to get logs 4: {}", err)))?
				// 	.pop() // get only the last event
				// 	.ok_or_else(|| ClientError::Other("no events found 2".to_string()))?;

				let (_, log) = self
					.get_logs_for_event_name::<CreateClientFilter>(
						self.contract_creation_block(),
						at.revision_height,
						&format!("event_data->>'client_id' = '{client_id}'"),
						None,
					)
					.await?
					.pop()
					.ok_or_else(|| ClientError::Other("no events found".to_string()))?;

				let tx_hash = log
					.transaction_hash
					.ok_or(ClientError::Other("tx hash not found".to_string()))?;
				let func = self.yui.function("createClient")?;
				let tx = self
					.client()
					.get_transaction(tx_hash)
					.await
					.map_err(|err| {
						ClientError::Other(format!("failed to get transaction: {}", err))
					})?
					.ok_or_else(|| {
						ClientError::Other(format!("transaction not found: {}", tx_hash))
					})?;

				let Token::Array(batch_calldata) =
					batch_func
						.decode_input(&tx.input[4..])?
						.pop()
						.ok_or(ClientError::Other("batch calldata not found".to_string()))?
				else {
					return Err(ClientError::Other("batch calldata not found".to_string()))
				};

				for input_tok in batch_calldata.into_iter().rev() {
					let Token::Bytes(input) = input_tok else {
						return Err(ClientError::Other("input token should be bytes".to_string()))
					};
					if input[..4] == func.short_signature() {
						let calldata = func
							.decode_input(&input[4..])?
							.pop()
							.ok_or(ClientError::Other("calldata not found".to_string()))?;
						let Token::Tuple(toks) = calldata else {
							return Err(ClientError::Other("calldata should be bytes".to_string()))
						};
						let client_state_token = toks[1].clone();
						client_state = Some(client_state_from_abi_token::<LocalClientTypes>(
							client_state_token,
						)?);
						break
					}
				}
			},
		}

		let proof_height = Some(at.into());
		let proof = self
			.query_proof(at, vec![ClientStatePath(client_id.clone()).to_string().into_bytes()])
			.await?;

		Ok(QueryClientStateResponse {
			client_state: Some(
				client_state
					.ok_or(ClientError::Other("client state not found".to_string()))?
					.to_any(),
			),
			proof_height,
			proof,
		})
	}

	async fn query_connection_end(
		&self,
		at: Height,
		connection_id: ConnectionId,
	) -> Result<QueryConnectionResponse, Self::Error> {
		let (connection_end, exists): (ConnectionEndData, bool) = self
			.yui
			.method("getConnection", (connection_id.to_string(),))
			.map_err(|err| {
				ClientError::Other(format!("contract is missing getConnectionEnd {}", err))
			})?
			.block(BlockId::Number(BlockNumber::Number(at.revision_height.into())))
			.call()
			.await?;

		let connection = if exists {
			let prefix = if connection_end.counterparty.prefix.key_prefix.0.is_empty() {
				None
			} else {
				Some(MerklePrefix {
					key_prefix: connection_end.counterparty.prefix.key_prefix.to_vec(),
				})
			};

			Some(ConnectionEnd {
				client_id: connection_end.client_id,
				versions: connection_end
					.versions
					.into_iter()
					.map(|v| Version { identifier: v.identifier, features: v.features })
					.collect(),
				state: connection_end.state as _,
				counterparty: Some(ConnectionCounterparty {
					client_id: connection_end.counterparty.client_id,
					connection_id: connection_end.counterparty.connection_id,
					prefix,
				}),
				delay_period: connection_end.delay_period,
			})
		} else {
			None
		};

		let proof = self
			.query_proof(at, vec![ConnectionsPath(connection_id.clone()).to_string().into_bytes()])
			.await?;

		Ok(QueryConnectionResponse { connection, proof, proof_height: Some(at.into()) })
	}

	async fn query_channel_end(
		&self,
		at: Height,
		channel_id: ChannelId,
		port_id: PortId,
	) -> Result<QueryChannelResponse, Self::Error> {
		let binding = self
			.yui
			.method::<_, ChannelData>(
				"getChannel",
				(port_id.as_str().to_owned(), channel_id.to_string()),
			)
			.map_err(|err| ClientError::Other(format!("contract is missing getChannel {}", err)))?;

		let channel_data = binding
			.block(BlockId::Number(BlockNumber::Number(at.revision_height.into())))
			.call()
			.await
			.map_err(|err| ClientError::Other(format!("failed to query channel: {}", err)))?;

		let _state = State::from_i32(channel_data.state as _)
			.map_err(|err| ClientError::Other(format!("invalid channel state: {}", err)))?;

		let proof = self
			.query_proof(at, vec![ChannelEndsPath(port_id, channel_id).to_string().into_bytes()])
			.await?;

		Ok(QueryChannelResponse {
			channel: Some(Channel {
				state: channel_data.state as _,
				ordering: channel_data.ordering as _,
				counterparty: Some(ChannelCounterparty {
					port_id: channel_data.counterparty.port_id,
					channel_id: channel_data.counterparty.channel_id,
				}),
				connection_hops: channel_data.connection_hops,
				version: channel_data.version,
			}),
			proof,
			proof_height: Some(at.into()),
		})
	}

	async fn query_proof(&self, at: Height, keys: Vec<Vec<u8>>) -> Result<Vec<u8>, Self::Error> {
		assert_eq!(keys.len(), 1);
		let key = String::from_utf8(keys[0].clone()).unwrap();
		let (bytes, _) = self.query_proof_with_value(&key, at).await?;
		Ok(bytes)
	}

	async fn query_packet_commitment(
		&self,
		at: Height,
		port_id: &PortId,
		channel_id: &ChannelId,
		seq: u64,
	) -> Result<QueryPacketCommitmentResponse, Self::Error> {
		let path = Path::Commitments(CommitmentsPath {
			port_id: port_id.clone(),
			channel_id: channel_id.clone(),
			sequence: Sequence::from(seq),
		})
		.to_string();

		let (proof, bytes) = self.query_proof_with_value(&path, at).await?;
		Ok(QueryPacketCommitmentResponse {
			commitment: bytes,
			proof,
			proof_height: Some(at.into()),
		})
	}

	async fn query_packet_acknowledgement(
		&self,
		at: Height,
		port_id: &PortId,
		channel_id: &ChannelId,
		seq: u64,
	) -> Result<ibc_proto::ibc::core::channel::v1::QueryPacketAcknowledgementResponse, Self::Error>
	{
		let path = Path::Acks(AcksPath {
			port_id: port_id.clone(),
			channel_id: channel_id.clone(),
			sequence: Sequence::from(seq),
		})
		.to_string();

		let (proof, bytes) = self.query_proof_with_value(&path, at).await?;

		Ok(ibc_proto::ibc::core::channel::v1::QueryPacketAcknowledgementResponse {
			acknowledgement: bytes,
			proof,
			proof_height: Some(at.into()),
		})
	}

	async fn query_next_sequence_recv(
		&self,
		at: Height,
		port_id: &PortId,
		channel_id: &ChannelId,
	) -> Result<QueryNextSequenceReceiveResponse, Self::Error> {
		let binding = self
			.yui
			.method::<_, u64>(
				"getNextSequenceRecv",
				(channel_id.to_string(), port_id.as_str().to_owned()),
			)
			.map_err(|err| {
				ClientError::Other(format!("contract is missing getNextSequenceRecv {}", err))
			})?;

		let channel_data = binding
			.block(BlockId::Number(BlockNumber::Number(at.revision_height.into())))
			.call()
			.await
			.map_err(|err| ClientError::Other(format!("failed to query channel_data: {}", err)))?;

		Ok(QueryNextSequenceReceiveResponse {
			next_sequence_receive: todo!(),
			proof: todo!(),
			proof_height: todo!(),
		})
	}

	async fn query_packet_receipt(
		&self,
		at: Height,
		port_id: &PortId,
		channel_id: &ChannelId,
		sequence: u64,
	) -> Result<QueryPacketReceiptResponse, Self::Error> {
		let path = Path::Receipts(ReceiptsPath {
			port_id: port_id.clone(),
			channel_id: channel_id.clone(),
			sequence: Sequence::from(sequence),
		})
		.to_string();

		let proof = self.query_proof(at, vec![path.into_bytes()]).await?;
		let received = self
			.has_packet_receipt(at, port_id.as_str().to_owned(), format!("{channel_id}"), sequence)
			.await?;

		Ok(QueryPacketReceiptResponse { received, proof, proof_height: Some(at.into()) })
	}

	async fn latest_height_and_timestamp(&self) -> Result<(Height, Timestamp), Self::Error> {
		// TODO: fix latest_height_and_timestamp in basic builds
		let prover = self.prover();
		let block = prover.fetch_block("head").await?;
		let number = block.body.execution_payload.block_number.saturating_sub(INDEXER_DELAY_BLOCKS);
		let height = Height::new(0, number.into());
		let block = self
			.client()
			.get_block(BlockId::Number(number.into()))
			.await
			.map_err(|err| ClientError::MiddlewareError(err))?
			.ok_or_else(|| ClientError::MiddlewareError(todo!()))?;

		let nanoseconds = Duration::from_secs(block.timestamp.as_u64()).as_nanos() as u64;
		let timestamp = Timestamp::from_nanoseconds(nanoseconds).map_err(|e| {
			ClientError::Other(format!("failed to parse timestamp : {nanoseconds}, err: {e}"))
		})?;

		log::info!(target: "hyperspace_ethereum", "latest_height_and_timestamp: {height:?}, {timestamp:?}");

		Ok((height, timestamp))
	}

	async fn query_packet_commitments(
		&self,
		at: Height,
		channel_id: ChannelId,
		port_id: PortId,
	) -> Result<Vec<u64>, Self::Error> {
		let start_seq = 0u64;
		let end_seq = 255u64;
		let binding = self
			.yui
			.method(
				"hasCommitments",
				(port_id.as_str().to_owned(), channel_id.to_string(), start_seq, end_seq),
			)
			.map_err(|err| {
				ClientError::Other(format!("contract is missing hasCommitments {}", err))
			})?;

		let bitmap: U256 = binding
			.block(BlockId::Number(BlockNumber::Number(at.revision_height.into())))
			.call()
			.await
			.map_err(|err| {
				ClientError::Other(format!("failed to query_packet_commitments: {}", err))
			})?;
		let mut seqs = vec![];
		for i in 0..256u64 {
			if bitmap.bit(i as _).into() {
				seqs.push(start_seq + i);
			}
		}

		// next_ack is the sequence number used when acknowledging packets.
		// the value of next_ack is the sequence number of the next packet to be acknowledged yet.
		// aka the last acknowledged packet was next_ack - 1.

		// this function is called to calculate which acknowledgements have not yet been
		// relayed from this chain to the counterparty chain.
		Ok(seqs)
	}

	async fn query_packet_acknowledgements(
		&self,
		at: Height,
		channel_id: ChannelId,
		port_id: PortId,
	) -> Result<Vec<u64>, Self::Error> {
		let start_seq = 0u64;
		let end_seq = 255u64;
		let binding = self
			.yui
			.method(
				"hasAcknowledgements",
				(port_id.as_str().to_owned(), channel_id.to_string(), start_seq, end_seq),
			)
			.map_err(|err| {
				ClientError::Other(format!("contract is missing hasAcknowledgements {}", err))
			})?;

		let bitmap: U256 = binding
			.block(BlockId::Number(BlockNumber::Number(at.revision_height.into())))
			.call()
			.await
			.map_err(|err| {
				ClientError::Other(format!("failed to query_packet_acknowledgements: {}", err))
			})?;
		let mut seqs = vec![];
		for i in 0..256u64 {
			if bitmap.bit(i as _).into() {
				seqs.push(start_seq + i);
			}
		}

		// next_ack is the sequence number used when acknowledging packets.
		// the value of next_ack is the sequence number of the next packet to be acknowledged yet.
		// aka the last acknowledged packet was next_ack - 1.

		// this function is called to calculate which acknowledgements have not yet been
		// relayed from this chain to the counterparty chain.
		Ok(seqs)
	}

	async fn query_unreceived_packets(
		&self,
		at: Height,
		channel_id: ChannelId,
		port_id: PortId,
		seqs: Vec<u64>,
	) -> Result<Vec<u64>, Self::Error> {
		let mut pending = vec![];

		for seq in seqs {
			let received = self
				.has_packet_receipt(at, port_id.as_str().to_owned(), format!("{channel_id}"), seq)
				.await?;

			if !received {
				pending.push(seq);
			}
		}

		Ok(pending)
	}

	async fn query_unreceived_acknowledgements(
		&self,
		at: Height,
		channel_id: ChannelId,
		port_id: PortId,
		seqs: Vec<u64>,
	) -> Result<Vec<u64>, Self::Error> {
		let mut pending = vec![];

		for seq in seqs {
			let received = !self
				.has_commitment(at, port_id.as_str().to_owned(), format!("{channel_id}"), seq)
				.await?;

			if !received {
				pending.push(seq);
			}
		}

		Ok(pending)
	}

	fn channel_whitelist(&self) -> HashSet<(ChannelId, PortId)> {
		self.channel_whitelist.lock().unwrap().clone().into_iter().collect()
	}

	async fn query_send_packets(
		&self,
		at: Height,
		channel_id: ChannelId,
		port_id: PortId,
		seqs: Vec<u64>,
	) -> Result<Vec<PacketInfo>, Self::Error> {
		let source_port = port_id.to_string();
		let source_channel = channel_id.to_string();
		// let event_filter = self
		// 	.yui
		// 	.event_for_name::<SendPacketFilter>("SendPacket")
		// 	.map_err(|err| ClientError::ContractAbiError(err))?
		// 	.from_block(BlockNumber::Number(self.contract_creation_block().into()))
		// 	.address(ValueOrArray::Array(vec![
		// 		self.yui.bank.as_ref().map(|x| x.address()).unwrap_or_default(),
		// 		self.yui.diamond.address(),
		// 	]))
		// 	//            .address(ValueOrArray::Value(self.yui.diamond.address()))
		// 	//.from_block(BlockNumber::Earliest) // TODO: use contract creation height
		// 	.to_block(BlockNumber::Latest)
		// 	.topic1(ValueOrArray::Array(
		// 		seqs.clone()
		// 			.into_iter()
		// 			.map(|seq| {
		// 				let bytes = encode(&[Token::Uint(seq.into())]);
		// 				H256::from_slice(bytes.as_slice())
		// 			})
		// 			.collect(),
		// 	))
		// 	.topic2({
		// 		let hash = H256::from_slice(&encode(&[Token::FixedBytes(
		// 			keccak256(source_port.clone().into_bytes()).to_vec(),
		// 		)]));
		// 		ValueOrArray::Value(hash)
		// 	})
		// 	.topic3({
		// 		let hash = H256::from_slice(&encode(&[Token::FixedBytes(
		// 			keccak256(source_channel.clone().into_bytes()).to_vec(),
		// 		)]));
		// 		ValueOrArray::Value(hash)
		// 	});
		//
		// let mut logs = self
		// 	.yui
		// 	.diamond
		// 	.client()
		// 	.get_logs(&event_filter.filter)
		// 	.await
		// 	.map_err(|err| ClientError::Other(format!("failed to get logs 5: {}", err)))?;

		if seqs.is_empty() {
			return Ok(vec![])
		}

		let sequences = seqs.clone().into_iter().map(|seq| format!("'{seq}'")).join(",");
		let logs = self
			.get_logs_for_event_name::<SendPacketFilter>(
				self.contract_creation_block(),
				BlockNumber::Latest,
				&format!(
					"event_data->>'sequence' IN ({sequences}) AND event_data->>'source_port' = '{source_port}' AND event_data->>'source_channel' = '{source_channel}'",
				),
				None
			)
			.await?;

		if logs.is_empty() {
			info!("no logs found for query_send_packets");
			return Ok(vec![])
		}

		let channel = self.query_channel_end(at, channel_id, port_id).await?;

		let channel = channel.channel.ok_or(ClientError::Other("channel is none".to_string()))?;
		let counterparty = channel
			.counterparty
			.ok_or(ClientError::Other("counterparty is none".to_string()))?;

		let mut ret = vec![];
		for (_, log) in logs.into_iter() {
			let value = SendPacketFilter::decode_log(&log.clone().into())
				.map_err(|err| ClientError::Other(format!("failed to decode log: {}", err)))?;
			if !seqs.contains(&value.sequence) {
				continue
			}
			let packet_info = PacketInfo {
				height: Some(
					log.block_number
						.ok_or(ClientError::Other("block number not found".to_string()))?
						.as_u64()
						.into(),
				),
				source_port: source_port.clone(),
				source_channel: source_channel.clone(),
				destination_port: counterparty.port_id.clone(),
				destination_channel: counterparty.channel_id.clone(),
				sequence: value.sequence,
				timeout_height: value.timeout_height.into(),
				timeout_timestamp: value.timeout_timestamp,
				data: value.data.to_vec(),
				channel_order: Order::from_i32(channel.ordering)
					.map_err(|_| ClientError::Other("invalid channel order".to_string()))?
					.to_string(),
				ack: None,
			};
			ret.push(packet_info);
		}
		Ok(ret)
	}

	async fn query_received_packets(
		&self,
		at: Height,
		channel_id: ChannelId,
		port_id: PortId,
		seqs: Vec<u64>,
	) -> Result<Vec<PacketInfo>, Self::Error> {
		let destination_port = port_id.to_string();
		let destination_channel = channel_id.to_string();
		// let event_filter = self
		// 	.yui
		// 	.event_for_name::<RecvPacketFilter>("RecvPacket")
		// 	.map_err(|err| ClientError::ContractAbiError(err))?
		// 	.from_block(BlockNumber::Number(self.contract_creation_block().into()))
		// 	.address(ValueOrArray::Value(self.yui.diamond.address()))
		// 	//.from_block(BlockNumber::Earliest) // TODO: use contract creation height
		// 	.to_block(BlockNumber::Latest)
		// 	.topic1(ValueOrArray::Array(
		// 		seqs.clone()
		// 			.into_iter()
		// 			.map(|seq| {
		// 				let bytes = encode(&[Token::Uint(seq.into())]);
		// 				H256::from_slice(bytes.as_slice())
		// 			})
		// 			.collect(),
		// 	))
		// 	.topic2({
		// 		ValueOrArray::Value(H256::from_slice(&encode(&[Token::FixedBytes(
		// 			keccak256(destination_port.clone().into_bytes()).to_vec(),
		// 		)])))
		// 	})
		// 	.topic3({
		// 		ValueOrArray::Value(H256::from_slice(&encode(&[Token::FixedBytes(
		// 			keccak256(destination_channel.clone().into_bytes()).to_vec(),
		// 		)])))
		// 	});
		//
		// let logs =
		// 	self.yui.diamond.client().get_logs(&event_filter.filter).await.map_err(|err| {
		// 		ClientError::Other(format!("failed to get logs in query_received_packets: {}", err))
		// 	})?;
		if seqs.is_empty() {
			return Ok(vec![])
		}

		let destination_port_indexed = H256::from_slice(&encode(&[Token::FixedBytes(
			keccak256(destination_port.clone().into_bytes()).to_vec(),
		)]));
		let destination_channel_indexed = H256::from_slice(&encode(&[Token::FixedBytes(
			keccak256(destination_channel.clone().into_bytes()).to_vec(),
		)]));

		let sequences = seqs.clone().into_iter().map(|seq| format!("'{seq}'")).join(",");
		let logs = self
			.get_logs_for_event_name::<RecvPacketFilter>(
				self.contract_creation_block(),
				BlockNumber::Latest,
				&format!(
					"event_data->>'sequence' IN ({sequences}) AND event_data->>'destination_port_indexed' = '{destination_port_indexed:?}' AND event_data->>'destination_channel_indexed' = '{destination_channel_indexed:?}'",
				),
				None,
			)
			.await?;

		let channel = self.query_channel_end(at, channel_id, port_id).await?;
		let channel = channel.channel.ok_or(ClientError::Other("channel is none".to_string()))?;

		// let acks_filter = self
		// 	.yui
		// 	.event_for_name::<WriteAcknowledgementFilter>("WriteAcknowledgement")
		// 	.map_err(|err| ClientError::ContractAbiError(err))?
		// 	.from_block(BlockNumber::Number(self.contract_creation_block().into()))
		// 	.address(ValueOrArray::Value(self.yui.diamond.address()))
		// 	//.from_block(BlockNumber::Earliest) // TODO: use contract creation height
		// 	.to_block(BlockNumber::Latest)
		// 	.topic1(ValueOrArray::Array(
		// 		seqs.clone()
		// 			.into_iter()
		// 			.map(|seq| {
		// 				let bytes = encode(&[Token::Uint(seq.into())]);
		// 				H256::from_slice(bytes.as_slice())
		// 			})
		// 			.collect(),
		// 	))
		// 	.topic2({
		// 		ValueOrArray::Value(H256::from_slice(&encode(&[Token::FixedBytes(
		// 			keccak256(destination_port.clone().into_bytes()).to_vec(),
		// 		)])))
		// 	})
		// 	.topic3({
		// 		ValueOrArray::Value(H256::from_slice(&encode(&[Token::FixedBytes(
		// 			keccak256(destination_channel.clone().into_bytes()).to_vec(),
		// 		)])))
		// 	});
		let acks = self
			.get_logs_for_event_name::<WriteAcknowledgementFilter>(
				self.contract_creation_block(),
				BlockNumber::Latest,
				&format!(
					"event_data->>'sequence' IN ({sequences}) AND event_data->>'destination_port' = '{destination_port}' AND event_data->>'destination_channel' = '{destination_channel}'",
				),
				None,
			)
			.await?;

		let mut acks_map =
			// acks_filter
			// .query()
			// .await
			// .map_err(|err| {
			// 	ClientError::Other(format!(
			// 		"failed to get acks_map in query_received_packets: {}",
			// 		err
			// 	))
			// })?
			acks
			.into_iter()
			.map(|(ack, _log)| (ack.sequence, ack.acknowledgement.to_vec()))
			.collect::<HashMap<_, _>>();

		let mut ret = vec![];

		for (_, log) in logs.into_iter() {
			let value = RecvPacketFilter::decode_log(&log.clone().into()).map_err(|err| {
				ClientError::Other(format!("failed to decode log in query_send_packets: {}", err))
			})?;
			if !seqs.contains(&value.sequence) {
				continue
			}
			let packet_info = PacketInfo {
				height: Some(
					log.block_number
						.ok_or(ClientError::Other("block number not found".to_string()))?
						.as_u64()
						.into(),
				),
				source_port: value.source_port.clone(),
				source_channel: value.source_channel.clone(),
				destination_port: destination_port.clone(),
				destination_channel: destination_channel.clone(),
				sequence: value.sequence,
				timeout_height: value.timeout_height.into(),
				timeout_timestamp: value.timeout_timestamp,
				data: value.data.to_vec(),
				channel_order: Order::from_i32(channel.ordering)
					.map_err(|_| {
						Self::Error::Other("invalid channel order in query_send_packets".to_owned())
					})?
					.to_string(),
				ack: acks_map.get(&value.sequence).cloned(),
			};
			ret.push(packet_info);
		}

		Ok(ret)
	}

	fn expected_block_time(&self) -> Duration {
		Duration::from_secs(14)
	}

	async fn query_client_update_time_and_height(
		&self,
		client_id: ClientId,
		client_height: Height,
	) -> Result<(Height, Timestamp), Self::Error> {
		log::info!(target: "hyperspace_ethereum", "query_client_update_time_and_height: {client_id:?}, {client_height:?}");
		// let event_filter = self
		// 	.yui
		// 	.event_for_name::<UpdateClientHeightFilter>("UpdateClientHeight")
		// 	.map_err(|err| ClientError::ContractAbiError(err))?
		// 	.from_block(BlockNumber::Number(self.contract_creation_block().into()))
		// 	.address(ValueOrArray::Value(self.yui.diamond.address()))
		// 	//.from_block(BlockNumber::Earliest) // TODO: use contract creation height
		// 	.to_block(BlockNumber::Latest)
		// 	.topic1({
		// 		ValueOrArray::Value(H256::from_slice(&encode(&[Token::FixedBytes(
		// 			keccak256(client_id.to_string()).to_vec(),
		// 		)])))
		// 	})
		// 	.topic2({
		// 		let height_bytes = encode(&[Token::Tuple(vec![
		// 			Token::Uint(client_height.revision_number.into()),
		// 			Token::Uint(client_height.revision_height.into()),
		// 		])]);
		// 		ValueOrArray::Value(H256::from_slice(&encode(&[Token::FixedBytes(
		// 			keccak256(&height_bytes).to_vec(),
		// 		)])))
		// 	});
		//
		// let log = self
		// 	.yui
		// 	.diamond
		// 	.client()
		// 	.get_logs(&event_filter.filter)
		// 	.await
		// 	.map_err(|err| {
		// 		ClientError::Other(format!(
		// 			"failed to get logs in query_client_update_time_and_height: {}",
		// 			err
		// 		))
		// 	})?
		// 	.pop()
		// 	.ok_or_else(|| Self::Error::Other("no logs found".to_owned()))?;

		let (_, log) = self
			.get_logs_for_event_name::<UpdateClientHeightFilter>(
				self.contract_creation_block(),
				BlockNumber::Latest,
				&format!(
					"event_data->>'client_id' = '{client_id}' AND event_data->'client_height'->>'revision_number' = '{}' AND event_data->'client_height'->>'revision_height' = '{}'",
					client_height.revision_number, client_height.revision_height
				),
				None,
			)
			.await?.pop().ok_or_else(|| Self::Error::Other("no logs found".to_owned()))?;

		let height = Height::new(
			0,
			log.block_number
				.ok_or(ClientError::Other(
					"block number not found in query_client_update_time_and_height".to_string(),
				))?
				.as_u64(),
		);

		let timestamp =
			Timestamp::from_nanoseconds(self.query_timestamp_at(height.revision_height).await?)
				.map_err(|err| {
					ClientError::Other(format!(
						"failed to get timestamp in query_client_update_time_and_height: {}",
						err
					))
				})?;

		Ok((height, timestamp))
	}

	async fn query_host_consensus_state_proof(
		&self,
		_client_state: &AnyClientState,
	) -> Result<Option<Vec<u8>>, Self::Error> {
		Ok(Some(vec![]))
	}

	async fn query_ibc_balance(
		&self,
		asset_id: Self::AssetId,
	) -> Result<Vec<PrefixedCoin>, Self::Error> {
		let balance = self
			.yui
			.ics20_transfer_bank
			.as_ref()
			.ok_or(ClientError::Other("bank contract not found".to_string()))?
			.method::<_, U256>(
				"balanceOf",
				(
					H160::from_str(&self.account_id().to_string()).map_err(|_| {
						ClientError::Other("failed get bytes from account id".to_string())
					})?,
					asset_id.clone(),
				),
			)?
			.call()
			.await?;
		Ok(vec![PrefixedCoin {
			denom: PrefixedDenom {
				trace_path: TracePath::default(),
				base_denom: BaseDenom::from_str(&asset_id)?,
			},
			amount: Amount::from(balance),
		}])
	}

	fn connection_prefix(&self) -> CommitmentPrefix {
		CommitmentPrefix::try_from(self.config.commitment_prefix()).unwrap()
	}

	#[track_caller]
	fn client_id(&self) -> ClientId {
		self.client_id
			.lock()
			.unwrap()
			.as_ref()
			.expect("Client Id should be defined")
			.clone()
	}

	fn set_client_id(&mut self, client_id: ClientId) {
		*self.client_id.lock().unwrap() = Some(client_id);
	}

	fn connection_id(&self) -> Option<ConnectionId> {
		self.connection_id.lock().unwrap().clone()
	}

	fn set_channel_whitelist(&mut self, channel_whitelist: HashSet<(ChannelId, PortId)>) {
		*self.channel_whitelist.lock().unwrap() = channel_whitelist;
	}

	fn add_channel_to_whitelist(&mut self, channel: (ChannelId, PortId)) {
		self.channel_whitelist.lock().unwrap().insert(channel);
	}

	fn set_connection_id(&mut self, connection_id: ConnectionId) {
		*self.connection_id.lock().unwrap() = Some(connection_id);
	}

	fn client_type(&self) -> ClientType {
		"xx-ethereum".to_string()
	}

	async fn query_timestamp_at(&self, block_number: u64) -> Result<u64, Self::Error> {
		let block = self
			.client()
			.get_block(BlockId::Number(BlockNumber::Number(block_number.into())))
			.await
			.map_err(|err| ClientError::MiddlewareError(err))?
			.ok_or_else(|| ClientError::MiddlewareError(todo!()))?;

		Ok(Duration::from_secs(block.timestamp.as_u64()).as_nanos() as u64)
	}

	async fn query_clients(&self, _client_type: &ClientType) -> Result<Vec<ClientId>, Self::Error> {
		let event_filter = self
			.yui
			.event_for_name::<GeneratedClientIdentifierFilter>("GeneratedClientIdentifier")
			.map_err(|err| ClientError::ContractAbiError(err))?
			.from_block(self.contract_creation_block())
			.address(ValueOrArray::Value(self.yui.diamond.address()))
			.to_block(BlockNumber::Latest);

		// TODO: filter by client type?

		let logs =
			self.yui.diamond.client().get_logs(&event_filter.filter).await.map_err(|err| {
				ClientError::Other(format!("failed to get logs in query_clients: {}", err))
			})?;

		let mut client_ids: Vec<ClientId> = vec![];

		for log in logs.into_iter() {
			let value = GeneratedClientIdentifierFilter::decode_log(&log.clone().into()).map_err(
				|err| ClientError::Other(format!("failed to decode log in query_clients: {}", err)),
			)?;
			client_ids.push(value.0.parse()?);
		}

		Ok(client_ids)
	}

	async fn query_channels(&self) -> Result<Vec<(ChannelId, PortId)>, Self::Error> {
		// let ids = self.generated_channel_identifiers(0.into()).await?;
		// dbg!(&ids);
		// ids.into_iter()
		// 	.map(|id| Ok((id.1.parse().unwrap(), id.0.parse().unwrap())))
		// 	.collect()
		Ok(vec![])
	}

	async fn query_connection_using_client(
		&self,
		height: u32,
		client_id: String,
	) -> Result<Vec<IdentifiedConnection>, Self::Error> {
		let event_filter = self
			.yui
			.event_for_name::<GeneratedConnectionIdentifierFilter>("GeneratedConnectionIdentifier")
			.map_err(|err| ClientError::ContractAbiError(err))?
			.from_block(self.contract_creation_block())
			.address(ValueOrArray::Value(self.yui.diamond.address())) // TODO: use contract creation height
			.to_block(BlockNumber::Number(height.into()));

		let logs =
			self.yui.diamond.client().get_logs(&event_filter.filter).await.map_err(|err| {
				ClientError::Other(format!(
					"failed to get logs in query_connection_using_client: {}",
					err
				))
			})?;

		let mut connections: Vec<IdentifiedConnection> = vec![];

		for log in logs.into_iter() {
			let value = GeneratedConnectionIdentifierFilter::decode_log(&log.clone().into())
				.map_err(|err| {
					ClientError::Other(format!(
						"failed to decode log in query_connection_using_client: {}",
						err
					))
				})?;

			let connection_id: ConnectionId = value.0.parse()?;
			let connection_end = self
				.query_connection_end(Height::new(0, height.into()), connection_id.clone())
				.await?;

			let conn = connection_end.connection.unwrap();
			if conn.client_id != client_id {
				continue
			}

			connections.push(IdentifiedConnection {
				id: connection_id.to_string(),
				client_id: conn.client_id,
				versions: conn.versions,
				state: conn.state.into(),
				counterparty: conn.counterparty,
				delay_period: conn.delay_period.into(),
			});
		}

		Ok(connections)
	}

	async fn query_connection_channels(
		&self,
		height: Height,
		connection_id: &ConnectionId,
	) -> Result<QueryChannelsResponse, Self::Error> {
		let event_filter = self
			.yui
			.event_for_name::<GeneratedChannelIdentifierFilter>("GeneratedChannelIdentifier")
			.map_err(|err| ClientError::ContractAbiError(err))?
			.from_block(self.contract_creation_block())
			.address(ValueOrArray::Value(self.yui.diamond.address()))
			.to_block(BlockNumber::Number(height.revision_height.into()));

		let logs =
			self.yui.diamond.client().get_logs(&event_filter.filter).await.map_err(|err| {
				ClientError::Other(format!(
					"failed to get logs in query_connection_channels: {}",
					err
				))
			})?;

		let mut channels: Vec<IdentifiedChannel> = vec![];

		for log in logs.into_iter() {
			let value = GeneratedChannelIdentifierFilter::decode_log(&log.clone().into()).map_err(
				|err| {
					ClientError::Other(format!(
						"failed to decode log in query_connection_channels: {}",
						err
					))
				},
			)?;
			let port_id = PortId::transfer(); // FIXME: query port id from contract
			let channel_id = value.0.parse()?;
			let Some(channel_end) =
				self.query_channel_end(height, channel_id, port_id.clone()).await?.channel
			else {
				continue
			};

			if !channel_end.connection_hops.contains(&connection_id.to_string()) {
				info!(
					"connection id mismatch: {connection_id} !∈ {:?}",
					channel_end.connection_hops
				);
				continue
			}

			channels.push(IdentifiedChannel {
				state: channel_end.state,
				ordering: channel_end.ordering,
				counterparty: channel_end.counterparty,
				connection_hops: channel_end.connection_hops,
				channel_id: channel_id.to_string(),
				port_id: port_id.to_string(),
				version: channel_end.version,
			});
		}

		Ok(QueryChannelsResponse { channels, pagination: None, height: None })
	}

	async fn is_update_required(
		&self,
		latest_height: u64,
		latest_client_height_on_counterparty: u64,
	) -> Result<bool, Self::Error> {
		Ok(false)
	}

	async fn initialize_client_state(
		&self,
	) -> Result<(AnyClientState, AnyConsensusState), Self::Error> {
		let sync_committee_prover = self.prover();
		let block_id = "head";
		let block_header = sync_committee_prover
			.fetch_header(&block_id)
			.await
			.map_err(|err| {
				ClientError::Other(format!(
					"failed to fetch header in initialize_client_state: {}",
					err
				))
			})
			.expect("1");

		let state = sync_committee_prover
			.fetch_beacon_state(block_id)
			.await
			.map_err(|err| {
				ClientError::Other(format!(
					"failed to fetch beacon state in initialize_client_state: {}",
					err
				))
			})
			.expect("2");

		// TODO: query `at` block
		// let finality_checkpoint =
		// sync_committee_prover.fetch_finalized_checkpoint().await.unwrap();

		let epoch = state.current_justified_checkpoint.epoch;
		let client_state = LightClientState {
			finalized_header: block_header.clone(),
			latest_finalized_epoch: epoch, // TODO: ????
			// latest_finalized_epoch: finality_checkpoint.finalized.epoch, // TODO: ????
			current_sync_committee: state.current_sync_committee,
			next_sync_committee: state.next_sync_committee,
		};

		let execution_header = state.latest_execution_payload_header;
		let block = self
			.client()
			.get_block(BlockId::Number(BlockNumber::Number(execution_header.block_number.into())))
			.await
			.map_err(|err| ClientError::MiddlewareError(err))?
			.ok_or(ClientError::Other(format!(
				"not able to find a block : {}",
				execution_header.block_number.to_string()
			)))?;

		info!(target: "hyperspace_ethereum", "Using init epoch: {epoch}, and height: {}", execution_header.block_number);

		let client_state = AnyClientState::Ethereum(ClientState {
			inner: client_state,
			frozen_height: None,
			latest_height: execution_header.block_number as _,
			// latest_height: block_header.slot as _
			_phantom: Default::default(),
		});

		let consensus_state = AnyConsensusState::Ethereum(ConsensusState {
			timestamp: tendermint::time::Time::from_unix_timestamp(
				execution_header.timestamp as i64,
				// block.timestamp.as_u64() as i64,
				0,
			)
			.map_err(|err| {
				ClientError::Other(format!(
					"failed to get timestamp in initialize_client_state: {}, timestamp{}",
					err, execution_header.timestamp
				))
			})?
			.into(),
			root: CommitmentRoot { bytes: execution_header.state_root.to_vec() },
			// root: CommitmentRoot { bytes: block.state_root.0.to_vec() },
		});

		Ok((client_state, consensus_state))
	}

	async fn query_client_id_from_tx_hash(
		&self,
		(block_hash, tx_hash): Self::TransactionId,
	) -> Result<ClientId, Self::Error> {
		let block_number = self
			.client()
			.get_block(BlockId::Hash(block_hash))
			.await
			.map_err(|err| ClientError::MiddlewareError(err))?
			.ok_or(ClientError::Other(format!(
				"not able to find a block : {}",
				block_hash.to_string()
			)))?
			.number
			.ok_or(ClientError::Other(format!(
				"not able to find a block number with hash: {}",
				block_hash.to_string()
			)))?;
		let event_filter = self
			.yui
			.event_for_name::<GeneratedClientIdentifierFilter>("GeneratedClientIdentifier")
			.map_err(|err| ClientError::ContractAbiError(err))?
			.address(ValueOrArray::Value(self.yui.diamond.address()))
			.from_block(block_number)
			.to_block(block_number);
		let log = self
			.yui
			.diamond
			.client()
			.get_logs(&event_filter.filter)
			.await
			.map_err(|err| ClientError::MiddlewareError(err))?
			.into_iter()
			.find(|log| log.transaction_hash == Some(tx_hash))
			.ok_or(ClientError::Other(format!(
				"not able to find a log with tx hash: {}",
				tx_hash.to_string()
			)))?;
		// let (_, log) = self
		// 	.get_logs_for_event_name::<GeneratedClientIdentifierFilter>(
		// 		block_number,
		// 		block_number.into(),
		// 		&format!("raw_log ->> 'transactionHash' = '{tx_hash:?}'",),
		// 		None,
		// 	)
		// 	.await?
		// 	.pop()
		// 	.ok_or(ClientError::Other(format!(
		// 		"not able to find a log with tx hash: {tx_hash:?}",
		// 	)))?;

		let decoded_log = GeneratedClientIdentifierFilter::decode_log(&log.clone().into())
			.map_err(|err| {
				ClientError::Other(format!(
					"failed to decode log in query_client_id_from_tx_hash: {}",
					err
				))
			})?;
		Ok(decoded_log.0.parse()?)
	}

	async fn query_connection_id_from_tx_hash(
		&self,
		(block_hash, tx_hash): Self::TransactionId,
	) -> Result<ConnectionId, Self::Error> {
		let block_number = self
			.client()
			.get_block(BlockId::Hash(block_hash))
			.await
			.map_err(|err| ClientError::MiddlewareError(err))?
			.ok_or(ClientError::Other(format!(
				"not able to find a block with hash: {}",
				block_hash.to_string()
			)))?
			.number
			.ok_or(ClientError::Other(format!(
				"not able to find a block number with hash: {}",
				block_hash.to_string()
			)))?;
		let event_filter = self
			.yui
			.event_for_name::<OpenInitConnectionFilter>("OpenInitConnection")
			.map_err(|err| ClientError::ContractAbiError(err))?
			.from_block(block_number)
			.address(ValueOrArray::Value(self.yui.diamond.address()))
			.to_block(block_number);
		let log = self
			.yui
			.diamond
			.client()
			.get_logs(&event_filter.filter)
			.await
			.map_err(|err| ClientError::MiddlewareError(err))?
			.into_iter()
			.find(|log| log.transaction_hash == Some(tx_hash))
			.ok_or(ClientError::Other(format!(
				"not able to find a log with tx hash: {}",
				tx_hash.to_string()
			)))?;
		// let (_, log) = self
		// 	.get_logs_for_event_name::<OpenInitConnectionFilter>(
		// 		block_number,
		// 		block_number.into(),
		// 		&format!("raw_log ->> 'transactionHash' = '{tx_hash:?}'",),
		// 		None,
		// 	)
		// 	.await?
		// 	.pop()
		// 	.ok_or(ClientError::Other(format!(
		// 		"not able to find a log with tx hash: {tx_hash:?}",
		// 	)))?;

		let decoded_log = OpenInitConnectionFilter::decode_log(&log.clone().into()).map_err(
			|err| ClientError::Other(format!("failed to decode OpenInitConnectionFilter in query_connection_id_from_tx_hash: {}", err)),
		)?;
		Ok(decoded_log.connection_id.parse()?)
	}

	async fn query_channel_id_from_tx_hash(
		&self,
		(block_hash, tx_hash): Self::TransactionId,
	) -> Result<(ChannelId, PortId), Self::Error> {
		let block_number = self
			.client()
			.get_block(BlockId::Hash(block_hash))
			.await
			.map_err(|err| ClientError::MiddlewareError(err))?
			.ok_or(ClientError::Other(format!(
				"not able to find a block with hash: {}",
				block_hash.to_string()
			)))?
			.number
			.ok_or(ClientError::Other(format!(
				"not able to find a block number with hash: {}",
				block_hash.to_string()
			)))?;
		let event_filter = self
			.yui
			.event_for_name::<OpenInitChannelFilter>("OpenInitChannel")
			.map_err(|err| ClientError::ContractAbiError(err))?
			.from_block(block_number)
			.address(ValueOrArray::Value(self.yui.diamond.address()))
			.to_block(block_number);
		let log = self
			.yui
			.diamond
			.client()
			.get_logs(&event_filter.filter)
			.await
			.map_err(|err| ClientError::MiddlewareError(err))?
			.into_iter()
			.find(|log| {
				if let Some(transaction_hash) = &log.transaction_hash {
					*transaction_hash == tx_hash
				} else {
					log::error!(target: "hyperspace_ethereum", "tx hash should exist: {tx_hash}");
					return false
				}
			})
			.ok_or(ClientError::Other(format!(
				"not able to find a log with tx hash: {}",
				tx_hash.to_string()
			)))?;

		// let (_, log) = self
		// 	.get_logs_for_event_name::<OpenInitChannelFilter>(
		// 		block_number,
		// 		block_number.into(),
		// 		&format!("raw_log ->> 'transactionHash' = '{tx_hash:?}'",),
		// 		None,
		// 	)
		// 	.await?
		// 	.pop()
		// 	.ok_or(ClientError::Other(format!(
		// 		"not able to find a log with tx hash: {tx_hash:?}",
		// 	)))?;

		let decoded_log =
			OpenInitChannelFilter::decode_log(&log.clone().into()).map_err(|err| {
				ClientError::Other(format!(
					"failed to decode OpenInitChannelFilter in query_channel_id_from_tx_hash: {}",
					err
				))
			})?;
		Ok((decoded_log.channel_id.parse()?, decoded_log.port_id.parse()?))
	}

	async fn upload_wasm(&self, _wasm: Vec<u8>) -> Result<Vec<u8>, Self::Error> {
		unimplemented!("upload_wasm")
	}
}

pub(crate) fn u256_to_bytes(n: &U256) -> Vec<u8> {
	let mut bytes = vec![0u8; 256 / 8];
	n.to_big_endian(&mut bytes);
	bytes
}<|MERGE_RESOLUTION|>--- conflicted
+++ resolved
@@ -150,19 +150,15 @@
 	event_derives (serde::Deserialize, serde::Serialize);
 
 	OwnershipFacetAbi,
-<<<<<<< HEAD
-	"hyperspace/ethereum/src/abi/ownership-facet-abi.json";
-
-	EthereumClientAbi,
-	"hyperspace/ethereum/src/abi/ethereum-client-abi.json";
-=======
 	"hyperspace/ethereum/src/abi/ownership-facet-abi.json",
 	event_derives (serde::Deserialize, serde::Serialize);
 
 	ERC20TokenAbi,
 	"hyperspace/ethereum/src/abi/erc20-abi.json",
 	event_derives (serde::Deserialize, serde::Serialize);
->>>>>>> 049d7e76
+
+	EthereumClientAbi,
+	"hyperspace/ethereum/src/abi/ethereum-client-abi.json";
 );
 
 impl From<HeightData> for Height {
@@ -671,47 +667,9 @@
 		let block_to = (client_state.inner.finalized_header.slot +
 			NUMBER_OF_BLOCKS_TO_PROCESS_PER_ITER)
 			.min(block.slot);
-<<<<<<< HEAD
-		let number = block.body.execution_payload.block_number;
-=======
->>>>>>> 049d7e76
-
 		let number = block.body.execution_payload.block_number;
 		// 80180..80212
 		let from = latest_cp_client_height + 1;
-<<<<<<< HEAD
-		let to = number.min(latest_cp_client_height + NUMBER_OF_BLOCKS_TO_PROCESS_PER_ITER);
-
-		log::info!(target: "hyperspace_ethereum", "Getting blocks {}..{}", from, to);
-		let filter =
-			Filter::new().from_block(from).to_block(to).address(self.yui.diamond.address());
-		let mut logs = self
-			.client()
-			.get_logs(&filter)
-			.await
-			.map_err(|e| ClientError::Other(format!("failed to get logs 1: {}", e)))?;
-		let filter = Filter::new().from_block(from).to_block(to).address(
-			self.yui
-				.bank
-				.as_ref()
-				.ok_or(ClientError::Other("bank contract not found".to_string()))?
-				.address(),
-		);
-		let logs2 = self
-			.client()
-			.get_logs(&filter)
-			.await
-			.map_err(|e| ClientError::Other(format!("failed to get logs 2: {}", e)))?;
-		logs.extend(logs2);
-
-		let maybe_proof = prove_fast(self, &client_state, block_to).await;
-		let header = match maybe_proof {
-			Ok(x) => x,
-			Err(e) => {
-				log::error!(target: "hyperspace_ethereum", "FAILED TO PROVE {e}");
-				return Ok(vec![])
-			},
-=======
 		let to = number
 			.min(latest_cp_client_height + NUMBER_OF_BLOCKS_TO_PROCESS_PER_ITER / 2)
 			.saturating_sub(INDEXER_DELAY_BLOCKS)
@@ -756,7 +714,6 @@
 					}
 				},
 			};
->>>>>>> 049d7e76
 		};
 		let update = &header.inner;
 		// let update = prove(self, finality_event.number.unwrap().as_u64()).await?;
