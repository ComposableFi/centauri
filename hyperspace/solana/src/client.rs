--- conflicted
+++ resolved
@@ -740,30 +740,8 @@
 					.request()
 					.instruction(ComputeBudgetInstruction::set_compute_unit_limit(2_000_000u32))
 					.instruction(ComputeBudgetInstruction::request_heap_frame(256 * 1024))
-<<<<<<< HEAD
-					// .instruction(ComputeBudgetInstruction::set_compute_unit_price(500000))
+					.instruction(ComputeBudgetInstruction::set_compute_unit_price(50_000))
 					.accounts(account_metas)
-=======
-					.instruction(ComputeBudgetInstruction::set_compute_unit_price(50_000))
-					.accounts(solana_ibc::ix_data_account::Accounts::new(
-						solana_ibc::accounts::Deliver {
-							sender: authority.pubkey(),
-							receiver: receiver_account,
-							storage: solana_ibc_storage_key,
-							trie: trie_key,
-							chain: chain_key,
-							system_program: system_program::ID,
-							mint_authority: Some(mint_authority),
-							token_mint,
-							escrow_account,
-							fee_collector: Some(self.get_fee_collector_key()),
-							receiver_token_account: receiver_address,
-							associated_token_program: Some(anchor_spl::associated_token::ID),
-							token_program: Some(anchor_spl::token::ID),
-						},
-						chunk_account,
-					))
->>>>>>> 6bae17fb
 					.args(ix_data_account::Instruction)
 					.signer(&*authority)
 					.instructions()
