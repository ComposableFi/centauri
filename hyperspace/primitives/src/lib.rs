// Copyright 2022 ComposableFi
//
// Licensed under the Apache License, Version 2.0 (the "License");
// you may not use this file except in compliance with the License.
// You may obtain a copy of the License at
//
//      http://www.apache.org/licenses/LICENSE-2.0
//
// Unless required by applicable law or agreed to in writing, software
// distributed under the License is distributed on an "AS IS" BASIS,
// WITHOUT WARRANTIES OR CONDITIONS OF ANY KIND, either express or implied.
// See the License for the specific language governing permissions and
// limitations under the License.

#![allow(clippy::all)]

use std::{fmt::Debug, pin::Pin, str::FromStr, time::Duration};

use futures::Stream;
use ibc_proto::{
	google::protobuf::Any,
	ibc::core::{
		channel::v1::{
			QueryChannelResponse, QueryNextSequenceReceiveResponse,
			QueryPacketAcknowledgementResponse, QueryPacketCommitmentResponse,
			QueryPacketReceiptResponse,
		},
		client::v1::{QueryClientStateResponse, QueryConsensusStateResponse},
		connection::v1::QueryConnectionResponse,
	},
};

use crate::error::Error;
#[cfg(any(feature = "testing", test))]
use ibc::applications::transfer::msgs::transfer::MsgTransfer;
use ibc::{
	applications::transfer::PrefixedCoin,
	core::{
		ics02_client::{
			client_consensus::ConsensusState as ConsensusStateT,
			client_state::{ClientState as ClientStateT, ClientType},
			events::UpdateClient,
		},
		ics04_channel::{
			channel::{ChannelEnd, Order},
			context::calculate_block_delay,
			packet::Packet,
		},
		ics23_commitment::commitment::CommitmentPrefix,
		ics24_host::identifier::{ChannelId, ClientId, ConnectionId, PortId},
	},
	events::IbcEvent,
	signer::Signer,
	timestamp::Timestamp,
	Height,
};
use ibc_proto::ibc::core::{
	channel::v1::QueryChannelsResponse, connection::v1::IdentifiedConnection,
};
use ibc_rpc::PacketInfo;
use pallet_ibc::light_clients::{AnyClientMessage, AnyClientState, AnyConsensusState};

pub mod error;
pub mod mock;
pub mod utils;

pub enum UpdateMessage {
	Single(Any),
	Batch(Vec<Any>),
}

pub enum UpdateType {
	// contains an authority set change.
	Mandatory,
	// doesn't contain an authority set change
	Optional,
}

impl UpdateType {
	pub fn is_optional(&self) -> bool {
		match self {
			UpdateType::Mandatory => false,
			UpdateType::Optional => true,
		}
	}
}

pub fn apply_prefix(mut commitment_prefix: Vec<u8>, path: impl Into<Vec<u8>>) -> Vec<u8> {
	let path = path.into();
	commitment_prefix.extend_from_slice(&path);
	commitment_prefix
}

/// Provides an interface for accessing new events and Ibc data on the chain which must be
/// relayed to the counterparty chain.
#[async_trait::async_trait]
pub trait IbcProvider {
	/// Finality event type, passed on to [`Chain::query_latest_ibc_events`]
	type FinalityEvent;
	/// A representation of the transaction id for the chain
	type TransactionId: Debug;
	/// Asset Id
	type AssetId: Clone;

	/// Error type, just needs to implement standard error trait.
	type Error: std::error::Error + From<String> + Send + Sync + 'static;

	/// Query the latest ibc events finalized by the recent finality event. Use the counterparty
	/// [`Chain`] to query the on-chain [`ClientState`] so you can scan for new events in between
	/// the client state and the new finality event.
	async fn query_latest_ibc_events<T>(
		&mut self,
		finality_event: Self::FinalityEvent,
		counterparty: &T,
	) -> Result<Vec<(Any, Vec<IbcEvent>, UpdateType)>, anyhow::Error>
	where
		T: Chain;

	/// Return a stream that yields when new [`IbcEvents`] are parsed from a finality notification
	async fn ibc_events(&self) -> Pin<Box<dyn Stream<Item = IbcEvent> + Send + 'static>>;

	/// Query client consensus state with proof
	/// return the consensus height for the client along with the response
	async fn query_client_consensus(
		&self,
		at: Height,
		client_id: ClientId,
		consensus_height: Height,
	) -> Result<QueryConsensusStateResponse, Self::Error>;

	/// Query client state with proof
	async fn query_client_state(
		&self,
		at: Height,
		client_id: ClientId,
	) -> Result<QueryClientStateResponse, Self::Error>;

	/// Query connection end with proof
	async fn query_connection_end(
		&self,
		at: Height,
		connection_id: ConnectionId,
	) -> Result<QueryConnectionResponse, Self::Error>;

	/// Query channel end with proof
	async fn query_channel_end(
		&self,
		at: Height,
		channel_id: ChannelId,
		port_id: PortId,
	) -> Result<QueryChannelResponse, Self::Error>;

	/// Query proof for provided key path
	async fn query_proof(&self, at: Height, keys: Vec<Vec<u8>>) -> Result<Vec<u8>, Self::Error>;

	/// Query packet commitment with proof
	async fn query_packet_commitment(
		&self,
		at: Height,
		port_id: &PortId,
		channel_id: &ChannelId,
		seq: u64,
	) -> Result<QueryPacketCommitmentResponse, Self::Error>;

	/// Query packet acknowledgement commitment with proof
	async fn query_packet_acknowledgement(
		&self,
		at: Height,
		port_id: &PortId,
		channel_id: &ChannelId,
		seq: u64,
	) -> Result<QueryPacketAcknowledgementResponse, Self::Error>;

	/// Query next sequence to be received
	async fn query_next_sequence_recv(
		&self,
		at: Height,
		port_id: &PortId,
		channel_id: &ChannelId,
	) -> Result<QueryNextSequenceReceiveResponse, Self::Error>;

	/// Query packet receipt
	async fn query_packet_receipt(
		&self,
		at: Height,
		port_id: &PortId,
		channel_id: &ChannelId,
		seq: u64,
	) -> Result<QueryPacketReceiptResponse, Self::Error>;

	/// Return latest finalized height and timestamp
	async fn latest_height_and_timestamp(&self) -> Result<(Height, Timestamp), Self::Error>;

	async fn query_packet_commitments(
		&self,
		at: Height,
		channel_id: ChannelId,
		port_id: PortId,
	) -> Result<Vec<u64>, Self::Error>;

	async fn query_packet_acknowledgements(
		&self,
		at: Height,
		channel_id: ChannelId,
		port_id: PortId,
	) -> Result<Vec<u64>, Self::Error>;

	/// Given a list of counterparty packet commitments, the querier checks if the packet
	/// has already been received by checking if a receipt exists on this
	/// chain for the packet sequence. All packets that haven't been received yet
	/// are returned in the response
	/// Usage: To use this method correctly, first query all packet commitments on
	/// the sending chain using the query_packet_commitments method.
	/// and send the request to this Query/UnreceivedPackets on the **receiving**
	/// chain. This method should then return the list of packet sequences that
	/// are yet to be received on the receiving chain.
	/// NOTE: WORKS ONLY FOR UNORDERED CHANNELS
	async fn query_unreceived_packets(
		&self,
		at: Height,
		channel_id: ChannelId,
		port_id: PortId,
		seqs: Vec<u64>,
	) -> Result<Vec<u64>, Self::Error>;

	async fn on_undelivered_sequences(&self, seqs: &[u64]) -> Result<(), Self::Error>;

	fn has_undelivered_sequences(&self) -> bool;

	/// Given a list of packet acknowledgements sequences from the sink chain
	/// return a list of acknowledgement sequences that have not been received on the source chain
	async fn query_unreceived_acknowledgements(
		&self,
		at: Height,
		channel_id: ChannelId,
		port_id: PortId,
		seqs: Vec<u64>,
	) -> Result<Vec<u64>, Self::Error>;

	/// Channel whitelist
	fn channel_whitelist(&self) -> Vec<(ChannelId, PortId)>;

	/// Query all channels for a connection
	async fn query_connection_channels(
		&self,
		at: Height,
		connection_id: &ConnectionId,
	) -> Result<QueryChannelsResponse, Self::Error>;

	/// Query send packets
	/// This represents packets that for which the `SendPacket` event was emitted
	async fn query_send_packets(
		&self,
		channel_id: ChannelId,
		port_id: PortId,
		seqs: Vec<u64>,
	) -> Result<Vec<PacketInfo>, Self::Error>;

	/// Query received packets with their acknowledgement
	/// This represents packets for which the `ReceivePacket` and `WriteAcknowledgement` events were
	/// emitted.
	async fn query_recv_packets(
		&self,
		channel_id: ChannelId,
		port_id: PortId,
		seqs: Vec<u64>,
	) -> Result<Vec<PacketInfo>, Self::Error>;

	/// Return the expected block time for this chain
	fn expected_block_time(&self) -> Duration;

	/// Query the time and height at which this client was updated on this chain for the given
	/// client height
	async fn query_client_update_time_and_height(
		&self,
		client_id: ClientId,
		client_height: Height,
	) -> Result<(Height, Timestamp), Self::Error>;

	/// Return a proof for the host consensus state at the given height to be included in the
	/// consensus state proof.
	async fn query_host_consensus_state_proof(
		&self,
		client_state: &AnyClientState,
	) -> Result<Option<Vec<u8>>, Self::Error>;

	/// Should return the list of ibc denoms available to this account to spend.
	async fn query_ibc_balance(
		&self,
		asset_id: Self::AssetId,
	) -> Result<Vec<PrefixedCoin>, Self::Error>;

	/// Return the chain connection prefix
	fn connection_prefix(&self) -> CommitmentPrefix;

	/// Return the host chain's light client id on counterparty chain
	fn client_id(&self) -> ClientId;

	/// Set the client id for the relayer task.
	fn set_client_id(&mut self, client_id: ClientId);

	/// Return the connection id on this chain
	fn connection_id(&self) -> Option<ConnectionId>;

	/// Set the channel whitelist for the relayer task.
	fn set_channel_whitelist(&mut self, channel_whitelist: Vec<(ChannelId, PortId)>);

	/// Set the channel whitelist for the relayer task.
	fn add_channel_to_whitelist(&mut self, channel: (ChannelId, PortId));

	/// Set the connection id for the relayer task.
	fn set_connection_id(&mut self, connection_id: ConnectionId);

	/// Returns the client type of this chain.
	fn client_type(&self) -> ClientType;

	/// Should return timestamp in nanoseconds of chain at a given block height
	async fn query_timestamp_at(&self, block_number: u64) -> Result<u64, Self::Error>;

	/// Should return a list of all clients on the chain
	async fn query_clients(&self) -> Result<Vec<ClientId>, Self::Error>;

	/// Should return a list of all clients on the chain
	async fn query_channels(&self) -> Result<Vec<(ChannelId, PortId)>, Self::Error>;

	/// Query all connection states for associated client
	async fn query_connection_using_client(
		&self,
		height: u32,
		client_id: String,
	) -> Result<Vec<IdentifiedConnection>, Self::Error>;

	/// Returns a boolean value that determines if the light client should receive a mandatory
	/// update
	async fn is_update_required(
		&self,
		latest_height: u64,
		latest_client_height_on_counterparty: u64,
	) -> Result<bool, Self::Error>;

	/// This should return a subjectively chosen client and consensus state for this chain.
	async fn initialize_client_state(
		&self,
	) -> Result<(AnyClientState, AnyConsensusState), Self::Error>;

	/// Should find client id that was created in this transaction
	async fn query_client_id_from_tx_hash(
		&self,
		tx_id: Self::TransactionId,
	) -> Result<ClientId, Self::Error>;

<<<<<<< HEAD
	async fn upload_wasm(&self, wasm: Vec<u8>) -> Result<Vec<u8>, Self::Error>;
=======
	/// Should find connection id that was created in this transaction
	async fn query_connection_id_from_tx_hash(
		&self,
		tx_id: Self::TransactionId,
	) -> Result<ConnectionId, Self::Error>;

	/// Should find channel and port id that was created in this transaction
	async fn query_channel_id_from_tx_hash(
		&self,
		tx_id: Self::TransactionId,
	) -> Result<(ChannelId, PortId), Self::Error>;
>>>>>>> 022ef4b6
}

/// Provides an interface that allows us run the hyperspace-testsuite
/// with [`Chain`] implementations.
#[cfg(any(feature = "testing", test))]
#[async_trait::async_trait]
pub trait TestProvider: Chain + Clone + 'static {
	/// Initiate an ibc transfer on chain.
	async fn send_transfer(&self, params: MsgTransfer<PrefixedCoin>) -> Result<(), Self::Error>;

	/// Send a packet on an ordered channel
	async fn send_ordered_packet(
		&self,
		channel_id: ChannelId,
		timeout: pallet_ibc::Timeout,
	) -> Result<(), Self::Error>;

	/// Returns a stream that yields chain Block number
	async fn subscribe_blocks(&self) -> Pin<Box<dyn Stream<Item = u64> + Send + Sync>>;

	/// Increases IBC counters by 1 to check that relayer uses proper values for source/sink chains.
	async fn increase_counters(&mut self) -> Result<(), Self::Error>;
}

/// Provides an interface for managing key management for signing.
pub trait KeyProvider {
	/// Should return the relayer's account id on the host chain as a string in the expected format
	/// Could be a hexadecimal, bech32 or ss58 string, any format the chain supports
	fn account_id(&self) -> Signer;
}

/// Provides an interface for managing IBC misbehaviour.
#[async_trait::async_trait]
pub trait MisbehaviourHandler {
	/// Check the client message for misbehaviour and submit it to the chain if any.
	async fn check_for_misbehaviour<C: Chain>(
		&self,
		counterparty: &C,
		client_message: AnyClientMessage,
	) -> Result<(), anyhow::Error>;
}

/// Provides an interface for syncing light clients to the latest state
#[async_trait::async_trait]
pub trait LightClientSync {
	/// Checks if the self's light client on counterparty is synced
	async fn is_synced<C: Chain>(&self, counterparty: &C) -> Result<bool, anyhow::Error>;

	/// Get all the messages from self required to update self's light client on the counterparty
	async fn fetch_mandatory_updates<C: Chain>(
		&self,
		counterparty: &C,
	) -> Result<(Vec<Any>, Vec<IbcEvent>), anyhow::Error>;
}

/// Provides an interface for the chain to the relayer core for submitting IbcEvents as well as
/// finality notifications
#[async_trait::async_trait]
pub trait Chain:
	IbcProvider + LightClientSync + MisbehaviourHandler + KeyProvider + Send + Sync
{
	/// Name of this chain, used in logs.
	fn name(&self) -> &str;

	/// Should return a numerical value for the max weight of transactions allowed in a block.
	fn block_max_weight(&self) -> u64;

	/// Should return an estimate of the weight of a batch of messages.
	async fn estimate_weight(&self, msg: Vec<Any>) -> Result<u64, Self::Error>;

	/// Return a stream that yields when new [`IbcEvents`] are ready to be queried.
	async fn finality_notifications(
		&self,
	) -> Pin<Box<dyn Stream<Item = Self::FinalityEvent> + Send + Sync>>;

	/// This should be used to submit new messages [`Vec<Any>`] from a counterparty chain to this
	/// chain.
	/// Should return the transaction id
	async fn submit(&self, messages: Vec<Any>) -> Result<Self::TransactionId, Self::Error>;

	/// Returns an [`AnyClientMessage`] for an [`UpdateClient`] event
	async fn query_client_message(
		&self,
		update: UpdateClient,
	) -> Result<AnyClientMessage, Self::Error>;

	async fn get_proof_height(&self, block_height: Height) -> Height;
}

/// Returns undelivered packet sequences that have been sent out from
/// the `source` chain to the `sink` chain
/// works for both ordered and unordered channels
pub async fn query_undelivered_sequences(
	source_height: Height,
	sink_height: Height,
	channel_id: ChannelId,
	port_id: PortId,
	source: &impl Chain,
	sink: &impl Chain,
) -> Result<Vec<u64>, anyhow::Error> {
	let channel_response =
		source.query_channel_end(source_height, channel_id, port_id.clone()).await?;
	let channel_end = ChannelEnd::try_from(
		channel_response
			.channel
			.ok_or_else(|| Error::Custom("ChannelEnd not could not be decoded".to_string()))?,
	)
	.map_err(|e| Error::Custom(e.to_string()))?;
	// First we fetch all packet commitments from source
	let seqs = source
		.query_packet_commitments(source_height, channel_id, port_id.clone())
		.await?;
	let counterparty_channel_id = channel_end
		.counterparty()
		.channel_id
		.ok_or_else(|| Error::Custom("Expected counterparty channel id".to_string()))?;
	let counterparty_port_id = channel_end.counterparty().port_id.clone();

	let undelivered_sequences = if channel_end.ordering == Order::Unordered {
		sink.query_unreceived_packets(
			sink_height,
			counterparty_channel_id,
			counterparty_port_id.clone(),
			seqs,
		)
		.await?
	} else {
		let next_seq_recv = sink
			.query_next_sequence_recv(sink_height, &counterparty_port_id, &counterparty_channel_id)
			.await?
			.next_sequence_receive;
		seqs.into_iter().filter(|seq| *seq > next_seq_recv).collect()
	};

	source.on_undelivered_sequences(&undelivered_sequences).await?;

	Ok(undelivered_sequences)
}

/// Queries the `source` chain for packet acknowledgements that have not been seen by the `sink`
/// chain.
pub async fn query_undelivered_acks(
	source_height: Height,
	sink_height: Height,
	channel_id: ChannelId,
	port_id: PortId,
	source: &impl Chain,
	sink: &impl Chain,
) -> Result<Vec<u64>, anyhow::Error> {
	let channel_response =
		source.query_channel_end(source_height, channel_id, port_id.clone()).await?;
	let channel_end = ChannelEnd::try_from(
		channel_response
			.channel
			.ok_or_else(|| Error::Custom("ChannelEnd not could not be decoded".to_string()))?,
	)
	.map_err(|e| Error::Custom(e.to_string()))?;
	// First we fetch all packet acknowledgements from source
	let seqs = source
		.query_packet_acknowledgements(source_height, channel_id, port_id.clone())
		.await?;
	log::trace!(
		target: "hyperspace",
		"Found {} packet acks from {} chain",
		seqs.len(), source.name()
	);
	let counterparty_channel_id = channel_end
		.counterparty()
		.channel_id
		.ok_or_else(|| Error::Custom("Expected counterparty channel id".to_string()))?;
	let counterparty_port_id = channel_end.counterparty().port_id.clone();

	let undelivered_acks = sink
		.query_unreceived_acknowledgements(
			sink_height,
			counterparty_channel_id,
			counterparty_port_id.clone(),
			seqs,
		)
		.await?;
	log::trace!(
		target: "hyperspace",
		"Found {} undelivered packet acks from {} chain",
		undelivered_acks.len(), sink.name()
	);

	Ok(undelivered_acks)
}

pub fn packet_info_to_packet(packet_info: &PacketInfo) -> Packet {
	Packet {
		sequence: packet_info.sequence.into(),
		source_port: PortId::from_str(&packet_info.source_port).expect("Port should be valid"),
		source_channel: ChannelId::from_str(&packet_info.source_channel)
			.expect("Channel should be valid"),
		destination_port: PortId::from_str(&packet_info.destination_port)
			.expect("Port should be valid"),
		destination_channel: ChannelId::from_str(&packet_info.destination_channel)
			.expect("Channel should be valid"),
		data: packet_info.data.clone(),
		timeout_height: packet_info.timeout_height.clone().into(),
		timeout_timestamp: Timestamp::from_nanoseconds(packet_info.timeout_timestamp)
			.expect("Timestamp should be valid"),
	}
}

/// Should return the first client consensus height with a consensus state timestamp that
/// is equal to or greater than the values provided
pub async fn find_suitable_proof_height_for_client(
	chain: &impl Chain,
	at: Height,
	client_id: ClientId,
	start_height: Height,
	timestamp_to_match: Option<Timestamp>,
	latest_client_height: Height,
) -> Option<Height> {
	// If searching for existence of just a height we use a pure linear search because there's no
	// valid comparison to be made and there might be missing values  for some heights
	if timestamp_to_match.is_none() {
		for height in start_height.revision_height..=latest_client_height.revision_height {
			let temp_height = Height::new(start_height.revision_number, height);
			let consensus_state =
				chain.query_client_consensus(at, client_id.clone(), temp_height).await.ok();
			if consensus_state.is_none() {
				continue
			}
			return Some(temp_height)
		}
	} else {
		let timestamp_to_match = timestamp_to_match.unwrap();
		let mut start = start_height.revision_height;
		let mut end = latest_client_height.revision_height;
		let mut last_known_valid_height = None;
		if start > end {
			return None
		}
		while end - start > 1 {
			let mid = (end + start) / 2;
			let temp_height = Height::new(start_height.revision_number, mid);
			let consensus_state =
				chain.query_client_consensus(at, client_id.clone(), temp_height).await.ok();
			if consensus_state.is_none() {
				start += 1;
				continue
			}

			let consensus_state =
				AnyConsensusState::try_from(consensus_state.unwrap().consensus_state?).ok()?;
			if consensus_state.timestamp().nanoseconds() < timestamp_to_match.nanoseconds() {
				start = mid + 1;
				continue
			} else {
				last_known_valid_height = Some(temp_height);
				end = mid;
			}
		}
		let start_height = Height::new(start_height.revision_number, start);

		let consensus_state =
			chain.query_client_consensus(at, client_id.clone(), start_height).await.ok();
		if let Some(consensus_state) = consensus_state {
			let consensus_state =
				AnyConsensusState::try_from(consensus_state.consensus_state?).ok()?;
			if consensus_state.timestamp().nanoseconds() >= timestamp_to_match.nanoseconds() {
				return Some(start_height)
			}
		}

		return last_known_valid_height
	}
	None
}

pub async fn query_maximum_height_for_timeout_proofs(
	source: &impl Chain,
	sink: &impl Chain,
) -> Option<u64> {
	let mut min_timeout_height = None;
	let (source_height, ..) = source.latest_height_and_timestamp().await.ok()?;
	let (sink_height, ..) = sink.latest_height_and_timestamp().await.ok()?;
	for (channel, port_id) in source.channel_whitelist() {
		let undelivered_sequences = query_undelivered_sequences(
			source_height,
			sink_height,
			channel,
			port_id.clone(),
			source,
			sink,
		)
		.await
		.ok()?;
		let send_packets =
			source.query_send_packets(channel, port_id, undelivered_sequences).await.ok()?;
		for send_packet in send_packets {
			let revision_height = send_packet.height.expect("expected height for packet");
			let sink_client_state = source
				.query_client_state(
					Height::new(source_height.revision_number, revision_height),
					sink.client_id(),
				)
				.await
				.ok()?;
			let sink_client_state =
				AnyClientState::try_from(sink_client_state.client_state?).ok()?;
			let height = sink_client_state.latest_height();
			let timestamp_at_creation =
				sink.query_timestamp_at(height.revision_height).await.ok()?;
			let period = send_packet.timeout_timestamp.saturating_sub(timestamp_at_creation);
			if period == 0 {
				min_timeout_height =
					min_timeout_height.max(Some(send_packet.timeout_height.revision_height));
				continue
			}
			let period = Duration::from_nanos(period);
			let period =
				calculate_block_delay(period, sink.expected_block_time()).saturating_add(1);
			let approx_height = revision_height + period;
			let timeout_height = if send_packet.timeout_height.revision_height < approx_height {
				send_packet.timeout_height.revision_height
			} else {
				approx_height
			};

			min_timeout_height = min_timeout_height.max(Some(timeout_height))
		}
	}
	min_timeout_height
}<|MERGE_RESOLUTION|>--- conflicted
+++ resolved
@@ -349,9 +349,6 @@
 		tx_id: Self::TransactionId,
 	) -> Result<ClientId, Self::Error>;
 
-<<<<<<< HEAD
-	async fn upload_wasm(&self, wasm: Vec<u8>) -> Result<Vec<u8>, Self::Error>;
-=======
 	/// Should find connection id that was created in this transaction
 	async fn query_connection_id_from_tx_hash(
 		&self,
@@ -363,7 +360,8 @@
 		&self,
 		tx_id: Self::TransactionId,
 	) -> Result<(ChannelId, PortId), Self::Error>;
->>>>>>> 022ef4b6
+
+	async fn upload_wasm(&self, wasm: Vec<u8>) -> Result<Vec<u8>, Self::Error>;
 }
 
 /// Provides an interface that allows us run the hyperspace-testsuite
