// Copyright 2022 ComposableFi
//
// Licensed under the Apache License, Version 2.0 (the "License");
// you may not use this file except in compliance with the License.
// You may obtain a copy of the License at
//
//      http://www.apache.org/licenses/LICENSE-2.0
//
// Unless required by applicable law or agreed to in writing, software
// distributed under the License is distributed on an "AS IS" BASIS,
// WITHOUT WARRANTIES OR CONDITIONS OF ANY KIND, either express or implied.
// See the License for the specific language governing permissions and
// limitations under the License.

#![allow(clippy::all)]

use futures::Stream;
use ibc_proto::{
	google::protobuf::Any,
	ibc::core::{
		channel::v1::{
			QueryChannelResponse, QueryNextSequenceReceiveResponse,
			QueryPacketAcknowledgementResponse, QueryPacketCommitmentResponse,
			QueryPacketReceiptResponse,
		},
		client::v1::{QueryClientStateResponse, QueryConsensusStateResponse},
		connection::v1::QueryConnectionResponse,
	},
};
use rand::Rng;
use std::{fmt::Debug, pin::Pin, str::FromStr, time::Duration};
use tokio::{task::JoinSet, time::sleep};

use crate::error::Error;
#[cfg(any(feature = "testing", test))]
use ibc::applications::transfer::msgs::transfer::MsgTransfer;
use ibc::{
	applications::transfer::PrefixedCoin,
	core::{
		ics02_client::{
			client_consensus::ConsensusState as ConsensusStateT,
			client_state::{ClientState as ClientStateT, ClientType},
			events::UpdateClient,
		},
		ics04_channel::{
			channel::{ChannelEnd, Order},
			context::calculate_block_delay,
			packet::Packet,
		},
		ics23_commitment::commitment::CommitmentPrefix,
		ics24_host::identifier::{ChannelId, ClientId, ConnectionId, PortId},
	},
	events::IbcEvent,
	signer::Signer,
	timestamp::Timestamp,
	Height,
};
use ibc_proto::ibc::core::{
	channel::v1::QueryChannelsResponse, connection::v1::IdentifiedConnection,
};
use ibc_rpc::PacketInfo;
use pallet_ibc::light_clients::{AnyClientMessage, AnyClientState, AnyConsensusState};

pub mod error;
pub mod mock;
pub mod utils;

pub enum UpdateMessage {
	Single(Any),
	Batch(Vec<Any>),
}

#[derive(Debug)]
pub enum UpdateType {
	// contains an authority set change.
	Mandatory,
	// doesn't contain an authority set change
	Optional,
}

impl UpdateType {
	pub fn is_optional(&self) -> bool {
		match self {
			UpdateType::Mandatory => false,
			UpdateType::Optional => true,
		}
	}
}

pub fn apply_prefix(mut commitment_prefix: Vec<u8>, path: impl Into<Vec<u8>>) -> Vec<u8> {
	let path = path.into();
	commitment_prefix.extend_from_slice(&path);
	commitment_prefix
}

/// Provides an interface for accessing new events and Ibc data on the chain which must be
/// relayed to the counterparty chain.
#[async_trait::async_trait]
pub trait IbcProvider {
	/// Finality event type, passed on to [`Chain::query_latest_ibc_events`]
	type FinalityEvent: Debug;
	/// A representation of the transaction id for the chain
	type TransactionId: Debug;
	/// Asset Id
	type AssetId: Clone;

	/// Error type, just needs to implement standard error trait.
	type Error: std::error::Error + From<String> + Send + Sync + 'static;

	/// Query the latest ibc events finalized by the recent finality event. Use the counterparty
	/// [`Chain`] to query the on-chain [`ClientState`] so you can scan for new events in between
	/// the client state and the new finality event.
	async fn query_latest_ibc_events<T>(
		&mut self,
		finality_event: Self::FinalityEvent,
		counterparty: &T,
	) -> Result<Vec<(Any, Vec<IbcEvent>, UpdateType)>, anyhow::Error>
	where
		T: Chain;

	/// Return a stream that yields when new [`IbcEvents`] are parsed from a finality notification
	async fn ibc_events(&self) -> Pin<Box<dyn Stream<Item = IbcEvent> + Send + 'static>>;

	/// Query client consensus state with proof
	/// return the consensus height for the client along with the response
	async fn query_client_consensus(
		&self,
		at: Height,
		client_id: ClientId,
		consensus_height: Height,
	) -> Result<QueryConsensusStateResponse, Self::Error>;

	/// Query client state with proof
	async fn query_client_state(
		&self,
		at: Height,
		client_id: ClientId,
	) -> Result<QueryClientStateResponse, Self::Error>;

	/// Query connection end with proof
	async fn query_connection_end(
		&self,
		at: Height,
		connection_id: ConnectionId,
	) -> Result<QueryConnectionResponse, Self::Error>;

	/// Query channel end with proof
	async fn query_channel_end(
		&self,
		at: Height,
		channel_id: ChannelId,
		port_id: PortId,
	) -> Result<QueryChannelResponse, Self::Error>;

	/// Query proof for provided key path
	async fn query_proof(&self, at: Height, keys: Vec<Vec<u8>>) -> Result<Vec<u8>, Self::Error>;

	/// Query packet commitment with proof
	async fn query_packet_commitment(
		&self,
		at: Height,
		port_id: &PortId,
		channel_id: &ChannelId,
		seq: u64,
	) -> Result<QueryPacketCommitmentResponse, Self::Error>;

	/// Query packet acknowledgement commitment with proof
	async fn query_packet_acknowledgement(
		&self,
		at: Height,
		port_id: &PortId,
		channel_id: &ChannelId,
		seq: u64,
	) -> Result<QueryPacketAcknowledgementResponse, Self::Error>;

	/// Query next sequence to be received
	async fn query_next_sequence_recv(
		&self,
		at: Height,
		port_id: &PortId,
		channel_id: &ChannelId,
	) -> Result<QueryNextSequenceReceiveResponse, Self::Error>;

	/// Query packet receipt
	async fn query_packet_receipt(
		&self,
		at: Height,
		port_id: &PortId,
		channel_id: &ChannelId,
		seq: u64,
	) -> Result<QueryPacketReceiptResponse, Self::Error>;

	/// Return latest finalized height and timestamp
	async fn latest_height_and_timestamp(&self) -> Result<(Height, Timestamp), Self::Error>;

	async fn query_packet_commitments(
		&self,
		at: Height,
		channel_id: ChannelId,
		port_id: PortId,
	) -> Result<Vec<u64>, Self::Error>;

	async fn query_packet_acknowledgements(
		&self,
		at: Height,
		channel_id: ChannelId,
		port_id: PortId,
	) -> Result<Vec<u64>, Self::Error>;

	/// Given a list of counterparty packet commitments, the querier checks if the packet
	/// has already been received by checking if a receipt exists on this
	/// chain for the packet sequence. All packets that haven't been received yet
	/// are returned in the response
	/// Usage: To use this method correctly, first query all packet commitments on
	/// the sending chain using the query_packet_commitments method.
	/// and send the request to this Query/UnreceivedPackets on the **receiving**
	/// chain. This method should then return the list of packet sequences that
	/// are yet to be received on the receiving chain.
	/// NOTE: WORKS ONLY FOR UNORDERED CHANNELS
	async fn query_unreceived_packets(
		&self,
		at: Height,
		channel_id: ChannelId,
		port_id: PortId,
		seqs: Vec<u64>,
	) -> Result<Vec<u64>, Self::Error>;

	async fn on_undelivered_sequences(&self, seqs: &[u64]) -> Result<(), Self::Error>;

	fn has_undelivered_sequences(&self) -> bool;

	/// Given a list of packet acknowledgements sequences from the sink chain
	/// return a list of acknowledgement sequences that have not been received on the source chain
	async fn query_unreceived_acknowledgements(
		&self,
		at: Height,
		channel_id: ChannelId,
		port_id: PortId,
		seqs: Vec<u64>,
	) -> Result<Vec<u64>, Self::Error>;

	/// Channel whitelist
	fn channel_whitelist(&self) -> Vec<(ChannelId, PortId)>;

	/// Query all channels for a connection
	async fn query_connection_channels(
		&self,
		at: Height,
		connection_id: &ConnectionId,
	) -> Result<QueryChannelsResponse, Self::Error>;

	/// Query send packets
	/// This represents packets that for which the `SendPacket` event was emitted
	async fn query_send_packets(
		&self,
		channel_id: ChannelId,
		port_id: PortId,
		seqs: Vec<u64>,
	) -> Result<Vec<PacketInfo>, Self::Error>;

	/// Query received packets with their acknowledgement
	/// This represents packets for which the `ReceivePacket` and `WriteAcknowledgement` events were
	/// emitted.
	async fn query_recv_packets(
		&self,
		channel_id: ChannelId,
		port_id: PortId,
		seqs: Vec<u64>,
	) -> Result<Vec<PacketInfo>, Self::Error>;

	/// Return the expected block time for this chain
	fn expected_block_time(&self) -> Duration;

	/// Query the time and height at which this client was updated on this chain for the given
	/// client height
	async fn query_client_update_time_and_height(
		&self,
		client_id: ClientId,
		client_height: Height,
	) -> Result<(Height, Timestamp), Self::Error>;

	/// Return a proof for the host consensus state at the given height to be included in the
	/// consensus state proof.
	async fn query_host_consensus_state_proof(
		&self,
		client_state: &AnyClientState,
	) -> Result<Option<Vec<u8>>, Self::Error>;

	/// Should return the list of ibc denoms available to this account to spend.
	async fn query_ibc_balance(
		&self,
		asset_id: Self::AssetId,
	) -> Result<Vec<PrefixedCoin>, Self::Error>;

	/// Return the chain connection prefix
	fn connection_prefix(&self) -> CommitmentPrefix;

	/// Return the host chain's light client id on counterparty chain
	fn client_id(&self) -> ClientId;

	/// Set the client id for the relayer task.
	fn set_client_id(&mut self, client_id: ClientId);

	/// Return the connection id on this chain
	fn connection_id(&self) -> Option<ConnectionId>;

	/// Set the channel whitelist for the relayer task.
	fn set_channel_whitelist(&mut self, channel_whitelist: Vec<(ChannelId, PortId)>);

	/// Set the channel whitelist for the relayer task.
	fn add_channel_to_whitelist(&mut self, channel: (ChannelId, PortId));

	/// Set the connection id for the relayer task.
	fn set_connection_id(&mut self, connection_id: ConnectionId);

	/// Returns the client type of this chain.
	fn client_type(&self) -> ClientType;

	/// Should return timestamp in nanoseconds of chain at a given block height
	async fn query_timestamp_at(&self, block_number: u64) -> Result<u64, Self::Error>;

	/// Should return a list of all clients on the chain
	async fn query_clients(&self) -> Result<Vec<ClientId>, Self::Error>;

	/// Should return a list of all clients on the chain
	async fn query_channels(&self) -> Result<Vec<(ChannelId, PortId)>, Self::Error>;

	/// Query all connection states for associated client
	async fn query_connection_using_client(
		&self,
		height: u32,
		client_id: String,
	) -> Result<Vec<IdentifiedConnection>, Self::Error>;

	/// Returns a boolean value that determines if the light client should receive a mandatory
	/// update
	async fn is_update_required(
		&self,
		latest_height: u64,
		latest_client_height_on_counterparty: u64,
	) -> Result<bool, Self::Error>;

	/// This should return a subjectively chosen client and consensus state for this chain.
	async fn initialize_client_state(
		&self,
	) -> Result<(AnyClientState, AnyConsensusState), Self::Error>;

	/// Should find client id that was created in this transaction
	async fn query_client_id_from_tx_hash(
		&self,
		tx_id: Self::TransactionId,
	) -> Result<ClientId, Self::Error>;

	/// Should find connection id that was created in this transaction
	async fn query_connection_id_from_tx_hash(
		&self,
		tx_id: Self::TransactionId,
	) -> Result<ConnectionId, Self::Error>;

	/// Should find channel and port id that was created in this transaction
	async fn query_channel_id_from_tx_hash(
		&self,
		tx_id: Self::TransactionId,
	) -> Result<(ChannelId, PortId), Self::Error>;

	async fn upload_wasm(&self, wasm: Vec<u8>) -> Result<Vec<u8>, Self::Error>;
}

/// Provides an interface that allows us run the hyperspace-testsuite
/// with [`Chain`] implementations.
#[cfg(any(feature = "testing", test))]
#[async_trait::async_trait]
pub trait TestProvider: Chain + Clone + 'static {
	/// Initiate an ibc transfer on chain.
	async fn send_transfer(&self, params: MsgTransfer<PrefixedCoin>) -> Result<(), Self::Error>;

	/// Send a packet on an ordered channel
	async fn send_ordered_packet(
		&self,
		channel_id: ChannelId,
		timeout: pallet_ibc::Timeout,
	) -> Result<(), Self::Error>;

	/// Returns a stream that yields chain Block number
	async fn subscribe_blocks(&self) -> Pin<Box<dyn Stream<Item = u64> + Send + Sync>>;

	/// Increases IBC counters by 1 to check that relayer uses proper values for source/sink chains.
	async fn increase_counters(&mut self) -> Result<(), Self::Error>;
}

/// Provides an interface for managing key management for signing.
pub trait KeyProvider {
	/// Should return the relayer's account id on the host chain as a string in the expected format
	/// Could be a hexadecimal, bech32 or ss58 string, any format the chain supports
	fn account_id(&self) -> Signer;
}

/// Provides an interface for managing IBC misbehaviour.
#[async_trait::async_trait]
pub trait MisbehaviourHandler {
	/// Check the client message for misbehaviour and submit it to the chain if any.
	async fn check_for_misbehaviour<C: Chain>(
		&self,
		counterparty: &C,
		client_message: AnyClientMessage,
	) -> Result<(), anyhow::Error>;
}

/// Provides an interface for syncing light clients to the latest state
#[async_trait::async_trait]
pub trait LightClientSync {
	/// Checks if the self's light client on counterparty is synced
	async fn is_synced<C: Chain>(&self, counterparty: &C) -> Result<bool, anyhow::Error>;

	/// Get all the messages from self required to update self's light client on the counterparty
	async fn fetch_mandatory_updates<C: Chain>(
		&self,
		counterparty: &C,
	) -> Result<(Vec<Any>, Vec<IbcEvent>), anyhow::Error>;
}

/// Provides an interface for the chain to the relayer core for submitting IbcEvents as well as
/// finality notifications
#[async_trait::async_trait]
pub trait Chain:
	IbcProvider + LightClientSync + MisbehaviourHandler + KeyProvider + Clone + Send + Sync + 'static
{
	/// Name of this chain, used in logs.
	fn name(&self) -> &str;

	/// Should return a numerical value for the max weight of transactions allowed in a block.
	fn block_max_weight(&self) -> u64;

	/// Should return an estimate of the weight of a batch of messages.
	async fn estimate_weight(&self, msg: Vec<Any>) -> Result<u64, Self::Error>;

	/// Return a stream that yields when new [`IbcEvents`] are ready to be queried.
	async fn finality_notifications(
		&self,
	) -> Result<Pin<Box<dyn Stream<Item = Self::FinalityEvent> + Send + Sync>>, Self::Error>;

	/// This should be used to submit new messages [`Vec<Any>`] from a counterparty chain to this
	/// chain.
	/// Should return the transaction id
	async fn submit(&self, messages: Vec<Any>) -> Result<Self::TransactionId, Self::Error>;

	/// Returns an [`AnyClientMessage`] for an [`UpdateClient`] event
	async fn query_client_message(
		&self,
		update: UpdateClient,
	) -> Result<AnyClientMessage, Self::Error>;

	async fn get_proof_height(&self, block_height: Height) -> Height;

	async fn handle_error(&mut self, error: &anyhow::Error) -> Result<(), anyhow::Error>;

	fn rpc_call_delay(&self) -> Duration;

	fn set_rpc_call_delay(&mut self, delay: Duration);
}

/// Returns undelivered packet sequences that have been sent out from
/// the `source` chain to the `sink` chain
/// works for both ordered and unordered channels
pub async fn query_undelivered_sequences(
	source_height: Height,
	sink_height: Height,
	channel_id: ChannelId,
	port_id: PortId,
	source: &impl Chain,
	sink: &impl Chain,
) -> Result<Vec<u64>, anyhow::Error> {
	let channel_response =
		source.query_channel_end(source_height, channel_id, port_id.clone()).await?;
	let channel_end = ChannelEnd::try_from(
		channel_response
			.channel
			.ok_or_else(|| Error::Custom("ChannelEnd not could not be decoded".to_string()))?,
	)
	.map_err(|e| Error::Custom(e.to_string()))?;
	// First we fetch all packet commitments from source
	let seqs = source
		.query_packet_commitments(source_height, channel_id, port_id.clone())
		.await?;
	let counterparty_channel_id = channel_end
		.counterparty()
		.channel_id
		.ok_or_else(|| Error::Custom("Expected counterparty channel id".to_string()))?;
	let counterparty_port_id = channel_end.counterparty().port_id.clone();

	let undelivered_sequences = if channel_end.ordering == Order::Unordered {
		sink.query_unreceived_packets(
			sink_height,
			counterparty_channel_id,
			counterparty_port_id.clone(),
			seqs,
		)
		.await?
	} else {
		let next_seq_recv = sink
			.query_next_sequence_recv(sink_height, &counterparty_port_id, &counterparty_channel_id)
			.await?
			.next_sequence_receive;
		seqs.into_iter().filter(|seq| *seq > next_seq_recv).collect()
	};

	source.on_undelivered_sequences(&undelivered_sequences).await?;

	Ok(undelivered_sequences)
}

/// Queries the `source` chain for packet acknowledgements that have not been seen by the `sink`
/// chain.
pub async fn query_undelivered_acks(
	source_height: Height,
	sink_height: Height,
	channel_id: ChannelId,
	port_id: PortId,
	source: &impl Chain,
	sink: &impl Chain,
) -> Result<Vec<u64>, anyhow::Error> {
	let channel_response =
		source.query_channel_end(source_height, channel_id, port_id.clone()).await?;
	let channel_end = ChannelEnd::try_from(
		channel_response
			.channel
			.ok_or_else(|| Error::Custom("ChannelEnd not could not be decoded".to_string()))?,
	)
	.map_err(|e| Error::Custom(e.to_string()))?;
	// First we fetch all packet acknowledgements from source
	let seqs = source
		.query_packet_acknowledgements(source_height, channel_id, port_id.clone())
		.await?;
	log::trace!(
		target: "hyperspace",
		"Found {} packet acks from {} chain",
		seqs.len(), source.name()
	);
	let counterparty_channel_id = channel_end
		.counterparty()
		.channel_id
		.ok_or_else(|| Error::Custom("Expected counterparty channel id".to_string()))?;
	let counterparty_port_id = channel_end.counterparty().port_id.clone();

	let undelivered_acks = sink
		.query_unreceived_acknowledgements(
			sink_height,
			counterparty_channel_id,
			counterparty_port_id.clone(),
			seqs,
		)
		.await?;
	log::trace!(
		target: "hyperspace",
		"Found {} undelivered packet acks from {} chain",
		undelivered_acks.len(), sink.name()
	);

	Ok(undelivered_acks)
}

pub fn packet_info_to_packet(packet_info: &PacketInfo) -> Packet {
	Packet {
		sequence: packet_info.sequence.into(),
		source_port: PortId::from_str(&packet_info.source_port).expect("Port should be valid"),
		source_channel: ChannelId::from_str(&packet_info.source_channel)
			.expect("Channel should be valid"),
		destination_port: PortId::from_str(&packet_info.destination_port)
			.expect("Port should be valid"),
		destination_channel: ChannelId::from_str(&packet_info.destination_channel)
			.expect("Channel should be valid"),
		data: packet_info.data.clone(),
		timeout_height: packet_info.timeout_height.clone().into(),
		timeout_timestamp: Timestamp::from_nanoseconds(packet_info.timeout_timestamp)
			.expect("Timestamp should be valid"),
	}
}

/// Should return the first client consensus height with a consensus state timestamp that
/// is equal to or greater than the values provided
pub async fn find_suitable_proof_height_for_client(
	chain: &impl Chain,
	at: Height,
	client_id: ClientId,
	start_height: Height,
	timestamp_to_match: Option<Timestamp>,
	latest_client_height: Height,
) -> Option<Height> {
	// If searching for existence of just a height we use a pure linear search because there's no
	// valid comparison to be made and there might be missing values  for some heights
	if timestamp_to_match.is_none() {
		for height in start_height.revision_height..=latest_client_height.revision_height {
			let temp_height = Height::new(start_height.revision_number, height);
			let consensus_state =
				chain.query_client_consensus(at, client_id.clone(), temp_height).await.ok();
			if consensus_state.is_none() {
				continue
			}
			return Some(temp_height)
		}
	} else {
		let timestamp_to_match = timestamp_to_match.unwrap();
		let mut start = start_height.revision_height;
		let mut end = latest_client_height.revision_height;
		let mut last_known_valid_height = None;
		if start > end {
			return None
		}
		while end - start > 1 {
			let mid = (end + start) / 2;
			let temp_height = Height::new(start_height.revision_number, mid);
			let consensus_state =
				chain.query_client_consensus(at, client_id.clone(), temp_height).await.ok();
			if consensus_state.is_none() {
				start += 1;
				continue
			}

			let consensus_state =
				AnyConsensusState::try_from(consensus_state.unwrap().consensus_state?).ok()?;
			if consensus_state.timestamp().nanoseconds() < timestamp_to_match.nanoseconds() {
				start = mid + 1;
				continue
			} else {
				last_known_valid_height = Some(temp_height);
				end = mid;
			}
		}
		let start_height = Height::new(start_height.revision_number, start);

		let consensus_state =
			chain.query_client_consensus(at, client_id.clone(), start_height).await.ok();
		if let Some(consensus_state) = consensus_state {
			let consensus_state =
				AnyConsensusState::try_from(consensus_state.consensus_state?).ok()?;
			if consensus_state.timestamp().nanoseconds() >= timestamp_to_match.nanoseconds() {
				return Some(start_height)
			}
		}

		return last_known_valid_height
	}
	None
}

pub async fn query_maximum_height_for_timeout_proofs(
	source: &impl Chain,
	sink: &impl Chain,
) -> Option<u64> {
	let (source_height, ..) = source.latest_height_and_timestamp().await.ok()?;
	let (sink_height, ..) = sink.latest_height_and_timestamp().await.ok()?;
	let mut join_set: JoinSet<Option<_>> = JoinSet::new();
	for (channel, port_id) in source.channel_whitelist() {
		let undelivered_sequences = query_undelivered_sequences(
			source_height,
			sink_height,
			channel,
			port_id.clone(),
			source,
			sink,
		)
		.await
		.ok()?;
		let send_packets =
			source.query_send_packets(channel, port_id, undelivered_sequences).await.ok()?;
		for send_packet in send_packets {
<<<<<<< HEAD
			let revision_height = send_packet.height.expect("expected height for packet");
			let sink_client_state = source
				.query_client_state(
					Height::new(source_height.revision_number, revision_height),
					sink.client_id(),
				)
				.await
				.ok()?;
			let sink_client_state =
				AnyClientState::try_from(sink_client_state.client_state?).ok()?;
			let height = sink_client_state.latest_height();
			let timestamp_at_creation =
				sink.query_timestamp_at(height.revision_height).await.ok()?;
			let period = send_packet.timeout_timestamp.saturating_sub(timestamp_at_creation);
			if period == 0 {
				min_timeout_height =
					min_timeout_height.max(Some(send_packet.timeout_height.revision_height));
				continue
			}
			let period = Duration::from_nanos(period);
			let period =
				calculate_block_delay(period, sink.expected_block_time()).saturating_add(1);
			let approx_height = revision_height + period;
			let timeout_height = if send_packet.timeout_height.revision_height < approx_height {
				send_packet.timeout_height.revision_height
			} else {
				approx_height
			};

			min_timeout_height = min_timeout_height.max(Some(timeout_height))
=======
			let source = source.clone();
			let sink = sink.clone();
			let duration = Duration::from_millis(
				rand::thread_rng().gen_range(1..source.rpc_call_delay().as_millis()) as u64,
			);
			join_set.spawn(async move {
				sleep(duration).await;
				let sink_client_state = source
					.query_client_state(
						Height::new(source_height.revision_number, send_packet.height),
						sink.client_id(),
					)
					.await
					.ok()?;
				let sink_client_state =
					AnyClientState::try_from(sink_client_state.client_state?).ok()?;
				let height = sink_client_state.latest_height();
				let timestamp_at_creation =
					sink.query_timestamp_at(height.revision_height).await.ok()?;
				let period = send_packet.timeout_timestamp.saturating_sub(timestamp_at_creation);
				if period == 0 {
					return Some(send_packet.timeout_height.revision_height)
				}
				let period = Duration::from_nanos(period);
				let period =
					calculate_block_delay(period, sink.expected_block_time()).saturating_add(1);
				let approx_height = send_packet.height + period;
				let timeout_height = if send_packet.timeout_height.revision_height < approx_height {
					send_packet.timeout_height.revision_height
				} else {
					approx_height
				};

				Some(timeout_height)
			});
>>>>>>> 17cfd380
		}
	}
	let mut min_timeout_height = None;
	while let Some(timeout_height) = join_set.join_next().await {
		min_timeout_height = min_timeout_height.max(timeout_height.ok()?)
	}
	min_timeout_height
}<|MERGE_RESOLUTION|>--- conflicted
+++ resolved
@@ -664,38 +664,6 @@
 		let send_packets =
 			source.query_send_packets(channel, port_id, undelivered_sequences).await.ok()?;
 		for send_packet in send_packets {
-<<<<<<< HEAD
-			let revision_height = send_packet.height.expect("expected height for packet");
-			let sink_client_state = source
-				.query_client_state(
-					Height::new(source_height.revision_number, revision_height),
-					sink.client_id(),
-				)
-				.await
-				.ok()?;
-			let sink_client_state =
-				AnyClientState::try_from(sink_client_state.client_state?).ok()?;
-			let height = sink_client_state.latest_height();
-			let timestamp_at_creation =
-				sink.query_timestamp_at(height.revision_height).await.ok()?;
-			let period = send_packet.timeout_timestamp.saturating_sub(timestamp_at_creation);
-			if period == 0 {
-				min_timeout_height =
-					min_timeout_height.max(Some(send_packet.timeout_height.revision_height));
-				continue
-			}
-			let period = Duration::from_nanos(period);
-			let period =
-				calculate_block_delay(period, sink.expected_block_time()).saturating_add(1);
-			let approx_height = revision_height + period;
-			let timeout_height = if send_packet.timeout_height.revision_height < approx_height {
-				send_packet.timeout_height.revision_height
-			} else {
-				approx_height
-			};
-
-			min_timeout_height = min_timeout_height.max(Some(timeout_height))
-=======
 			let source = source.clone();
 			let sink = sink.clone();
 			let duration = Duration::from_millis(
@@ -703,9 +671,10 @@
 			);
 			join_set.spawn(async move {
 				sleep(duration).await;
+				let revision_height = send_packet.height.expect("expected height for packet");
 				let sink_client_state = source
 					.query_client_state(
-						Height::new(source_height.revision_number, send_packet.height),
+						Height::new(source_height.revision_number, revision_height),
 						sink.client_id(),
 					)
 					.await
@@ -717,12 +686,14 @@
 					sink.query_timestamp_at(height.revision_height).await.ok()?;
 				let period = send_packet.timeout_timestamp.saturating_sub(timestamp_at_creation);
 				if period == 0 {
-					return Some(send_packet.timeout_height.revision_height)
+					min_timeout_height =
+						min_timeout_height.max(Some(send_packet.timeout_height.revision_height));
+					continue
 				}
 				let period = Duration::from_nanos(period);
 				let period =
 					calculate_block_delay(period, sink.expected_block_time()).saturating_add(1);
-				let approx_height = send_packet.height + period;
+				let approx_height = revision_height + period;
 				let timeout_height = if send_packet.timeout_height.revision_height < approx_height {
 					send_packet.timeout_height.revision_height
 				} else {
@@ -731,7 +702,6 @@
 
 				Some(timeout_height)
 			});
->>>>>>> 17cfd380
 		}
 	}
 	let mut min_timeout_height = None;
