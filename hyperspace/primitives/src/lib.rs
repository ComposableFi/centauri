--- conflicted
+++ resolved
@@ -232,15 +232,11 @@
 		seqs: Vec<u64>,
 	) -> Result<Vec<u64>, Self::Error>;
 
-<<<<<<< HEAD
 	async fn on_undelivered_sequences(
 		&self,
-		seqs: &[u64],
+		is_empty: bool,
 		kind: UndeliveredType,
 	) -> Result<(), Self::Error>;
-=======
-	async fn on_undelivered_sequences(&self, is_empty: bool) -> Result<(), Self::Error>;
->>>>>>> ad37ac40
 
 	fn has_undelivered_sequences(&self, kind: UndeliveredType) -> bool;
 
@@ -520,13 +516,6 @@
 		seqs.into_iter().filter(|seq| *seq > next_seq_recv).collect()
 	};
 
-<<<<<<< HEAD
-	source
-		.on_undelivered_sequences(&undelivered_sequences, UndeliveredType::Sequences)
-		.await?;
-
-=======
->>>>>>> ad37ac40
 	Ok(undelivered_sequences)
 }
 
