use super::{client::CosmosClient, tx::sign_tx};
use crate::{error::Error, events::client_extract_attributes_from_tx, provider::FinalityEvent};
use futures::{Stream, StreamExt};
use ibc::{
	core::{
		ics02_client::{events::UpdateClient, msgs::ClientMsg},
		ics24_host::identifier::ChainId,
		ics26_routing::msgs::Ics26Envelope,
	},
	events::IbcEvent,
	Height,
};
use ibc_proto::{
	cosmos::{
		base::v1beta1::Coin,
		tx::v1beta1::{service_client::ServiceClient, Fee, GetTxsEventRequest, OrderBy},
	},
	google::protobuf::Any,
};
use pallet_ibc::light_clients::AnyClientMessage;
use primitives::{
	mock::LocalClientTypes, Chain, CommonClientState, IbcProvider, LightClientSync,
	MisbehaviourHandler,
};
use prost::Message;
use std::{pin::Pin, time::Duration};
use tendermint_rpc::{
	event::{Event, EventData},
	query::{EventType, Query},
	SubscriptionClient, WebSocketClient,
};

#[async_trait::async_trait]
impl<H> LightClientSync for CosmosClient<H>
where
	H: 'static + Clone + Send + Sync,
{
	async fn is_synced<C: Chain>(&self, _counterparty: &C) -> Result<bool, anyhow::Error> {
		Ok(true)
	}

	async fn fetch_mandatory_updates<C: Chain>(
		&self,
		_counterparty: &C,
	) -> Result<(Vec<Any>, Vec<IbcEvent>), anyhow::Error> {
		Ok((vec![], vec![]))
	}
}

#[async_trait::async_trait]
impl<H> Chain for CosmosClient<H>
where
	H: Clone + Send + Sync + 'static,
{
	fn name(&self) -> &str {
		&self.name
	}

	fn block_max_weight(&self) -> u64 {
		self.max_tx_size as u64
	}

	async fn estimate_weight(&self, messages: Vec<Any>) -> Result<u64, Self::Error> {
		let account_info = self.query_account().await?;
		let fee = self.get_fee();
		let (_, tx_raw, _) =
			sign_tx(self.keybase.clone(), self.chain_id.clone(), &account_info, vec![], fee)?;

		let body_bytes_len = tx_raw.body_bytes.len();
		// Full length of the transaction can then be derived from the length of the invariable
		// envelope and the length of the body field, taking into account the varint encoding
		// of the body field's length delimiter.
		#[allow(unused)]
		fn tx_len(envelope_len: usize, body_len: usize) -> usize {
			// The caller has at least one message field length added to the body's
			debug_assert!(body_len != 0);
			envelope_len + 1 + prost::length_delimiter_len(body_len) + body_len
		}

		let mut current_len = body_bytes_len;

		for message in messages {
			let message_len = message.encoded_len();

			// The total length the message adds to the encoding includes the
			// field tag (small varint) and the length delimiter.
			let tagged_len = 1 + prost::length_delimiter_len(message_len) + message_len;
			current_len += tagged_len;
		}
		Ok(current_len as u64)
	}

	async fn finality_notifications(
		&self,
<<<<<<< HEAD
	) -> Result<
		Pin<Box<dyn Stream<Item = <Self as IbcProvider>::FinalityEvent> + Send + Sync>>,
		Error,
	> {
		let ws_client = self.rpc_client.clone();
		let subscription = ws_client
			.subscribe(Query::from(EventType::NewBlock))
			.await
			.map_err(|e| Error::from(format!("failed to subscribe to new blocks {e:?}")))?
=======
	) -> Result<Pin<Box<dyn Stream<Item = <Self as IbcProvider>::FinalityEvent> + Send>>, Error> {
		let (ws_client, ws_driver) = WebSocketClient::new(self.websocket_url.clone())
			.await
			.map_err(|e| Error::from(format!("Web Socket Client Error {:?}", e)))?;
		tokio::spawn(ws_driver.run());
		let subscription = ws_client
			.subscribe(Query::from(EventType::NewBlock))
			.await
			.map_err(|e| Error::from(format!("failed to subscribe to new blocks {:?}", e)))?
>>>>>>> 4c1facb3
			.chunks(6);
		log::info!(target: "hyperspace_cosmos", "🛰️ Subscribed to {} listening to finality notifications", self.name);
		let stream = subscription.filter_map(|events| {
			let events = events
				.into_iter()
				.collect::<Result<Vec<_>, _>>()
				.map_err(|e| Error::from(format!("failed to get event {e:?}")))
				.unwrap();
			let get_height = |event: &Event| {
				let Event { data, events: _, query: _ } = &event;
				let height = match &data {
					EventData::NewBlock { block, .. } =>
						block
							.as_ref()
							.expect("NewBlock event should always have a block; qed")
							.header
							.height,
					_ => unreachable!(),
				};
				height
			};
			futures::future::ready(Some(FinalityEvent::Tendermint {
				from: get_height(events.first().unwrap()),
				to: get_height(events.last().unwrap()),
			}))
		});

		Ok(Box::pin(stream))
	}

	async fn submit(&self, messages: Vec<Any>) -> Result<Self::TransactionId, Error> {
		let hash = self.submit_call(messages).await?;
		log::debug!(target: "hyperspace_cosmos", "Submitted. Tx hash: {}", hash);
		Ok(Self::TransactionId { hash })
	}

	async fn query_client_message(
		&self,
		update: UpdateClient,
	) -> Result<AnyClientMessage, Self::Error> {
		let query_str = Query::eq("update_client.client_id", update.client_id().to_string())
			.and_eq("update_client.client_type", update.client_type())
			.and_eq("update_client.consensus_heights", update.consensus_height().to_string());
		// omit this field since the first three should be enough to identify the update
		// .and_eq("update_client.header", hex::encode(&update.header.unwrap_or_default()))
		use tendermint::abci::Event as AbciEvent;

		let mut client = ServiceClient::connect(self.grpc_url.to_string())
			.await
			.map_err(|e| Error::from(e.to_string()))?;
		let mut resp = client
			.get_txs_event(GetTxsEventRequest {
				events: query_str
					.conditions
					.into_iter()
					.map(|c| c.to_string().replace(" = ", "="))
					.collect(),
				order_by: OrderBy::Desc.into(),
				page: 1,
				limit: 1,
				..Default::default()
			})
			.await
			.map_err(|e| Error::from(e.to_string()))?
			.into_inner();
		let mut idx = None;
		let tx_response = resp.tx_responses.pop().ok_or_else(|| {
			Error::from(format!("Failed to find tx for update client: {update:?}"))
		})?;
		'l: for log in tx_response.logs {
			for ev in log.events {
				let event = AbciEvent {
					kind: ev.r#type,
					attributes: ev
						.attributes
						.into_iter()
						.map(|a| tendermint::abci::EventAttribute {
							key: a.key,
							value: a.value,
							index: false,
						})
						.collect(),
				};
				let attr = client_extract_attributes_from_tx(
					&event,
					Height::new(self.id().version(), tx_response.height as u64),
				)
				.map_err(|e| Error::from(format!("Failed to extract attributes from tx: {e}")))?;
				if attr.client_id == *update.client_id() &&
					attr.client_type == update.client_type() &&
					attr.consensus_height == update.consensus_height()
				{
					idx = Some(log.msg_index);
					break 'l
				}
			}
		}
		let idx =
			idx.ok_or(Error::from("Failed to find matching update client event".to_string()))?;
		let x = resp
			.txs
			.pop()
			.ok_or_else(|| {
				Error::from(format!("Failed to find tx for update client in `txs`: {update:?}"))
			})?
			.body
			.ok_or_else(|| {
				Error::from(format!("Failed to find tx for update client in `body`: {update:?}"))
			})?
			.messages
			.remove(idx as usize);
		let envelope = Ics26Envelope::<LocalClientTypes>::try_from(x);
		if let Ok(Ics26Envelope::Ics2Msg(ClientMsg::UpdateClient(update_msg))) = envelope {
			return Ok(update_msg.client_message)
		}

		Err(Error::from("Failed to find matching update client event".to_string()))
	}

	async fn get_proof_height(&self, block_height: Height) -> Height {
		block_height.increment()
	}

<<<<<<< HEAD
	async fn handle_error(&mut self, error: &anyhow::Error) -> Result<(), anyhow::Error> {
		let err_str = if let Some(rpc_err) = error.downcast_ref::<Error>() {
			match rpc_err {
				Error::RpcError(s) => s.clone(),
				_ => "".to_string(),
			}
		} else {
			error.to_string()
		};
		log::debug!(target: "hyperspace_cosmos", "Handling error: {err_str}");
		if err_str.contains("dispatch task is gone") ||
			err_str.contains("failed to send message to internal channel")
		{
			self.reconnect().await?;
			self.common_state.rpc_call_delay *= 2;
		}

=======
	async fn handle_error(&mut self, _error: &anyhow::Error) -> Result<(), anyhow::Error> {
>>>>>>> 4c1facb3
		Ok(())
	}

	fn rpc_call_delay(&self) -> Duration {
<<<<<<< HEAD
		self.common_state.rpc_call_delay
	}

	fn set_rpc_call_delay(&mut self, delay: Duration) {
		self.common_state.rpc_call_delay = delay;
	}

	fn common_state(&self) -> &CommonClientState {
		&self.common_state
	}

	fn common_state_mut(&mut self) -> &mut CommonClientState {
		&mut self.common_state
	}

	async fn reconnect(&mut self) -> anyhow::Result<()> {
		let (rpc_client, ws_driver) = WebSocketClient::new(self.websocket_url.clone())
			.await
			.map_err(|e| Error::RpcError(format!("{e:?}")))?;
		self.join_handles.lock().await.push(tokio::spawn(ws_driver.run()));
		self.rpc_client = rpc_client;
		log::info!(target: "hyperspace_cosmos", "Reconnected to cosmos chain");
		Ok(())
	}
=======
		Duration::from_millis(100)
	}

	fn set_rpc_call_delay(&mut self, _delay: Duration) {}
>>>>>>> 4c1facb3
}

impl<H> CosmosClient<H>
where
	H: 'static + Clone + Send + Sync,
{
	pub fn get_fee(&self) -> Fee {
		Fee {
			amount: vec![Coin { denom: self.fee_denom.clone(), amount: self.fee_amount.clone() }],
			gas_limit: self.gas_limit,
			payer: "".to_string(),
			granter: "".to_string(),
		}
	}

	pub fn id(&self) -> &ChainId {
		&self.chain_id
	}
}

#[async_trait::async_trait]
impl<H> MisbehaviourHandler for CosmosClient<H>
where
	H: Clone + Send + Sync + 'static,
{
	async fn check_for_misbehaviour<C: Chain>(
		&self,
		_counterparty: &C,
		_client_message: AnyClientMessage,
	) -> Result<(), anyhow::Error> {
		Ok(())
	}
}<|MERGE_RESOLUTION|>--- conflicted
+++ resolved
@@ -92,27 +92,12 @@
 
 	async fn finality_notifications(
 		&self,
-<<<<<<< HEAD
-	) -> Result<
-		Pin<Box<dyn Stream<Item = <Self as IbcProvider>::FinalityEvent> + Send + Sync>>,
-		Error,
-	> {
+	) -> Result<Pin<Box<dyn Stream<Item = <Self as IbcProvider>::FinalityEvent> + Send>>, Error> {
 		let ws_client = self.rpc_client.clone();
 		let subscription = ws_client
 			.subscribe(Query::from(EventType::NewBlock))
 			.await
 			.map_err(|e| Error::from(format!("failed to subscribe to new blocks {e:?}")))?
-=======
-	) -> Result<Pin<Box<dyn Stream<Item = <Self as IbcProvider>::FinalityEvent> + Send>>, Error> {
-		let (ws_client, ws_driver) = WebSocketClient::new(self.websocket_url.clone())
-			.await
-			.map_err(|e| Error::from(format!("Web Socket Client Error {:?}", e)))?;
-		tokio::spawn(ws_driver.run());
-		let subscription = ws_client
-			.subscribe(Query::from(EventType::NewBlock))
-			.await
-			.map_err(|e| Error::from(format!("failed to subscribe to new blocks {:?}", e)))?
->>>>>>> 4c1facb3
 			.chunks(6);
 		log::info!(target: "hyperspace_cosmos", "🛰️ Subscribed to {} listening to finality notifications", self.name);
 		let stream = subscription.filter_map(|events| {
@@ -236,7 +221,6 @@
 		block_height.increment()
 	}
 
-<<<<<<< HEAD
 	async fn handle_error(&mut self, error: &anyhow::Error) -> Result<(), anyhow::Error> {
 		let err_str = if let Some(rpc_err) = error.downcast_ref::<Error>() {
 			match rpc_err {
@@ -254,14 +238,10 @@
 			self.common_state.rpc_call_delay *= 2;
 		}
 
-=======
-	async fn handle_error(&mut self, _error: &anyhow::Error) -> Result<(), anyhow::Error> {
->>>>>>> 4c1facb3
 		Ok(())
 	}
 
 	fn rpc_call_delay(&self) -> Duration {
-<<<<<<< HEAD
 		self.common_state.rpc_call_delay
 	}
 
@@ -286,12 +266,6 @@
 		log::info!(target: "hyperspace_cosmos", "Reconnected to cosmos chain");
 		Ok(())
 	}
-=======
-		Duration::from_millis(100)
-	}
-
-	fn set_rpc_call_delay(&mut self, _delay: Duration) {}
->>>>>>> 4c1facb3
 }
 
 impl<H> CosmosClient<H>
