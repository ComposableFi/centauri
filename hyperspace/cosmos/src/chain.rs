--- conflicted
+++ resolved
@@ -238,14 +238,9 @@
 			error.to_string()
 		};
 		log::debug!(target: "hyperspace_cosmos", "Handling error: {err_str}");
-<<<<<<< HEAD
-
 		if err_str.contains("dispatch task is gone") ||
 			err_str.contains("failed to send message to internal channel")
 		{
-=======
-		if err_str.contains("dispatch task is gone") {
->>>>>>> 84d5648d
 			let (rpc_client, ws_driver) = WebSocketClient::new(self.rpc_url.clone())
 				.await
 				.map_err(|e| Error::RpcError(format!("{:?}", e)))?;
