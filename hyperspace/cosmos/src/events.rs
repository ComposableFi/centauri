use crate::TimeoutHeight;
use core::{
	convert::TryFrom,
	fmt::{Display, Error as FmtError, Formatter},
};
use ibc::{
	core::{
		ics02_client::{
			error::Error as ClientError,
			events::{self as client_events, Attributes as ClientAttributes},
			height::{Height, HeightErrorDetail},
		},
		ics03_connection::{
			error::Error as ConnectionError,
			events::{self as connection_events, Attributes as ConnectionAttributes},
		},
		ics04_channel::{
			error::Error as ChannelError,
			events::{self as channel_events, Attributes as ChannelAttributes},
			packet::Packet,
		},
	},
	events::{Error as IbcEventError, IbcEvent, IbcEventType},
	protobuf::Protobuf,
};
use ics07_tendermint::client_message::{decode_header as tm_decode_header, Header};
use serde::Serialize;
use tendermint::abci::Event as AbciEvent;

pub const HEADER_ATTRIBUTE_KEY: &str = "header";

#[derive(Clone, Debug, Serialize)]
pub struct IbcEventWithHeight {
	pub event: IbcEvent,
	pub height: Height,
}

impl IbcEventWithHeight {
	pub fn new(event: IbcEvent, height: Height) -> Self {
		Self { event, height }
	}

	pub fn with_height(self, height: Height) -> Self {
		Self { event: self.event, height }
	}
}

impl Display for IbcEventWithHeight {
	fn fmt(&self, f: &mut Formatter<'_>) -> Result<(), FmtError> {
		write!(f, "{} at height {}", self.event, self.height)
	}
}

pub fn event_is_type_client(ev: &IbcEvent) -> bool {
	matches!(
		ev,
		IbcEvent::CreateClient(_) |
			IbcEvent::UpdateClient(_) |
			IbcEvent::UpgradeClient(_) |
			IbcEvent::ClientMisbehaviour(_) |
			IbcEvent::PushWasmCode(_)
	)
}

pub fn event_is_type_connection(ev: &IbcEvent) -> bool {
	matches!(
		ev,
		IbcEvent::OpenInitConnection(_) |
			IbcEvent::OpenTryConnection(_) |
			IbcEvent::OpenAckConnection(_) |
			IbcEvent::OpenConfirmConnection(_)
	)
}

pub fn event_is_type_channel(ev: &IbcEvent) -> bool {
	matches!(
		ev,
		IbcEvent::OpenInitChannel(_) |
			IbcEvent::OpenTryChannel(_) |
			IbcEvent::OpenAckChannel(_) |
			IbcEvent::OpenConfirmChannel(_) |
			IbcEvent::CloseInitChannel(_) |
			IbcEvent::CloseConfirmChannel(_) |
			IbcEvent::SendPacket(_) |
			IbcEvent::ReceivePacket(_) |
			IbcEvent::WriteAcknowledgement(_) |
			IbcEvent::AcknowledgePacket(_) |
			IbcEvent::TimeoutPacket(_) |
			IbcEvent::TimeoutOnClosePacket(_)
	)
}

/// Note: This function, as well as other helpers, are needed as a workaround to
/// Rust's orphan rule. That is, we want the AbciEvent -> IbcEvent to be defined
/// in the relayer crate, but can't because neither AbciEvent nor IbcEvent are
/// defined in this crate. Hence, we are forced to make an ad-hoc function for
/// it.
pub fn ibc_event_try_from_abci_event(
	abci_event: &AbciEvent,
	height: Height,
) -> Result<IbcEvent, IbcEventError> {
	match &abci_event.kind.parse() {
		Ok(IbcEventType::CreateClient) => Ok(IbcEvent::CreateClient(
			create_client_try_from_abci_event(abci_event, height).map_err(IbcEventError::client)?,
		)),
		Ok(IbcEventType::UpdateClient) => Ok(IbcEvent::UpdateClient(
			update_client_try_from_abci_event(abci_event, height).map_err(IbcEventError::client)?,
		)),
		Ok(IbcEventType::UpgradeClient) => Ok(IbcEvent::UpgradeClient(
			upgrade_client_try_from_abci_event(abci_event, height)
				.map_err(IbcEventError::client)?,
		)),
		Ok(IbcEventType::ClientMisbehaviour) => Ok(IbcEvent::ClientMisbehaviour(
			client_misbehaviour_try_from_abci_event(abci_event, height)
				.map_err(IbcEventError::client)?,
		)),
		Ok(IbcEventType::PushWasmCode) =>
			Ok(IbcEvent::PushWasmCode(push_wasm_code_try_from_abci_event(abci_event)?)),
		Ok(IbcEventType::OpenInitConnection) => Ok(IbcEvent::OpenInitConnection(
			connection_open_init_try_from_abci_event(abci_event)
				.map_err(IbcEventError::connection)?,
		)),
		Ok(IbcEventType::OpenTryConnection) => Ok(IbcEvent::OpenTryConnection(
			connection_open_try_try_from_abci_event(abci_event)
				.map_err(IbcEventError::connection)?,
		)),
		Ok(IbcEventType::OpenAckConnection) => Ok(IbcEvent::OpenAckConnection(
			connection_open_ack_try_from_abci_event(abci_event)
				.map_err(IbcEventError::connection)?,
		)),
		Ok(IbcEventType::OpenConfirmConnection) => Ok(IbcEvent::OpenConfirmConnection(
			connection_open_confirm_try_from_abci_event(abci_event)
				.map_err(IbcEventError::connection)?,
		)),
		Ok(IbcEventType::OpenInitChannel) => Ok(IbcEvent::OpenInitChannel(
			channel_open_init_try_from_abci_event(abci_event).map_err(IbcEventError::channel)?,
		)),
		Ok(IbcEventType::OpenTryChannel) => Ok(IbcEvent::OpenTryChannel(
			channel_open_try_try_from_abci_event(abci_event).map_err(IbcEventError::channel)?,
		)),
		Ok(IbcEventType::OpenAckChannel) => Ok(IbcEvent::OpenAckChannel(
			channel_open_ack_try_from_abci_event(abci_event).map_err(IbcEventError::channel)?,
		)),
		Ok(IbcEventType::OpenConfirmChannel) => Ok(IbcEvent::OpenConfirmChannel(
			channel_open_confirm_try_from_abci_event(abci_event).map_err(IbcEventError::channel)?,
		)),
		Ok(IbcEventType::CloseInitChannel) => Ok(IbcEvent::CloseInitChannel(
			channel_close_init_try_from_abci_event(abci_event).map_err(IbcEventError::channel)?,
		)),
		Ok(IbcEventType::CloseConfirmChannel) => Ok(IbcEvent::CloseConfirmChannel(
			channel_close_confirm_try_from_abci_event(abci_event)
				.map_err(IbcEventError::channel)?,
		)),
		Ok(IbcEventType::SendPacket) => Ok(IbcEvent::SendPacket(
			send_packet_try_from_abci_event(abci_event, height).map_err(IbcEventError::channel)?,
		)),
		Ok(IbcEventType::WriteAck) => Ok(IbcEvent::WriteAcknowledgement(
			write_acknowledgement_try_from_abci_event(abci_event, height)
				.map_err(IbcEventError::channel)?,
		)),
		Ok(IbcEventType::AckPacket) => Ok(IbcEvent::AcknowledgePacket(
			acknowledge_packet_try_from_abci_event(abci_event, height)
				.map_err(IbcEventError::channel)?,
		)),
		Ok(IbcEventType::Timeout) => Ok(IbcEvent::TimeoutPacket(
			timeout_packet_try_from_abci_event(abci_event, height)
				.map_err(IbcEventError::channel)?,
		)),
		_ => {
			// log::debug!("IBC event type not recognized: {}", abci_event.kind);
			Err(IbcEventError::unsupported_abci_event(abci_event.kind.to_owned()))
		},
	}
}

pub fn create_client_try_from_abci_event(
	abci_event: &AbciEvent,
	height: Height,
) -> Result<client_events::CreateClient, ClientError> {
	client_extract_attributes_from_tx(abci_event, height).map(client_events::CreateClient)
}

pub fn update_client_try_from_abci_event(
	abci_event: &AbciEvent,
	height: Height,
) -> Result<client_events::UpdateClient, ClientError> {
	client_extract_attributes_from_tx(abci_event, height).map(|attributes| {
		client_events::UpdateClient {
			common: attributes,
			header: extract_header_from_tx(abci_event)
				.ok()
				.map(|h| h.encode_vec().expect("header should encode")),
		}
	})
}

pub fn upgrade_client_try_from_abci_event(
	abci_event: &AbciEvent,
	height: Height,
) -> Result<client_events::UpgradeClient, ClientError> {
	client_extract_attributes_from_tx(abci_event, height).map(client_events::UpgradeClient)
}

pub fn client_misbehaviour_try_from_abci_event(
	abci_event: &AbciEvent,
	height: Height,
) -> Result<client_events::ClientMisbehaviour, ClientError> {
	client_extract_attributes_from_tx(abci_event, height).map(client_events::ClientMisbehaviour)
}

pub fn push_wasm_code_try_from_abci_event(
	abci_event: &AbciEvent,
) -> Result<client_events::PushWasmCode, IbcEventError> {
	let mut code_hash = None;
	for tag in &abci_event.attributes {
		let key = tag.key.as_str();
		let value = tag.value.as_str();
<<<<<<< HEAD
		match key {
			client_events::WASM_CODE_HASH_ATTRIBUTE_KEY =>
				code_hash = Some(hex::decode(value).map_err(IbcEventError::from_hex_error)?),
			_ => {},
=======
		if let client_events::WASM_CODE_ID_ATTRIBUTE_KEY = key {
			code_id = Some(hex::decode(value).map_err(IbcEventError::from_hex_error)?)
>>>>>>> 02ce69e2
		}
	}

	Ok(client_events::PushWasmCode(code_hash.ok_or_else(|| {
		IbcEventError::missing_key(client_events::WASM_CODE_HASH_ATTRIBUTE_KEY.to_owned())
	})?))
}

pub fn connection_open_init_try_from_abci_event(
	abci_event: &AbciEvent,
) -> Result<connection_events::OpenInit, ConnectionError> {
	connection_extract_attributes_from_tx(abci_event).map(connection_events::OpenInit)
}

pub fn connection_open_try_try_from_abci_event(
	abci_event: &AbciEvent,
) -> Result<connection_events::OpenTry, ConnectionError> {
	connection_extract_attributes_from_tx(abci_event).map(connection_events::OpenTry)
}

pub fn connection_open_ack_try_from_abci_event(
	abci_event: &AbciEvent,
) -> Result<connection_events::OpenAck, ConnectionError> {
	connection_extract_attributes_from_tx(abci_event).map(connection_events::OpenAck)
}

pub fn connection_open_confirm_try_from_abci_event(
	abci_event: &AbciEvent,
) -> Result<connection_events::OpenConfirm, ConnectionError> {
	connection_extract_attributes_from_tx(abci_event).map(connection_events::OpenConfirm)
}

pub fn channel_open_init_try_from_abci_event(
	abci_event: &AbciEvent,
) -> Result<channel_events::OpenInit, ChannelError> {
	match channel_extract_attributes_from_tx(abci_event) {
		Ok(attrs) => channel_events::OpenInit::try_from(attrs)
			.map_err(|e| ChannelError::implementation_specific(e.to_string())),
		Err(e) => Err(e),
	}
}

pub fn channel_open_try_try_from_abci_event(
	abci_event: &AbciEvent,
) -> Result<channel_events::OpenTry, ChannelError> {
	match channel_extract_attributes_from_tx(abci_event) {
		Ok(attrs) => channel_events::OpenTry::try_from(attrs)
			.map_err(|e| ChannelError::implementation_specific(e.to_string())),
		Err(e) => Err(e),
	}
}

pub fn channel_open_ack_try_from_abci_event(
	abci_event: &AbciEvent,
) -> Result<channel_events::OpenAck, ChannelError> {
	match channel_extract_attributes_from_tx(abci_event) {
		Ok(attrs) => channel_events::OpenAck::try_from(attrs)
			.map_err(|e| ChannelError::implementation_specific(e.to_string())),
		Err(e) => Err(e),
	}
}

pub fn channel_open_confirm_try_from_abci_event(
	abci_event: &AbciEvent,
) -> Result<channel_events::OpenConfirm, ChannelError> {
	match channel_extract_attributes_from_tx(abci_event) {
		Ok(attrs) => channel_events::OpenConfirm::try_from(attrs)
			.map_err(|e| ChannelError::implementation_specific(e.to_string())),
		Err(e) => Err(e),
	}
}

pub fn channel_close_init_try_from_abci_event(
	abci_event: &AbciEvent,
) -> Result<channel_events::CloseInit, ChannelError> {
	match channel_extract_attributes_from_tx(abci_event) {
		Ok(attrs) => channel_events::CloseInit::try_from(attrs)
			.map_err(|e| ChannelError::implementation_specific(e.to_string())),
		Err(e) => Err(e),
	}
}

pub fn channel_close_confirm_try_from_abci_event(
	abci_event: &AbciEvent,
) -> Result<channel_events::CloseConfirm, ChannelError> {
	match channel_extract_attributes_from_tx(abci_event) {
		Ok(attrs) => channel_events::CloseConfirm::try_from(attrs)
			.map_err(|e| ChannelError::implementation_specific(e.to_string())),
		Err(e) => Err(e),
	}
}

pub fn send_packet_try_from_abci_event(
	abci_event: &AbciEvent,
	height: Height,
) -> Result<channel_events::SendPacket, ChannelError> {
	extract_packet_and_write_ack_from_tx(abci_event)
		.map(|(packet, write_ack)| {
			// This event should not have a write ack.
			debug_assert_eq!(write_ack.len(), 0);
			channel_events::SendPacket { packet, height }
		})
		.map_err(|_| ChannelError::abci_conversion_failed(abci_event.kind.to_owned()))
}

pub fn recv_packet_try_from_abci_event(
	abci_event: &AbciEvent,
	height: Height,
) -> Result<channel_events::ReceivePacket, ChannelError> {
	log::debug!("recv_packet_try_from_abci_event: {:?}", abci_event);
	extract_packet_and_write_ack_from_tx(abci_event)
		.map(|(packet, write_ack)| {
			// This event should not have a write ack.
			debug_assert_eq!(write_ack.len(), 0);
			channel_events::ReceivePacket { packet, height }
		})
		.map_err(|_| ChannelError::abci_conversion_failed(abci_event.kind.to_owned()))
}

pub fn write_acknowledgement_try_from_abci_event(
	abci_event: &AbciEvent,
	height: Height,
) -> Result<channel_events::WriteAcknowledgement, ChannelError> {
	extract_packet_and_write_ack_from_tx(abci_event)
		.map(|(packet, write_ack)| channel_events::WriteAcknowledgement {
			packet,
			ack: write_ack,
			height,
		})
		.map_err(|_| ChannelError::abci_conversion_failed(abci_event.kind.to_owned()))
}

pub fn acknowledge_packet_try_from_abci_event(
	abci_event: &AbciEvent,
	height: Height,
) -> Result<channel_events::AcknowledgePacket, ChannelError> {
	extract_packet_and_write_ack_from_tx(abci_event)
		.map(|(packet, write_ack)| {
			// This event should not have a write ack.
			debug_assert_eq!(write_ack.len(), 0);
			channel_events::AcknowledgePacket { height, packet }
		})
		.map_err(|_| ChannelError::abci_conversion_failed(abci_event.kind.to_owned()))
}

pub fn timeout_packet_try_from_abci_event(
	abci_event: &AbciEvent,
	height: Height,
) -> Result<channel_events::TimeoutPacket, ChannelError> {
	extract_packet_and_write_ack_from_tx(abci_event)
		.map(|(packet, write_ack)| {
			// This event should not have a write ack.
			debug_assert_eq!(write_ack.len(), 0);
			channel_events::TimeoutPacket { packet, height }
		})
		.map_err(|_| ChannelError::abci_conversion_failed(abci_event.kind.to_owned()))
}

pub fn client_extract_attributes_from_tx(
	event: &AbciEvent,
	height: Height,
) -> Result<ClientAttributes, ClientError> {
	let mut attr = ClientAttributes::default();

	for tag in &event.attributes {
		let key = tag.key.as_str();
		let value = tag.value.as_str();
		match key {
			client_events::CLIENT_ID_ATTRIBUTE_KEY =>
				attr.client_id = value.parse().map_err(ClientError::invalid_client_identifier)?,
			client_events::CLIENT_TYPE_ATTRIBUTE_KEY =>
				attr.client_type = value
					.parse()
					.map_err(|_| ClientError::unknown_client_type(value.to_string()))?,
			client_events::CONSENSUS_HEIGHT_ATTRIBUTE_KEY =>
				attr.consensus_height = value
					.parse()
					.map_err(|e| ClientError::invalid_string_as_height(value.to_string(), e))?,
			client_events::HEIGHT_ATTRIBUTE_KEY =>
				attr.height = value.parse().map_err(|e| {
					ClientError::invalid_string_as_height(
						"client_extract_attributes_from_tx".to_string(),
						e,
					)
				})?,
			_ => {},
		}
	}

	if attr.height == Height::default() {
		attr.height = height;
	}

	Ok(attr)
}

pub fn extract_header_from_tx(event: &AbciEvent) -> Result<Header, ClientError> {
	for tag in &event.attributes {
		let key = tag.key.as_str();
		let value = tag.value.as_str();
		if key == HEADER_ATTRIBUTE_KEY {
			let header_bytes: Vec<u8> =
				hex::decode(value).map_err(|_| ClientError::malformed_header())?;
			return decode_header(&header_bytes)
		}
	}
	Err(ClientError::missing_raw_header())
}

fn connection_extract_attributes_from_tx(
	event: &AbciEvent,
) -> Result<ConnectionAttributes, ConnectionError> {
	let mut attr = ConnectionAttributes::default();

	for tag in &event.attributes {
		let key = tag.key.as_str();
		let value = tag.value.as_str();
		match key {
			connection_events::CONN_ID_ATTRIBUTE_KEY => {
				attr.connection_id = value.parse().ok();
			},
			connection_events::CLIENT_ID_ATTRIBUTE_KEY => {
				attr.client_id = value.parse().map_err(ConnectionError::invalid_identifier)?;
			},
			connection_events::COUNTERPARTY_CONN_ID_ATTRIBUTE_KEY => {
				attr.counterparty_connection_id = value.parse().ok();
			},
			connection_events::COUNTERPARTY_CLIENT_ID_ATTRIBUTE_KEY => {
				attr.counterparty_client_id =
					value.parse().map_err(ConnectionError::invalid_identifier)?;
			},
			connection_events::HEIGHT_ATTRIBUTE_KEY =>
				attr.height = value.parse().map_err(ConnectionError::invalid_packet_height)?,
			_ => {},
		}
	}

	Ok(attr)
}

fn channel_extract_attributes_from_tx(
	event: &AbciEvent,
) -> Result<ChannelAttributes, ChannelError> {
	let mut attr = ChannelAttributes::default();

	for tag in &event.attributes {
		let key = tag.key.as_str();
		let value = tag.value.as_str();
		match key {
			channel_events::PORT_ID_ATTRIBUTE_KEY =>
				attr.port_id = value.parse().map_err(ChannelError::identifier)?,
			channel_events::CHANNEL_ID_ATTRIBUTE_KEY => {
				attr.channel_id = value.parse().ok();
			},
			channel_events::CONNECTION_ID_ATTRIBUTE_KEY => {
				attr.connection_id = value.parse().map_err(ChannelError::identifier)?;
			},
			channel_events::COUNTERPARTY_PORT_ID_ATTRIBUTE_KEY => {
				attr.counterparty_port_id = value.parse().map_err(ChannelError::identifier)?;
			},
			channel_events::COUNTERPARTY_CHANNEL_ID_ATTRIBUTE_KEY => {
				attr.counterparty_channel_id = value.parse().ok();
			},
			channel_events::HEIGHT_ATTRIBUTE_KEY =>
				attr.height = value.parse().map_err(ChannelError::invalid_packet_height)?,
			_ => {},
		}
	}

	Ok(attr)
}

fn extract_packet_and_write_ack_from_tx(
	event: &AbciEvent,
) -> Result<(Packet, Vec<u8>), ChannelError> {
	let mut packet = Packet::default();
	let mut write_ack: Vec<u8> = Vec::new();
	for tag in &event.attributes {
		let key = tag.key.as_str();
		let value = tag.value.as_str();
		match key {
			channel_events::PKT_SRC_PORT_ATTRIBUTE_KEY => {
				packet.source_port = value.parse().map_err(ChannelError::identifier)?;
			},
			channel_events::PKT_SRC_CHANNEL_ATTRIBUTE_KEY => {
				packet.source_channel = value.parse().map_err(ChannelError::identifier)?;
			},
			channel_events::PKT_DST_PORT_ATTRIBUTE_KEY => {
				packet.destination_port = value.parse().map_err(ChannelError::identifier)?;
			},
			channel_events::PKT_DST_CHANNEL_ATTRIBUTE_KEY => {
				packet.destination_channel = value.parse().map_err(ChannelError::identifier)?;
			},
			channel_events::PKT_SEQ_ATTRIBUTE_KEY =>
				packet.sequence = value
					.parse::<u64>()
					.map_err(|e| ChannelError::invalid_string_as_sequence(value.to_string(), e))?
					.into(),
			channel_events::PKT_TIMEOUT_HEIGHT_ATTRIBUTE_KEY => {
				packet.timeout_height =
					parse_timeout_height(value)?.ok_or_else(ChannelError::missing_height)?;
			},
			channel_events::PKT_TIMEOUT_TIMESTAMP_ATTRIBUTE_KEY => {
				packet.timeout_timestamp =
					value.parse().map_err(ChannelError::invalid_packet_timestamp)?;
			},
			channel_events::PKT_DATA_ATTRIBUTE_KEY => {
				packet.data = Vec::from(value.as_bytes());
			},
			channel_events::PKT_ACK_ATTRIBUTE_KEY => {
				write_ack = Vec::from(value.as_bytes());
			},
			_ => {},
		}
	}

	Ok((packet, write_ack))
}

/// Parse a string into a timeout height expected to be stored in
/// `Packet.timeout_height`. We need to parse the timeout height differently
/// because of a quirk introduced in ibc-go. See comment in
/// `TryFrom<RawPacket> for Packet`.
pub fn parse_timeout_height(s: &str) -> Result<TimeoutHeight, ChannelError> {
	match s.parse::<Height>() {
		Ok(height) => Ok(Some(height)),
		Err(e) => match e.into_detail() {
			HeightErrorDetail::HeightConversion(x) if x.height == "0" => Ok(None),
			_ => Err(ChannelError::invalid_timeout_height()),
		},
	}
}

/// Decodes an encoded header into a known `Header` type,
pub fn decode_header(header_bytes: &[u8]) -> Result<Header, ClientError> {
	let header = tm_decode_header(header_bytes)?;
	Ok(header)
}<|MERGE_RESOLUTION|>--- conflicted
+++ resolved
@@ -215,15 +215,8 @@
 	for tag in &abci_event.attributes {
 		let key = tag.key.as_str();
 		let value = tag.value.as_str();
-<<<<<<< HEAD
-		match key {
-			client_events::WASM_CODE_HASH_ATTRIBUTE_KEY =>
-				code_hash = Some(hex::decode(value).map_err(IbcEventError::from_hex_error)?),
-			_ => {},
-=======
-		if let client_events::WASM_CODE_ID_ATTRIBUTE_KEY = key {
-			code_id = Some(hex::decode(value).map_err(IbcEventError::from_hex_error)?)
->>>>>>> 02ce69e2
+		if let client_events::WASM_CODE_HASH_ATTRIBUTE_KEY = key {
+			code_hash = Some(hex::decode(value).map_err(IbcEventError::from_hex_error)?)
 		}
 	}
 
