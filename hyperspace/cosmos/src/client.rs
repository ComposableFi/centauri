--- conflicted
+++ resolved
@@ -33,11 +33,7 @@
 use ripemd::Ripemd160;
 use serde::{Deserialize, Serialize};
 use std::{
-<<<<<<< HEAD
 	collections::{HashMap, HashSet},
-=======
-	collections::HashSet,
->>>>>>> ad37ac40
 	str::FromStr,
 	sync::{Arc, Mutex},
 	time::Duration,
@@ -386,11 +382,7 @@
 			for height in heights.to_owned() {
 				let client = client.clone();
 				let fut = async move {
-<<<<<<< HEAD
 					log::trace!(target: "hyperspace_cosmos", "Fetching header at height {:?} {:?}", height, tokio::task::id());
-=======
-					log::trace!(target: "hyperspace_cosmos", "Fetching header at height {:?}", height);
->>>>>>> ad37ac40
 					let latest_light_block =
 						client.fetch_light_block_with_cache(height.try_into()?).await?;
 					log::trace!(target: "hyperspace_cosmos", "end Fetching header {:?}", tokio::task::id());
@@ -453,22 +445,12 @@
 				join_set.spawn(tokio::time::timeout(Duration::from_secs(30), fut));
 			}
 			while let Some(res) = join_set.join_next().await {
-<<<<<<< HEAD
-				xs.push(res.map_err(|e| Error::Custom(e.to_string()))?.map_err(|e| {
-=======
 				xs.push(res.map_err(|e| Error::Custom(e.to_string()))?.map_err(|_| {
->>>>>>> ad37ac40
 					Error::Custom("failed to fetch light block: timeout".to_string())
 				})??);
 			}
 		}
 		xs.sort_by_key(|(h, _)| h.signed_header.header.height.value());
-<<<<<<< HEAD
-=======
-		for (x, _) in &xs {
-			log::debug!(target: "hyperspace_cosmos", "Sorted: {:?}, {:?}", x.trusted_height, x.signed_header);
-		}
->>>>>>> ad37ac40
 		Ok(xs)
 	}
 
