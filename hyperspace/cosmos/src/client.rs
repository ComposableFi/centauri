--- conflicted
+++ resolved
@@ -27,11 +27,7 @@
 	merkle::convert_tm_to_ics_merkle_proof,
 };
 use pallet_ibc::light_clients::{AnyClientState, AnyConsensusState, HostFunctionsManager};
-<<<<<<< HEAD
-use primitives::{IbcProvider, KeyProvider, UndeliveredType, UpdateType};
-=======
-use primitives::{Chain, IbcProvider, KeyProvider, UpdateType};
->>>>>>> 84d5648d
+use primitives::{Chain, IbcProvider, KeyProvider, UndeliveredType, UpdateType};
 use prost::Message;
 use quick_cache::sync::Cache;
 use rand::Rng;
@@ -396,12 +392,8 @@
 				let client = client.clone();
 				let duration = Duration::from_millis(rand::thread_rng().gen_range(0..to) as u64);
 				let fut = async move {
-<<<<<<< HEAD
 					log::trace!(target: "hyperspace_cosmos", "Fetching header at height {:?} {:?}", height, tokio::task::id());
-=======
-					log::trace!(target: "hyperspace_cosmos", "Fetching header at height {:?}", height);
 					sleep(duration).await;
->>>>>>> 84d5648d
 					let latest_light_block =
 						client.fetch_light_block_with_cache(height.try_into()?).await?;
 					log::trace!(target: "hyperspace_cosmos", "end Fetching header {:?}", tokio::task::id());
