#![allow(clippy::all)]
use super::{
	key_provider::KeyEntry,
	light_client::LightClient,
	tx::{broadcast_tx, confirm_tx, sign_tx, simulate_tx},
};
use crate::error::Error;
use bech32::ToBase32;
use bip32::{DerivationPath, ExtendedPrivateKey, XPrv, XPub as ExtendedPublicKey};
use core::convert::{From, Into, TryFrom};
use digest::Digest;
use ibc::core::{
	ics02_client::height::Height,
	ics23_commitment::commitment::{CommitmentPrefix, CommitmentProofBytes},
	ics24_host::{
		identifier::{ChainId, ChannelId, ClientId, ConnectionId, PortId},
		IBC_QUERY_PATH,
	},
};
use ibc_proto::{
	cosmos::auth::v1beta1::{query_client::QueryClient, BaseAccount, QueryAccountRequest},
	google::protobuf::Any,
};
use ics07_tendermint::{
	client_message::Header, client_state::ClientState, consensus_state::ConsensusState,
	merkle::convert_tm_to_ics_merkle_proof,
};
use pallet_ibc::light_clients::{AnyClientState, AnyConsensusState, HostFunctionsManager};
use primitives::{
	Chain, CommonClientConfig, CommonClientState, IbcProvider, KeyProvider, UpdateType,
};
use prost::Message;
use quick_cache::sync::Cache;
use rand::Rng;
use ripemd::Ripemd160;
use serde::{Deserialize, Serialize};
use std::{
	collections::HashSet,
	str::FromStr,
	sync::{Arc, Mutex},
	time::Duration,
};
use tendermint::{block::Height as TmHeight, Hash};
use tendermint_light_client::components::io::{AtHeight, Io};
use tendermint_light_client_verifier::types::{LightBlock, ValidatorSet};
use tendermint_rpc::{endpoint::abci_query::AbciQuery, Client, HttpClient, Url, WebSocketClient};
use tokio::{
	sync::{Mutex as TokioMutex, Mutex as AsyncMutex},
	task::{JoinHandle, JoinSet},
	time::{error::Elapsed, sleep, timeout},
};

const DEFAULT_FEE_DENOM: &str = "stake";
const DEFAULT_FEE_AMOUNT: &str = "400000000000000000";
const DEFAULT_GAS_LIMIT: u64 = (i64::MAX - 1) as u64;

fn default_gas_limit() -> u64 {
	DEFAULT_GAS_LIMIT
}

fn default_fee_denom() -> String {
	DEFAULT_FEE_DENOM.to_string()
}

fn default_fee_amount() -> String {
	DEFAULT_FEE_AMOUNT.to_string()
}

#[derive(Debug, Serialize, Deserialize, Clone)]
pub struct ConfigKeyEntry {
	pub public_key: String,
	pub private_key: String,
	pub account: String,
	pub address: Vec<u8>,
}

impl TryFrom<ConfigKeyEntry> for KeyEntry {
	type Error = bip32::Error;

	fn try_from(value: ConfigKeyEntry) -> Result<Self, Self::Error> {
		Ok(KeyEntry {
			public_key: ExtendedPublicKey::from_str(&value.public_key)?,
			private_key: ExtendedPrivateKey::from_str(&value.private_key)?,
			account: value.account,
			address: value.address,
		})
	}
}

impl TryFrom<MnemonicEntry> for KeyEntry {
	type Error = bip32::Error;

	fn try_from(mnemonic_entry: MnemonicEntry) -> Result<Self, Self::Error> {
		// From mnemonic to pubkey
		let mnemonic =
			bip39::Mnemonic::from_phrase(&mnemonic_entry.mnemonic, bip39::Language::English)
				.unwrap();
		let seed = bip39::Seed::new(&mnemonic, "");
		let key_m = XPrv::derive_from_path(seed, &DerivationPath::from_str("m/44'/118'/0'/0/0")?)?;

		// From pubkey to address
		let sha256 = sha2::Sha256::digest(key_m.public_key().to_bytes());
		let public_key_hash: [u8; 20] = Ripemd160::digest(sha256).into();
		let account = bech32::encode(
			&mnemonic_entry.prefix,
			public_key_hash.to_base32(),
			bech32::Variant::Bech32,
		)
		.unwrap();
		Ok(KeyEntry {
			public_key: key_m.public_key(),
			private_key: key_m,
			account,
			address: public_key_hash.into(),
		})
	}
}
#[derive(Debug, Serialize, Deserialize, Clone)]
pub struct MnemonicEntry {
	pub mnemonic: String,
	pub prefix: String,
}
// Implements the [`crate::Chain`] trait for cosmos.
/// This is responsible for:
/// 1. Tracking a cosmos light client on a counter-party chain, advancing this light
/// client state  as new finality proofs are observed.
/// 2. Submitting new IBC messages to this cosmos.
#[derive(Clone)]
pub struct CosmosClient<H> {
	/// Chain name
	pub name: String,
	/// Chain rpc client
	pub rpc_client: WebSocketClient,
	/// Chain http rpc client
	pub rpc_http_client: HttpClient,
	/// Reusable GRPC client
	pub grpc_client: tonic::transport::Channel,
	/// Chain rpc address
	pub rpc_url: Url,
	/// Chain grpc address
	pub grpc_url: Url,
	/// Websocket chain ws client
	pub websocket_url: Url,
	/// Chain Id
	pub chain_id: ChainId,
	/// Light client id on counterparty chain
	pub client_id: Arc<Mutex<Option<ClientId>>>,
	/// Connection Id
	pub connection_id: Arc<Mutex<Option<ConnectionId>>>,
	/// Channels cleared for packet relay
	pub channel_whitelist: Arc<Mutex<HashSet<(ChannelId, PortId)>>>,
	/// Light Client instance
	pub light_client: LightClient,
	/// The key that signs transactions
	pub keybase: KeyEntry,
	/// Account prefix
	pub account_prefix: String,
	/// Reference to commitment
	pub commitment_prefix: CommitmentPrefix,
	/// Fee denom
	pub fee_denom: String,
	/// Fee amount
	pub fee_amount: String,
	/// Fee amount
	pub gas_limit: u64,
	/// Maximun transaction size
	pub max_tx_size: usize,
	/// Finality protocol to use, eg Tenderminet
	pub _phantom: std::marker::PhantomData<H>,
	/// Mutex used to sequentially send transactions. This is necessary because
	/// account sequence numbers are not updated until the transaction is processed.
	pub tx_mutex: Arc<tokio::sync::Mutex<()>>,
	/// Light-client blocks cache
	pub light_block_cache: Arc<Cache<TmHeight, LightBlock>>,
	/// Relayer data
	pub common_state: CommonClientState,
	/// Join handles for spawned tasks
	pub join_handles: Arc<TokioMutex<Vec<JoinHandle<Result<(), tendermint_rpc::Error>>>>>,
}

/// config options for [`ParachainClient`]
#[derive(Debug, Serialize, Deserialize, Clone)]
pub struct CosmosClientConfig {
	/// Chain name
	pub name: String,
	/// rpc url for cosmos
	pub rpc_url: Url,
	/// grpc url for cosmos
	pub grpc_url: Url,
	/// websocket url for cosmos
	pub websocket_url: Url,
	/// Cosmos chain Id
	pub chain_id: String,
	/// Light client id on counterparty chain
	pub client_id: Option<ClientId>,
	/// Connection Id
	pub connection_id: Option<ConnectionId>,
	/// Account prefix
	pub account_prefix: String,
	/// Fee denom
	#[serde(default = "default_fee_denom")]
	pub fee_denom: String,
	/// Fee amount
	#[serde(default = "default_fee_amount")]
	pub fee_amount: String,
	/// Fee amount
	#[serde(default = "default_gas_limit")]
	pub gas_limit: u64,
	/// Store prefix
	pub store_prefix: String,
	/// Maximun transaction size
	pub max_tx_size: usize,
	/// All the client states and headers will be wrapped in WASM ones using the WASM code ID.
	#[serde(default)]
	pub wasm_checksum: Option<String>,
	/*
	Here is a list of dropped configuration parameters from Hermes Config.toml
	that could be set to default values or removed for the MVP phase:

	pub key_store_type: Store,					// TODO: Could be set to any of SyncCryptoStorePtr or KeyStore or KeyEntry types, but not sure yet
	pub rpc_timeout: Duration,				    // TODO: Could be set to '15s' by default
	pub default_gas: Option<u64>,	  			// TODO: Could be set to `0` by default
	pub max_gas: Option<u64>,                   // TODO: DEFAULT_MAX_GAS: u64 = 400_000
	pub gas_multiplier: Option<GasMultiplier>,  // TODO: Could be set to `1.1` by default
	pub fee_granter: Option<String>,            // TODO: DEFAULT_FEE_GRANTER: &str = ""
	pub max_msg_num: MaxMsgNum,                 // TODO: Default is 30, Could be set usize = 1 for test
												// TODO: Could be set to const MAX_LEN: usize = 50;
	pub proof_specs: Option<ProofSpecs>,        // TODO: Could be set to None
	pub sequential_batch_tx: bool,			    // TODO: sequential_send_batched_messages_and_wait_commit() or send_batched_messages_and_wait_commit() ?
	pub trust_threshold: TrustThreshold,
	pub gas_price: GasPrice,   				    // TODO: Could be set to `0`
	pub packet_filter: PacketFilter,            // TODO: AllowAll
	pub address_type: AddressType,			    // TODO: Type = cosmos
	pub extension_options: Vec<ExtensionOption>,// TODO: Could be set to None
	*/
	/// Whitelisted channels
	pub channel_whitelist: Vec<(ChannelId, PortId)>,
	/// The key that signs transactions
	pub mnemonic: String,
	/// Common client config
	#[serde(flatten)]
	pub common: CommonClientConfig,
	/// Skip transfer packets with the following tokens base denoms
	pub skip_tokens_list: Option<Vec<String>>,
}

impl<H> CosmosClient<H>
where
	Self: KeyProvider,
	H: Clone + Send + Sync + 'static,
{
	/// Initializes a [`CosmosClient`] given a [`CosmosClientConfig`]
	pub async fn new(config: CosmosClientConfig) -> Result<Self, Error> {
		let (rpc_client, rpc_driver) = WebSocketClient::new(config.websocket_url.clone())
			.await
<<<<<<< HEAD
			.map_err(|e| Error::RpcError(format!("websocket{:?}", e)))?;
		let rpc_http_client = HttpClient::new(config.rpc_url.clone())
			.map_err(|e| Error::RpcError(format!("only rpc{:?}", e)))?;
		let ws_driver_jh = tokio::spawn(rpc_driver.run());
		let grpc_client = tonic::transport::Endpoint::new(config.grpc_url.to_string())
			.map_err(|e| Error::RpcError(format!("grpc {:?}", e)))?
			.connect()
			.await
			.map_err(|e| Error::RpcError(format!("grpc again{:?}", e)))?;
=======
			.map_err(|e| Error::RpcError(format!("failed to connect to Websocket {:?}", e)))?;
		let rpc_http_client = HttpClient::new(config.rpc_url.clone())
			.map_err(|e| Error::RpcError(format!("failed to connect to RPC {:?}", e)))?;
		let ws_driver_jh = tokio::spawn(rpc_driver.run());
		let grpc_client = tonic::transport::Endpoint::new(config.grpc_url.to_string())
			.map_err(|e| Error::RpcError(format!("failed to create a GRPC endpoint {:?}", e)))?
			.connect()
			.await
			.map_err(|e| Error::RpcError(format!("failed to connect to GRPC {:?}", e)))?;
>>>>>>> be8ec1b7

		let chain_id = ChainId::from(config.chain_id);
		let light_client =
			LightClient::init_light_client(config.rpc_url.clone(), Duration::from_secs(10)).await?;
		let commitment_prefix = CommitmentPrefix::try_from(config.store_prefix.as_bytes().to_vec())
			.map_err(|e| Error::from(format!("Invalid store prefix {:?}", e)))?;

		let keybase: KeyEntry = KeyEntry::try_from(MnemonicEntry {
			mnemonic: config.mnemonic,
			prefix: config.account_prefix.clone(),
		})
		.map_err(|e| e.to_string())?;

		let rpc_call_delay = Duration::from_millis(1000);
		Ok(Self {
			name: config.name,
			chain_id,
			rpc_client,
			rpc_http_client,
			grpc_client,
			rpc_url: config.rpc_url,
			grpc_url: config.grpc_url,
			websocket_url: config.websocket_url,
			client_id: Arc::new(Mutex::new(config.client_id)),
			connection_id: Arc::new(Mutex::new(config.connection_id)),
			channel_whitelist: Arc::new(Mutex::new(config.channel_whitelist.into_iter().collect())),
			light_client,
			account_prefix: config.account_prefix,
			commitment_prefix,
			fee_denom: config.fee_denom,
			fee_amount: config.fee_amount,
			gas_limit: config.gas_limit,
			max_tx_size: config.max_tx_size,
			keybase,
			_phantom: std::marker::PhantomData,
			tx_mutex: Default::default(),
			light_block_cache: Arc::new(Cache::new(100000)),
			common_state: CommonClientState {
				skip_optional_client_updates: config.common.skip_optional_client_updates,
				maybe_has_undelivered_packets: Default::default(),
				rpc_call_delay,
				initial_rpc_call_delay: rpc_call_delay,
				misbehaviour_client_msg_queue: Arc::new(AsyncMutex::new(vec![])),
				max_packets_to_process: config.common.max_packets_to_process as usize,
				skip_tokens_list: config.skip_tokens_list.unwrap_or_default(),
			},
			join_handles: Arc::new(TokioMutex::new(vec![ws_driver_jh])),
		})
	}

	pub fn client_id(&self) -> ClientId {
		self.client_id
			.lock()
			.unwrap()
			.as_ref()
			.expect("Client Id should be defined")
			.clone()
	}

	pub fn set_client_id(&mut self, client_id: ClientId) {
		*self.client_id.lock().unwrap() = Some(client_id);
	}

	/// Construct a tendermint client state to be submitted to the counterparty chain
	pub async fn construct_tendermint_client_state(
		&self,
	) -> Result<(ClientState<HostFunctionsManager>, ConsensusState), Error>
	where
		Self: KeyProvider + IbcProvider,
		H: Clone + Send + Sync + 'static,
	{
		let (client_state, consensus_state) =
			self.initialize_client_state().await.map_err(|e| {
				Error::from(format!(
					"Failed to initialize client state for chain {:?} with error {:?}",
					self.name, e
				))
			})?;
		match (client_state, consensus_state) {
			(
				AnyClientState::Tendermint(client_state),
				AnyConsensusState::Tendermint(consensus_state),
			) => Ok((client_state, consensus_state)),
			_ => Err(Error::from(format!(
				"Failed to initialize client state for chain {:?}",
				self.name
			))),
		}
	}

	pub async fn submit_call(&self, messages: Vec<Any>) -> Result<Hash, Error> {
		let _lock = self.tx_mutex.lock().await;
		let account_info = self.query_account().await?;

		// Sign transaction
		let (tx, _, tx_bytes) = sign_tx(
			self.keybase.clone(),
			self.chain_id.clone(),
			&account_info,
			messages,
			self.get_fee(),
		)?;

		log::info!("i came here 1");

		// Simulate transaction
		let res = simulate_tx(self.grpc_url.clone(), tx, tx_bytes.clone()).await?;
		res.result
			.map(|r| log::info!(target: "hyperspace_cosmos", "Simulated transaction: events: {:?}\nlogs: {}", r.events, r.log));

		log::info!("i came here 2");
		// Broadcast transaction
		let hash = broadcast_tx(&self.rpc_client, tx_bytes).await?;
		log::info!(target: "hyperspace_cosmos", "🤝 Transaction sent with hash: {:?}", hash);

		// wait for confirmation
		confirm_tx(&self.rpc_client, hash).await
		// Ok(hash)
	}

	pub async fn fetch_light_block_with_cache(
		&self,
		height: TmHeight,
		sleep_duration: Duration,
	) -> Result<LightBlock, Error> {
		let fut = async move {
			sleep(sleep_duration).await;
			self.light_client.io.fetch_light_block(AtHeight::At(height)).map_err(|e| {
				Error::from(format!(
					"Failed to fetch light block for chain {:?} with error {:?}",
					self.name, e
				))
			})
		};
		self.light_block_cache.get_or_insert_async(&height, fut).await
	}

	pub async fn msg_update_client_header(
		&self,
		from: TmHeight,
		to: TmHeight,
		trusted_height: Height,
	) -> Result<Vec<(Header, UpdateType)>, Error> {
		let from = from.increment();
		let mut xs = Vec::new();
		let heightss = (from.value()..=to.value()).collect::<Vec<_>>();
		let client = Arc::new(self.clone());
		let delay_to = self.rpc_call_delay().as_millis();
		for heights in heightss.chunks(5) {
			let mut join_set = JoinSet::<Result<Result<_, Error>, Elapsed>>::new();
			for height in heights.to_owned() {
				let client = client.clone();
				let duration =
					Duration::from_millis(rand::thread_rng().gen_range(0..delay_to) as u64);
				let fut = async move {
					log::trace!(target: "hyperspace_cosmos", "Fetching header at height {:?}", height);
					let latest_light_block =
						client.fetch_light_block_with_cache(height.try_into()?, duration).await?;

					let height =
						TmHeight::try_from(trusted_height.revision_height).map_err(|e| {
							Error::from(format!(
								"Failed to convert height for chain {:?} with error {:?}",
								client.name, e
							))
						})?;

					let trusted_light_block =
						client.fetch_light_block_with_cache(height.increment(), duration).await?;

					let update_type = match is_validators_equal(
						&latest_light_block.validators,
						&latest_light_block.next_validators,
					) {
						true => UpdateType::Optional,
						false => UpdateType::Mandatory,
					};

					Ok((
						Header {
							signed_header: latest_light_block.signed_header,
							validator_set: latest_light_block.validators,
							trusted_height,
							trusted_validator_set: trusted_light_block.validators,
						},
						update_type,
					))
				};
				join_set.spawn(timeout(Duration::from_secs(30), fut));
			}
			while let Some(res) = join_set.join_next().await {
				xs.push(res.map_err(|e| Error::Custom(e.to_string()))?.map_err(|_| {
					Error::Custom("failed to fetch light block: timeout".to_string())
				})??);
			}
		}
		xs.sort_by_key(|(h, _)| h.signed_header.header.height.value());
		Ok(xs)
	}

	/// Uses the GRPC client to retrieve the account sequence
	pub async fn query_account(&self) -> Result<BaseAccount, Error> {
		let mut client = QueryClient::connect(self.grpc_url.clone().to_string())
			.await
			.map_err(|e| Error::from(format!("GRPC client error: {:?}", e)))?;

		let request =
			tonic::Request::new(QueryAccountRequest { address: self.keybase.account.to_string() });

		let response = client.account(request).await;

		// Querying for an account might fail, i.e. if the account doesn't actually exist
		let resp_account =
			match response.map_err(|e| Error::from(format!("{:?}", e)))?.into_inner().account {
				Some(account) => account,
				None => return Err(Error::from(format!("Account not found"))),
			};

		Ok(BaseAccount::decode(resp_account.value.as_slice())
			.map_err(|e| Error::from(format!("Failed to decode account {}", e)))?)
	}

	pub async fn query_path(
		&self,
		data: Vec<u8>,
		height_query: Height,
		prove: bool,
	) -> Result<(AbciQuery, Vec<u8>), Error> {
		let path = IBC_QUERY_PATH;
		let height = TmHeight::try_from(height_query.revision_height)
			.map_err(|e| Error::from(format!("Invalid height {}", e)))?;

		let height = match height.value() {
			0 => None,
			_ => Some(height),
		};

		// Use the Tendermint-rs RPC client to do the query.
		let response = self
			.rpc_http_client
			.abci_query(Some(path.to_owned()), data.clone(), height, prove)
			.await
			.map_err(|e| {
				Error::from(format!("Failed to query chain {} with error {:?}", self.name, e))
			})?;

		if !response.code.is_ok() {
			// Fail with response log.
			return Err(Error::from(format!(
				"Query failed with code {:?} and log {:?}",
				response.code, response.log
			)))
		}

		if prove && response.proof.is_none() {
			// Fail due to empty proof
			return Err(Error::from(format!(
				"Query failed due to empty proof for chain {}",
				self.name
			)))
		}

		let merkle_proof = response
			.clone()
			.proof
			.map(|p| convert_tm_to_ics_merkle_proof::<H>(&p))
			.transpose()
			.map_err(|_| Error::Custom(format!("bad client state proof")))?
			.ok_or_else(|| Error::Custom(format!("proof not found")))?;
		let proof = CommitmentProofBytes::try_from(merkle_proof)
			.map_err(|err| Error::Custom(format!("bad client state proof: {}", err)))?;
		Ok((response, proof.into()))
	}
}

/// Checks that the two validator sets are equal. The default implementation
/// of `Eq` cannot be used, because the `proposer` should be ignored.
fn is_validators_equal(set_a: &ValidatorSet, set_b: &ValidatorSet) -> bool {
	set_a.hash() == set_b.hash()
}

#[cfg(test)]
pub mod tests {
	use super::MnemonicEntry;
	use crate::key_provider::KeyEntry;

	struct TestVector {
		mnemonic: &'static str,
		private_key: [u8; 32],
		public_key: [u8; 33],
		account: &'static str,
	}
	const TEST_VECTORS : &[TestVector] = &[
		TestVector {
			mnemonic: "idea gap afford glow ugly suspect exile wedding fiber turn opinion weekend moon project egg certain play obvious slice delay present weekend toe ask",
			private_key: [
				220, 53, 10, 206, 12, 57, 15, 47, 116, 210, 236, 140, 173, 220, 159, 74,
				105, 112, 131, 55, 152, 173, 197, 173, 254, 22, 161, 53, 60, 30, 97, 181
			],
			public_key: [
				2, 21, 157, 166, 61, 81, 112, 226, 211, 32, 5, 1, 133, 147, 182, 183, 41,
				26, 243, 17, 241, 200, 87, 140, 93, 229, 26, 42, 81, 39, 208, 4, 219
			],
			account: "cosmos15hf3dgggyt4azpd693ax7fdfve8d5m6ct72z9p",
		},
		TestVector {
			mnemonic: "elite program lift later ask fox change process dirt talk type coconut",
			private_key: [97, 173, 171, 67, 228, 198, 20, 233, 30, 232, 208, 250, 151, 66, 76, 129, 83, 100, 17, 219, 74, 20, 43, 202, 110, 166, 72, 184, 100, 180, 135, 132],
			public_key: [2, 167, 203, 215, 223, 101, 49, 90, 51, 44, 171, 156, 157, 167, 99, 213, 97, 84, 38, 210, 64, 168, 133, 38, 159, 49, 4, 24, 159, 137, 83, 92, 160],
			account: "cosmos1dxsre7u4zkg28k4fqtgy2slcrrq46hqafe6547",
		},
		TestVector {
			mnemonic: "habit few zero correct fancy hair common club slow lunch brief spawn away brief loyal flee witness possible faint legend spell arrive gravity hybrid",
			private_key: [91, 189, 78, 43, 217, 14, 16, 247, 18, 196, 173, 149, 131, 156, 254, 191, 156, 154, 60, 255, 196, 2, 97, 219, 92, 160, 15, 224, 177, 216, 27, 44],
			public_key: [3, 45, 249, 112, 87, 75, 114, 244, 199, 129, 6, 142, 9, 221, 205, 100, 226, 233, 131, 167, 146, 187, 181, 7, 176, 80, 107, 61, 151, 44, 185, 116, 116],
			account: "cosmos1xf5280nzgqxyxps526vw0t6vd90gthd76fv6s8",
		},
	];

	#[test]
	fn test_from_mnemonic() {
		for vector in TEST_VECTORS {
			match KeyEntry::try_from(MnemonicEntry {
				mnemonic: vector.mnemonic.to_string(),
				prefix: "cosmos".to_string(),
			}) {
				Ok(key_entry) => {
					assert_eq!(key_entry.private_key.to_bytes(), vector.private_key);
					assert_eq!(key_entry.public_key.to_bytes(), vector.public_key);
					assert_eq!(key_entry.account, vector.account);
				},
				Err(_) => panic!("Try from mnemonic failed"),
			}
		}
	}
}<|MERGE_RESOLUTION|>--- conflicted
+++ resolved
@@ -253,17 +253,6 @@
 	pub async fn new(config: CosmosClientConfig) -> Result<Self, Error> {
 		let (rpc_client, rpc_driver) = WebSocketClient::new(config.websocket_url.clone())
 			.await
-<<<<<<< HEAD
-			.map_err(|e| Error::RpcError(format!("websocket{:?}", e)))?;
-		let rpc_http_client = HttpClient::new(config.rpc_url.clone())
-			.map_err(|e| Error::RpcError(format!("only rpc{:?}", e)))?;
-		let ws_driver_jh = tokio::spawn(rpc_driver.run());
-		let grpc_client = tonic::transport::Endpoint::new(config.grpc_url.to_string())
-			.map_err(|e| Error::RpcError(format!("grpc {:?}", e)))?
-			.connect()
-			.await
-			.map_err(|e| Error::RpcError(format!("grpc again{:?}", e)))?;
-=======
 			.map_err(|e| Error::RpcError(format!("failed to connect to Websocket {:?}", e)))?;
 		let rpc_http_client = HttpClient::new(config.rpc_url.clone())
 			.map_err(|e| Error::RpcError(format!("failed to connect to RPC {:?}", e)))?;
@@ -273,7 +262,6 @@
 			.connect()
 			.await
 			.map_err(|e| Error::RpcError(format!("failed to connect to GRPC {:?}", e)))?;
->>>>>>> be8ec1b7
 
 		let chain_id = ChainId::from(config.chain_id);
 		let light_client =
