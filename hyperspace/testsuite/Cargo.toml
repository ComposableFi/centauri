[package]
name = "hyperspace-testsuite"
version = "0.1.0"
edition = "2021"
description = "Integration testsuite for hyperspace-core and its interfaces"
authors = [
    "Seun Lanlege <seunlanlege@gmail.com>",
    "David Salami <wizdave97@gmail.com>",
]

[dependencies]
tokio = { version = "1.19.2", features = ["macros", "sync", "time"] }
log = "0.4.17"
anyhow = "1.0.66"
async-trait = "0.1.58"
futures = "0.3.24"
json = { version = "1.0.85", package = "serde_json" }

ibc = { path = "../../ibc/modules" }
ibc-proto = { path = "../../ibc/proto" }
<<<<<<< HEAD
tendermint-proto = { workspace = true }
tendermint-rpc   = { workspace = true }
=======
tendermint-proto = { git = "https://github.com/composableFi/tendermint-rs", rev = "2c513dcaf2385d5b5f55e129a5ed11cc8d8ad5d0", default-features = false }
>>>>>>> c7d2f2d8

hyperspace-core = { path = "../core", features = ["testing"] }
hyperspace-primitives = { path = "../primitives", features = ["testing"] }
pallet-ibc = { path = "../../contracts/pallet-ibc" }

[dev-dependencies]
hyperspace-core = { path = "../core", features = ["testing", "build-metadata-from-ws"] }
hyperspace-parachain = { path = "../parachain", features = ["testing", "build-metadata-from-ws"] }
hyperspace-cosmos = { path = "../cosmos", package = "hyperspace-cosmos", features = ["testing"] }


# substrate
sp-core = { git = "https://github.com/paritytech/substrate", branch = "polkadot-v0.9.27", features = ["full_crypto"] }
sp-runtime = { git = "https://github.com/paritytech/substrate", branch = "polkadot-v0.9.27" }
sp-keystore = { git = "https://github.com/paritytech/substrate", branch = "polkadot-v0.9.27" }
sp-keyring = { git = "https://github.com/paritytech/substrate", branch = "polkadot-v0.9.27" }
subxt = { git = "https://github.com/paritytech/subxt", rev = "1736f618d940a69ab212a686984c3be25b08d1c2" }

# We need this so the tests run sequentially
[[test]]
name = "parachain_parachain"

[[test]]
name = "cosmos_cosmos"<|MERGE_RESOLUTION|>--- conflicted
+++ resolved
@@ -18,12 +18,7 @@
 
 ibc = { path = "../../ibc/modules" }
 ibc-proto = { path = "../../ibc/proto" }
-<<<<<<< HEAD
-tendermint-proto = { workspace = true }
-tendermint-rpc   = { workspace = true }
-=======
 tendermint-proto = { git = "https://github.com/composableFi/tendermint-rs", rev = "2c513dcaf2385d5b5f55e129a5ed11cc8d8ad5d0", default-features = false }
->>>>>>> c7d2f2d8
 
 hyperspace-core = { path = "../core", features = ["testing"] }
 hyperspace-primitives = { path = "../primitives", features = ["testing"] }
@@ -32,9 +27,6 @@
 [dev-dependencies]
 hyperspace-core = { path = "../core", features = ["testing", "build-metadata-from-ws"] }
 hyperspace-parachain = { path = "../parachain", features = ["testing", "build-metadata-from-ws"] }
-hyperspace-cosmos = { path = "../cosmos", package = "hyperspace-cosmos", features = ["testing"] }
-
-
 # substrate
 sp-core = { git = "https://github.com/paritytech/substrate", branch = "polkadot-v0.9.27", features = ["full_crypto"] }
 sp-runtime = { git = "https://github.com/paritytech/substrate", branch = "polkadot-v0.9.27" }
@@ -44,7 +36,4 @@
 
 # We need this so the tests run sequentially
 [[test]]
-name = "parachain_parachain"
-
-[[test]]
-name = "cosmos_cosmos"+name = "parachain_parachain"