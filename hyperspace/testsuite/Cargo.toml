[package]
name = "hyperspace-testsuite"
version = "0.1.0"
edition = "2021"
description = "Integration testsuite for hyperspace-core and its interfaces"
authors = [
    "Seun Lanlege <seunlanlege@gmail.com>",
    "David Salami <wizdave97@gmail.com>",
]

[dependencies]
tokio = { version = "1.19.2", features = ["macros", "sync", "time"] }
log = "0.4.17"
anyhow = "1.0.66"
async-trait = "0.1.58"
futures = "0.3.24"
json = { version = "1.0.85", package = "serde_json" }

ibc = { path = "../../ibc/modules" }
ibc-proto = { path = "../../ibc/proto" }
tendermint-proto = { workspace = true }
tendermint-rpc   = { workspace = true }

hyperspace-core = { path = "../core", features = ["testing"] }
hyperspace-primitives = { path = "../primitives", features = ["testing"] }
pallet-ibc = { path = "../../contracts/pallet-ibc" }

[dev-dependencies]
hyperspace-core = { path = "../core", features = ["testing", "build-metadata-from-ws"] }
hyperspace-parachain = { path = "../parachain", features = ["testing", "build-metadata-from-ws"] }
<<<<<<< HEAD
hyperspace-cosmos = { path = "../cosmos", package = "hyperspace-cosmos", features = ["testing"] }
=======
# hyperspace-cosmos = { path = "../cosmos", package = "hyperspace-cosmos", features = ["testing"] }
>>>>>>> 89eca623

# substrate
sp-core = { git = "https://github.com/paritytech/substrate", branch = "polkadot-v0.9.27", features = ["full_crypto"] }
sp-runtime = { git = "https://github.com/paritytech/substrate", branch = "polkadot-v0.9.27" }
sp-keystore = { git = "https://github.com/paritytech/substrate", branch = "polkadot-v0.9.27" }
sp-keyring = { git = "https://github.com/paritytech/substrate", branch = "polkadot-v0.9.27" }
subxt = { git = "https://github.com/paritytech/subxt", rev = "1736f618d940a69ab212a686984c3be25b08d1c2" }

# We need this so the tests run sequentially
[[test]]
name = "parachain_parachain"

<<<<<<< HEAD
[[test]]
name = "cosmos_cosmos"
=======
# [[test]]
# name = "cosmos_cosmos"
# feature = ["hyperspace-cosmos"]
>>>>>>> 89eca623
<|MERGE_RESOLUTION|>--- conflicted
+++ resolved
@@ -28,11 +28,8 @@
 [dev-dependencies]
 hyperspace-core = { path = "../core", features = ["testing", "build-metadata-from-ws"] }
 hyperspace-parachain = { path = "../parachain", features = ["testing", "build-metadata-from-ws"] }
-<<<<<<< HEAD
 hyperspace-cosmos = { path = "../cosmos", package = "hyperspace-cosmos", features = ["testing"] }
-=======
-# hyperspace-cosmos = { path = "../cosmos", package = "hyperspace-cosmos", features = ["testing"] }
->>>>>>> 89eca623
+
 
 # substrate
 sp-core = { git = "https://github.com/paritytech/substrate", branch = "polkadot-v0.9.27", features = ["full_crypto"] }
@@ -45,11 +42,5 @@
 [[test]]
 name = "parachain_parachain"
 
-<<<<<<< HEAD
 [[test]]
-name = "cosmos_cosmos"
-=======
-# [[test]]
-# name = "cosmos_cosmos"
-# feature = ["hyperspace-cosmos"]
->>>>>>> 89eca623
+name = "cosmos_cosmos"