[package]
name = "hyperspace-testsuite"
version = "0.1.0"
edition = "2021"
description = "Integration testsuite for hyperspace-core and its interfaces"
authors = [
    "Seun Lanlege <seunlanlege@gmail.com>",
    "David Salami <wizdave97@gmail.com>",
]

[dependencies]
tokio = { version = "1.19.2", features = ["macros", "sync", "time"] }
log = "0.4.17"
anyhow = "1.0.66"
async-trait = "0.1.58"
futures = "0.3.24"
json = { version = "1.0.85", package = "serde_json" }
codec = { package = "parity-scale-codec", version = "3.0.0", features = ["derive"] }
subxt = { git = "https://github.com/paritytech/subxt",  rev = "2a4da618a033bb82f768e4ef67b093b371f8b492", features = ["substrate-compat"] }

ibc = { path = "../../ibc/modules" }
ibc-proto = { path = "../../ibc/proto" }
tendermint-proto = { git = "https://github.com/informalsystems/tendermint-rs", rev = "e81f7bf23d63ffbcd242381d1ce5e35da3515ff1", default-features = false }

hyperspace-core = { path = "../core", features = ["testing"] }
hyperspace-parachain = { path = "../parachain", features = ["testing"] }
hyperspace-primitives = { path = "../primitives", features = ["testing"] }
pallet-ibc = { path = "../../contracts/pallet-ibc" }
pallet-ibc-ping = { path = "../../contracts/pallet-ibc/ping" }
ics10-grandpa = { path = "../../light-clients/ics10-grandpa" }

# substrate
polkadot-core-primitives = { git = "https://github.com/paritytech/polkadot", branch = "release-v0.9.39" }
grandpa-client-primitives = { package = "grandpa-light-client-primitives", path = "../../algorithms/grandpa/primitives", default-features = false }
finality-grandpa = { version = "0.16.0", features = ["derive-codec"], default-features = false }
sp-finality-grandpa = { git = "https://github.com/paritytech/substrate", branch = "polkadot-v0.9.39" }
sp-keyring = { git = "https://github.com/paritytech/substrate", branch = "polkadot-v0.9.39" }
sp-core = { git = "https://github.com/paritytech/substrate", branch = "polkadot-v0.9.39", features = ["full_crypto"] }
sp-trie = { git = "https://github.com/paritytech/substrate", branch = "polkadot-v0.9.39" }
sp-keystore = { git = "https://github.com/paritytech/substrate", branch = "polkadot-v0.9.39" }
sp-runtime = { git = "https://github.com/paritytech/substrate", branch = "polkadot-v0.9.39" }
sp-state-machine = { git = "https://github.com/paritytech/substrate", branch = "polkadot-v0.9.39" }
light-client-common = { path = "../../light-clients/common" }
grandpa-light-client = { path = "../../algorithms/grandpa/verifier", package = "grandpa-light-client-verifier" }
hex = "0.4.3"
rand = "0.8.5"
<<<<<<< HEAD
=======
toml = "0.7.4"
>>>>>>> 695f0d29

[dev-dependencies]
subxt = { git = "https://github.com/paritytech/subxt",  rev = "2a4da618a033bb82f768e4ef67b093b371f8b492", features = ["substrate-compat"] }
hyperspace-core = { path = "../core", features = ["testing", "build-metadata-from-ws"] }
hyperspace-parachain = { path = "../parachain", features = ["testing"] }
hyperspace-cosmos = { path = "../cosmos", features = [] }

# We need this so the tests run sequentially
[[test]]
name = "parachain_parachain"

[[test]]
name = "parachain_cosmos"<|MERGE_RESOLUTION|>--- conflicted
+++ resolved
@@ -44,10 +44,7 @@
 grandpa-light-client = { path = "../../algorithms/grandpa/verifier", package = "grandpa-light-client-verifier" }
 hex = "0.4.3"
 rand = "0.8.5"
-<<<<<<< HEAD
-=======
 toml = "0.7.4"
->>>>>>> 695f0d29
 
 [dev-dependencies]
 subxt = { git = "https://github.com/paritytech/subxt",  rev = "2a4da618a033bb82f768e4ef67b093b371f8b492", features = ["substrate-compat"] }
