--- conflicted
+++ resolved
@@ -22,9 +22,7 @@
 	TestProvider,
 };
 use ibc::{
-	applications::transfer::{
-		msgs::transfer::MsgTransfer, Amount, PrefixedCoin, VERSION,
-	},
+	applications::transfer::{msgs::transfer::MsgTransfer, Amount, PrefixedCoin, VERSION},
 	core::{
 		ics04_channel::{
 			channel::{ChannelEnd, Order, State},
@@ -359,11 +357,6 @@
 	let (previous_balance, ..) = send_transfer(chain_a, chain_b, channel_id, None).await;
 	assert_send_transfer(chain_a, previous_balance, 120).await;
 	// now send from chain b.
-<<<<<<< HEAD
-=======
-	let (previous_balance, ..) = send_transfer(chain_b, chain_a, channel_id, None).await;
-	assert_send_transfer(chain_b, previous_balance, 120).await;
->>>>>>> 4793f997
 	log::info!(target: "hyperspace", "🚀🚀 Token Transfer successful with connection delay");
 }
 
