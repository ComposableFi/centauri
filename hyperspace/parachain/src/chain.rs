--- conflicted
+++ resolved
@@ -207,35 +207,8 @@
 			pallet_ibc::pallet::Call as IbcCall, parachain_runtime::Call as RuntimeCall,
 		};
 
-<<<<<<< HEAD
-		let hash = H256(host_block_hash);
-		log::debug!("Querying extrinsic data at {:?} {}", hash, transaction_index);
-
-		let now = Instant::now();
-		// There is no way to query a specific extrinsic on substrate directly, so block
-		// query used instead.
-		let block = loop {
-			let maybe_block = self.para_client.rpc().block(Some(hash.into())).await?;
-			match maybe_block {
-				Some(block) => break block,
-				None => {
-					if now.elapsed() > Duration::from_secs(20) {
-						return Err(Error::from("Timeout while waiting for block".to_owned()))
-					}
-					sleep(Duration::from_millis(100)).await;
-				},
-			}
-		};
-
-		let extrinsic_opaque =
-			block.block.extrinsics.get(transaction_index).expect("Extrinsic not found");
-
-		let unchecked_extrinsic = UncheckedExtrinsic::<T>::decode(&mut &*extrinsic_opaque.encode())
-			.map_err(|e| Error::from(format!("Extrinsic decode error: {}", e)))?;
-=======
 		let host_height = update.height();
 		let light_client_height = update.consensus_height();
->>>>>>> 93856c07
 
 		// todo:
 		// first query block events at host_height.
