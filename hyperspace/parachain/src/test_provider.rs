use crate::{
	extrinsic, parachain::api, signer::ExtrinsicSigner, utils::unsafe_cast_to_jsonrpsee_client,
	Error, ParachainClient,
};
use finality_grandpa::BlockNumberOps;
use futures::{Stream, StreamExt};
use grandpa_light_client_primitives::{FinalityProof, ParachainHeaderProofs};
use ibc::{
	applications::transfer::{msgs::transfer::MsgTransfer, PrefixedCoin},
	core::ics24_host::identifier::{ChannelId, ClientId, PortId},
};
use ibc_rpc::IbcApiClient;
use jsonrpsee::core::client::SubscriptionClientT;
use pallet_ibc::{MultiAddress, Timeout, TransferParams};
use primitives::{KeyProvider, TestProvider};
use sp_core::{
	crypto::{AccountId32, Ss58Codec},
	H256,
};
use sp_runtime::{
	traits::{Header as HeaderT, IdentifyAccount, One, Verify},
	MultiSignature, MultiSigner,
};
use std::{collections::BTreeMap, fmt::Display, pin::Pin, str::FromStr};
<<<<<<< HEAD
use subxt::tx::{BaseExtrinsicParamsBuilder, ExtrinsicParams, PlainTip};
=======
use subxt::{
	tx::{AssetTip, BaseExtrinsicParamsBuilder, ExtrinsicParams, SubstrateExtrinsicParamsBuilder},
	Config,
};
// Temp fix
type AssetId = u128;
>>>>>>> 711503be

impl<T: extrinsic::Config + Send + Sync> ParachainClient<T>
where
	u32: From<<<T as subxt::Config>::Header as HeaderT>::Number>,
	Self: KeyProvider,
	<T::Signature as Verify>::Signer: From<MultiSigner> + IdentifyAccount<AccountId = T::AccountId>,
	MultiSigner: From<MultiSigner>,
	<T as subxt::Config>::Address: From<<T as subxt::Config>::AccountId>,
	T::Signature: From<MultiSignature>,
	H256: From<T::Hash>,

	T::BlockNumber: Ord + sp_runtime::traits::Zero + One,
	T::Header: HeaderT,
	<T::Header as HeaderT>::Hash: From<T::Hash>,
	T::BlockNumber: From<u32>,
	FinalityProof<sp_runtime::generic::Header<u32, sp_runtime::traits::BlakeTwo256>>:
		From<FinalityProof<T::Header>>,
	BTreeMap<H256, ParachainHeaderProofs>:
		From<BTreeMap<<T as subxt::Config>::Hash, ParachainHeaderProofs>>,
{
	pub fn set_client_id(&mut self, client_id: ClientId) {
		self.client_id = Some(client_id)
	}

	pub async fn submit_create_client_msg(&self, msg: pallet_ibc::Any) -> Result<ClientId, Error> {
		let call = api::tx().ibc().deliver(vec![api::runtime_types::pallet_ibc::Any {
			type_url: msg.type_url,
			value: msg.value,
		}]);
		let (ext_hash, block_hash) = self.submit_call(call).await?;

		// Query newly created client Id
		let identified_client_state = IbcApiClient::<u32, H256, AssetId>::query_newly_created_client(
			&*self.para_ws_client,
			block_hash.into(),
			ext_hash.into(),
		)
		.await
		.map_err(|e| Error::from(format!("Rpc Error {:?}", e)))?;

		let client_id = ClientId::from_str(&identified_client_state.client_id)
			.expect("Should have a valid client id");
		Ok(client_id)
	}

	pub async fn transfer_tokens(
		&self,
		params: TransferParams<AccountId32>,
		asset_id: u128,
		amount: u128,
	) -> Result<(), Error> {
		let params = api::runtime_types::pallet_ibc::TransferParams {
			to: match params.to {
				MultiAddress::Id(id) => {
					let id: [u8; 32] = id.into();
					api::runtime_types::pallet_ibc::MultiAddress::Id(id.into())
				},
				MultiAddress::Raw(raw) => api::runtime_types::pallet_ibc::MultiAddress::Raw(raw),
			},

			source_channel: params.source_channel,
			timeout: match params.timeout {
				Timeout::Offset { timestamp, height } =>
					api::runtime_types::pallet_ibc::Timeout::Offset { timestamp, height },
				Timeout::Absolute { timestamp, height } =>
					api::runtime_types::pallet_ibc::Timeout::Absolute { timestamp, height },
			},
		};
		// Submit extrinsic to parachain node
		let call = api::tx().ibc().transfer(params, asset_id, amount.into());

		self.submit_call(call).await?;

		Ok(())
	}

	pub async fn submit_sudo_call(
		&self,
		call: api::runtime_types::parachain_runtime::Call,
	) -> Result<(), Error> {
		let signer = ExtrinsicSigner::<T, Self>::new(
			self.key_store.clone(),
			self.key_type_id.clone(),
			self.public_key.clone(),
		);

		let ext = api::tx().sudo().sudo(call);
		// Submit extrinsic to parachain node

		let other_params = T::custom_extrinsic_params(&self.para_client).await?;

		let _progress = self
			.para_client
			.tx()
			.sign_and_submit_then_watch(&ext, &signer, other_params)
			.await?
			.wait_for_in_block()
			.await?
			.wait_for_success()
			.await?;

		Ok(())
	}

	pub async fn set_pallet_params(
		&self,
		receive_enabled: bool,
		send_enabled: bool,
	) -> Result<(), Error> {
		let params = api::runtime_types::pallet_ibc::PalletParams { receive_enabled, send_enabled };

		let call = api::runtime_types::parachain_runtime::Call::Ibc(
			api::runtime_types::pallet_ibc::pallet::Call::set_params { params },
		);

		self.submit_sudo_call(call).await?;

		Ok(())
	}
}

#[async_trait::async_trait]
impl<T> TestProvider for ParachainClient<T>
where
	T: extrinsic::Config + Send + Sync + Clone,
	u32: From<<<T as subxt::Config>::Header as HeaderT>::Number>,
	u32: From<<T as subxt::Config>::BlockNumber>,
	Self: KeyProvider,
	<T::Signature as Verify>::Signer: From<MultiSigner> + IdentifyAccount<AccountId = T::AccountId>,
	<T as subxt::Config>::Address: From<<T as subxt::Config>::AccountId>,
	T::Signature: From<MultiSignature>,
	T::BlockNumber: BlockNumberOps + From<u32> + Display + Ord + sp_runtime::traits::Zero + One,
	T::Hash: From<sp_core::H256> + From<[u8; 32]>,
	H256: From<T::Hash>,
	FinalityProof<sp_runtime::generic::Header<u32, sp_runtime::traits::BlakeTwo256>>:
		From<FinalityProof<T::Header>>,
	BTreeMap<H256, ParachainHeaderProofs>:
		From<BTreeMap<<T as subxt::Config>::Hash, ParachainHeaderProofs>>,
	<T::ExtrinsicParams as ExtrinsicParams<T::Index, T::Hash>>::OtherParams:
		From<BaseExtrinsicParamsBuilder<T, PlainTip>> + Send + Sync,
{
	async fn send_transfer(&self, transfer: MsgTransfer<PrefixedCoin>) -> Result<(), Self::Error> {
		let account_id = AccountId32::from_ss58check(transfer.receiver.as_ref()).unwrap();
		let params = TransferParams {
			to: MultiAddress::Id(account_id),
			source_channel: transfer.source_channel.sequence(),
			timeout: Timeout::Absolute {
				timestamp: Some(transfer.timeout_timestamp.nanoseconds()),
				height: Some(transfer.timeout_height.revision_height),
			},
		};
		let amount = str::parse::<u128>(&transfer.token.amount.to_string()).expect("Infallible!");
		dbg!(&amount);
		self.transfer_tokens(params, 1, amount).await?;

		Ok(())
	}

	async fn send_ping(&self, channel_id: ChannelId, timeout: Timeout) -> Result<(), Self::Error> {
		let (timeout_height, timestamp) = match timeout {
			Timeout::Offset { timestamp, height } => (height.unwrap(), timestamp.unwrap()),
			_ => panic!("Only offset timeouts allowed"),
		};

		let params = api::runtime_types::pallet_ibc_ping::SendPingParams {
			data: "ping".as_bytes().to_vec(),
			timeout_height_offset: timeout_height,
			timeout_timestamp_offset: timestamp,
			channel_id: channel_id.sequence(),
		};

		let call = api::tx().ibc_ping().send_ping(params);

		self.submit_call(call).await.map(|_| ())
	}

	async fn subscribe_blocks(&self) -> Pin<Box<dyn Stream<Item = u64> + Send + Sync>> {
		let para_client = unsafe { unsafe_cast_to_jsonrpsee_client(&self.para_ws_client) };
		let stream = para_client
			.subscribe::<T::Header>("chain_subscribeNewHeads", None, "chain_unsubscribeNewHeads")
			.await
			.unwrap()
			.map(|header| {
				let header = header.unwrap();
				let block_number: u64 = (*header.number()).into();
				block_number
			});

		Box::pin(Box::new(stream))
	}

	fn set_channel_whitelist(&mut self, channel_whitelist: Vec<(ChannelId, PortId)>) {
		self.channel_whitelist = channel_whitelist;
	}
}<|MERGE_RESOLUTION|>--- conflicted
+++ resolved
@@ -22,16 +22,10 @@
 	MultiSignature, MultiSigner,
 };
 use std::{collections::BTreeMap, fmt::Display, pin::Pin, str::FromStr};
-<<<<<<< HEAD
 use subxt::tx::{BaseExtrinsicParamsBuilder, ExtrinsicParams, PlainTip};
-=======
-use subxt::{
-	tx::{AssetTip, BaseExtrinsicParamsBuilder, ExtrinsicParams, SubstrateExtrinsicParamsBuilder},
-	Config,
-};
+
 // Temp fix
 type AssetId = u128;
->>>>>>> 711503be
 
 impl<T: extrinsic::Config + Send + Sync> ParachainClient<T>
 where
