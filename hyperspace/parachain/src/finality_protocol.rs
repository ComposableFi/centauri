// Copyright 2022 ComposableFi
//
// Licensed under the Apache License, Version 2.0 (the "License");
// you may not use this file except in compliance with the License.
// You may obtain a copy of the License at
//
//      http://www.apache.org/licenses/LICENSE-2.0
//
// Unless required by applicable law or agreed to in writing, software
// distributed under the License is distributed on an "AS IS" BASIS,
// WITHOUT WARRANTIES OR CONDITIONS OF ANY KIND, either express or implied.
// See the License for the specific language governing permissions and
// limitations under the License.

//! Light client protocols for parachains.

use crate::{error::Error, ParachainClient};
use anyhow::anyhow;
use beefy_light_client_primitives::{ClientState as BeefyPrimitivesClientState, NodesUtils};
use codec::{Decode, Encode};
use finality_grandpa::BlockNumberOps;
use finality_grandpa_rpc::GrandpaApiClient;
use grandpa_light_client_primitives::{
	justification::find_scheduled_change, FinalityProof, ParachainHeaderProofs,
	ParachainHeadersWithFinalityProof,
};
use ibc::{
	core::ics02_client::{client_state::ClientState as _, msgs::update_client::MsgUpdateAnyClient},
	events::IbcEvent,
	tx_msg::Msg,
	Height,
};
use ibc_proto::google::protobuf::Any;
use ibc_rpc::{BlockNumberOrHash, IbcApiClient};
use ics10_grandpa::client_message::{ClientMessage, Header as GrandpaHeader};
use ics11_beefy::client_message::{
	BeefyHeader, ClientMessage as BeefyClientMessage, ParachainHeadersWithProof,
};
use pallet_ibc::light_clients::{AnyClientMessage, AnyClientState};
use primitives::{
	filter_events_by_ids, mock::LocalClientTypes, query_maximum_height_for_timeout_proofs, Chain,
	IbcProvider, KeyProvider, UpdateType,
};
use rand::Rng;
use serde::{Deserialize, Serialize};
use sp_core::H256;
use sp_finality_grandpa::GRANDPA_ENGINE_ID;
use sp_runtime::{
	traits::{BlakeTwo256, IdentifyAccount, One, Verify},
	MultiSignature, MultiSigner,
};
use std::{
	collections::{BTreeMap, BTreeSet, HashMap},
	fmt::{Debug, Display},
	time::Duration,
};

use beefy_prover::helpers::unsafe_arc_cast;
<<<<<<< HEAD
use grandpa_prover::{GrandpaJustification, JustificationNotification};
use ibc::core::{
	ics04_channel::packet::Packet,
	ics24_host::identifier::{ChannelId, ClientId, ConnectionId, PortId},
=======
use grandpa_prover::{
	GrandpaJustification, GrandpaProver, JustificationNotification, PROCESS_BLOCKS_BATCH_SIZE,
>>>>>>> 695f0d29
};
use subxt::config::{
	extrinsic_params::BaseExtrinsicParamsBuilder, ExtrinsicParams, Header as HeaderT, Header,
};
use tendermint_proto::Protobuf;
use tokio::task::JoinSet;

#[derive(Clone, Debug, Serialize, Deserialize)]
pub enum FinalityProtocol {
	Grandpa,
	Beefy,
}

/// Finality event for parachains
#[derive(Decode, Encode, Debug)]
pub enum FinalityEvent {
	Grandpa(
		grandpa_light_client_primitives::justification::GrandpaJustification<
			polkadot_core_primitives::Header,
		>,
	),
	Beefy(beefy_primitives::SignedCommitment<u32, beefy_primitives::crypto::Signature>),
}

impl FinalityProtocol {
	pub async fn query_latest_ibc_events<T, C>(
		&self,
		source: &mut ParachainClient<T>,
		finality_event: FinalityEvent,
		counterparty: &C,
	) -> Result<Vec<(Any, Height, Vec<IbcEvent>, UpdateType)>, anyhow::Error>
	where
		T: light_client_common::config::Config + Send + Sync,
		C: Chain,
		u32: From<<<T as subxt::Config>::Header as HeaderT>::Number>,
		u32: From<<<T as subxt::Config>::Header as Header>::Number>,
		ParachainClient<T>: Chain,
		ParachainClient<T>: KeyProvider,
		<<T as light_client_common::config::Config>::Signature as Verify>::Signer:
			From<MultiSigner> + IdentifyAccount<AccountId = T::AccountId>,
		MultiSigner: From<MultiSigner>,
		<T as subxt::Config>::Address: From<<T as subxt::Config>::AccountId>,
		<T as subxt::Config>::Signature: From<MultiSignature> + Send + Sync,
		<<T as subxt::Config>::Header as Header>::Number: BlockNumberOps
			+ From<u32>
			+ Display
			+ Ord
			+ sp_runtime::traits::Zero
			+ One
			+ Send
			+ Sync,
		<T as subxt::Config>::Header: Decode + Send + Sync + Clone,
		T::Hash: From<sp_core::H256> + From<[u8; 32]>,
		sp_core::H256: From<T::Hash>,
		BTreeMap<H256, ParachainHeaderProofs>:
			From<BTreeMap<<T as subxt::Config>::Hash, ParachainHeaderProofs>>,
		<T::ExtrinsicParams as ExtrinsicParams<T::Index, T::Hash>>::OtherParams:
			From<BaseExtrinsicParamsBuilder<T, T::Tip>> + Send + Sync,
		<T as subxt::Config>::AccountId: Send + Sync,
		<T as subxt::Config>::Address: Send + Sync,
	{
		match self {
			FinalityProtocol::Grandpa =>
				query_latest_ibc_events_with_grandpa::<T, C>(source, finality_event, counterparty)
					.await,
			FinalityProtocol::Beefy =>
				query_latest_ibc_events_with_beefy::<T, C>(source, finality_event, counterparty)
					.await,
		}
	}
}

/// Query the latest events that have been finalized by the BEEFY finality protocol.
pub async fn query_latest_ibc_events_with_beefy<T, C>(
	source: &mut ParachainClient<T>,
	finality_event: FinalityEvent,
	counterparty: &C,
) -> Result<Vec<(Any, Height, Vec<IbcEvent>, UpdateType)>, anyhow::Error>
where
	T: light_client_common::config::Config + Send + Sync,
	C: Chain,
	u32: From<<<T as subxt::Config>::Header as HeaderT>::Number>
		+ From<<<T as subxt::Config>::Header as Header>::Number>,
	ParachainClient<T>: Chain + KeyProvider,
	<<T as light_client_common::config::Config>::Signature as Verify>::Signer:
		From<MultiSigner> + IdentifyAccount<AccountId = T::AccountId>,
	<T as subxt::Config>::Address: From<<T as subxt::Config>::AccountId>,
	<T as subxt::Config>::Signature: From<MultiSignature> + Send + Sync,
	<<T as subxt::Config>::Header as Header>::Number:
		From<u32> + Debug + Display + Ord + sp_runtime::traits::Zero + One,
	<T as subxt::Config>::Header: Decode,
	<T::ExtrinsicParams as ExtrinsicParams<T::Index, T::Hash>>::OtherParams:
		From<BaseExtrinsicParamsBuilder<T, T::Tip>> + Send + Sync,
	T::Hash: From<sp_core::H256>,
	sp_core::H256: From<T::Hash>,
	<T as subxt::Config>::AccountId: Send + Sync,
	<T as subxt::Config>::Address: Send + Sync,
{
	let signed_commitment = match finality_event {
		FinalityEvent::Beefy(signed_commitment) => signed_commitment,
		_ => panic!("Expected beefy signed commitment"),
	};
	let client_id = source.client_id();
	let latest_height = counterparty.latest_height_and_timestamp().await?.0;
	let response = counterparty.query_client_state(latest_height, client_id).await?;
	let client_state = response.client_state.ok_or_else(|| {
		Error::Custom("Received an empty client state from counterparty".to_string())
	})?;
	let client_state =
		AnyClientState::decode_recursive(client_state, |c| matches!(c, AnyClientState::Beefy(_)))
			.ok_or_else(|| Error::Custom(format!("Failed to decode client state")))?;
	let beefy_client_state = match &client_state {
		AnyClientState::Beefy(client_state) => BeefyPrimitivesClientState {
			latest_beefy_height: client_state.latest_beefy_height,
			mmr_root_hash: client_state.mmr_root_hash,
			current_authorities: client_state.authority.clone(),
			next_authorities: client_state.next_authority_set.clone(),
		},
		c => Err(Error::ClientStateRehydration(format!(
			"Expected AnyClientState::Beefy found: {:?}",
			c
		)))?,
	};

	if signed_commitment.commitment.validator_set_id < beefy_client_state.current_authorities.id {
		log::info!(
			"Commitment: {:#?}\nClientState: {:#?}",
			signed_commitment.commitment,
			beefy_client_state
		);
		// If validator set id of signed commitment is less than current validator set
		// id we have Then commitment is outdated and we skip it.
		log::warn!(
				"Skipping outdated commitment \n Received signed commitmment with validator_set_id: {:?}\n Current authority set id: {:?}\n Next authority set id: {:?}\n",
				signed_commitment.commitment.validator_set_id, beefy_client_state.current_authorities.id, beefy_client_state.next_authorities.id
			);
		Err(Error::HeaderConstruction("Received an outdated beefy commitment".to_string()))?
	}

	// fetch the new parachain headers that have been finalized
	let headers = source
		.query_beefy_finalized_parachain_headers_between(
			signed_commitment.commitment.block_number,
			&beefy_client_state,
		)
		.await?;

	log::info!(
		"Fetching events from {} for blocks {:?}..{:?}",
		source.name(),
		headers[0].number(),
		headers.last().unwrap().number()
	);

	// Get finalized parachain block numbers, but only those higher than the latest para
	// height recorded in the on-chain client state, because in some cases a parachain
	// block that was already finalized in a former beefy block might still be part of
	// the parachain headers in a later beefy block, discovered this from previous logs
	let finalized_blocks =
		headers.iter().map(|header| u32::from(header.number())).collect::<Vec<_>>();

	let finalized_block_numbers = finalized_blocks
		.iter()
		.filter_map(|block_number| {
			if (client_state.latest_height().revision_height as u32) < *block_number {
				Some(*block_number)
			} else {
				None
			}
		})
		.map(|h| BlockNumberOrHash::Number(h))
		.collect::<Vec<_>>();

	// 1. we should query the sink chain for any outgoing packets to the source chain
	// and return the maximum height at which we can construct non-existence proofs for
	// all these packets on the source chain
	let max_height_for_timeouts =
		query_maximum_height_for_timeout_proofs(counterparty, source).await;
	let timeout_update_required = if let Some(max_height) = max_height_for_timeouts {
		let max_height = max_height as u32;
		finalized_blocks.contains(&max_height)
	} else {
		false
	};

	let latest_finalized_block = finalized_blocks.into_iter().max().unwrap_or_default();

	let authority_set_changed =
		signed_commitment.commitment.validator_set_id == beefy_client_state.next_authorities.id;

	let is_update_required = source
		.is_update_required(
			latest_finalized_block.into(),
			client_state.latest_height().revision_height,
		)
		.await?;

	// if validator set has changed this is a mandatory update
	let update_type = match authority_set_changed || timeout_update_required || is_update_required {
		true => UpdateType::Mandatory,
		false => UpdateType::Optional,
	};

	// block_number => events
	let events: HashMap<String, Vec<IbcEvent>> = IbcApiClient::<
		u32,
		H256,
		<T as light_client_common::config::Config>::AssetId,
	>::query_events(
		&*source.para_ws_client, finalized_block_numbers
	)
	.await?;

	// header number is serialized to string
	let mut headers_with_events = events
		.iter()
		.filter_map(|(num, events)| {
			if events.is_empty() {
				None
			} else {
				str::parse::<u32>(&*num)
					.ok()
					.map(<<T as subxt::Config>::Header as Header>::Number::from)
			}
		})
		.collect::<BTreeSet<_>>();

	let events: Vec<IbcEvent> = events
		.into_values()
		.flatten()
		.filter(|e| {
			let mut channel_and_port_ids = source.channel_whitelist();
			channel_and_port_ids.extend(counterparty.channel_whitelist());
			filter_events_by_ids(
				e,
				&[source.client_id(), counterparty.client_id()],
				&[source.connection_id(), counterparty.connection_id()]
					.into_iter()
					.flatten()
					.collect::<Vec<_>>(),
				&channel_and_port_ids,
			)
		})
		.collect();

	if timeout_update_required {
		let max_height_for_timeouts = max_height_for_timeouts.unwrap();
		if max_height_for_timeouts > client_state.latest_height().revision_height {
			let max_timeout_height = <<T as subxt::Config>::Header as Header>::Number::from(
				max_height_for_timeouts as u32,
			);
			headers_with_events.insert(max_timeout_height);
		}
	}

	if is_update_required {
		headers_with_events
			.insert(<<T as subxt::Config>::Header as Header>::Number::from(latest_finalized_block));
	}

	// only query proofs for headers that actually have events or are mandatory
	let headers_with_proof = if !headers_with_events.is_empty() {
		let (headers, batch_proof) = source
			.query_beefy_finalized_parachain_headers_with_proof(
				signed_commitment.commitment.block_number,
				&beefy_client_state,
				headers_with_events.into_iter().collect(),
			)
			.await?;
		let mmr_size = NodesUtils::new(batch_proof.leaf_count).size();

		Some(ParachainHeadersWithProof {
			headers,
			mmr_size,
			leaf_indices: batch_proof.leaf_indices,
			mmr_proofs: batch_proof.items.into_iter().map(|item| item.encode()).collect(),
			leaf_count: batch_proof.leaf_count,
		})
	} else {
		None
	};

	let mmr_update = source.query_beefy_mmr_update_proof(signed_commitment).await?;

	let update_header = {
		let msg = MsgUpdateAnyClient::<LocalClientTypes> {
			client_id: source.client_id(),
			client_message: AnyClientMessage::Beefy(BeefyClientMessage::Header(BeefyHeader {
				headers_with_proof,
				mmr_update_proof: Some(mmr_update),
			})),
			signer: counterparty.account_id(),
		};
		let value = msg.encode_vec()?;
		Any { value, type_url: msg.type_url() }
	};

	// FIXME: use height from the beefy header
	Ok(vec![(update_header, Height::new(0, 0), events, update_type)])
}

async fn find_next_justification<T>(
	prover: &GrandpaProver<T>,
	from: u32,
	to: u32,
) -> anyhow::Result<Option<GrandpaJustification<T::Header>>>
where
	T: light_client_common::config::Config + Send + Sync,
	u32: From<<<T as subxt::Config>::Header as HeaderT>::Number>
		+ From<<<T as subxt::Config>::Header as Header>::Number>,
	ParachainClient<T>: Chain + KeyProvider,
	<<T as light_client_common::config::Config>::Signature as Verify>::Signer:
		From<MultiSigner> + IdentifyAccount<AccountId = T::AccountId>,
	<T as subxt::Config>::Address: From<<T as subxt::Config>::AccountId>,
	<T as subxt::Config>::Signature: From<MultiSignature> + Send + Sync,
	<<T as subxt::Config>::Header as Header>::Number:
		BlockNumberOps + From<u32> + Display + Ord + sp_runtime::traits::Zero + One + Send + Sync,
	T::Hash: From<sp_core::H256> + From<[u8; 32]>,
	sp_core::H256: From<T::Hash>,
	BTreeMap<H256, ParachainHeaderProofs>:
		From<BTreeMap<<T as subxt::Config>::Hash, ParachainHeaderProofs>>,
	<T::ExtrinsicParams as ExtrinsicParams<T::Index, T::Hash>>::OtherParams:
		From<BaseExtrinsicParamsBuilder<T, T::Tip>> + Send + Sync,
	<T as subxt::Config>::Header: Decode + Send + Sync + Clone,
	<T as subxt::Config>::AccountId: Send + Sync,
	<T as subxt::Config>::Address: Send + Sync,
{
	log::debug!(target: "hyperspace", "Trying to find next justification in blocks {from}..{to}");
	let mut join_set: JoinSet<Result<_, anyhow::Error>> = JoinSet::new();
	let heights = (from..to).collect::<Vec<_>>();
	for heights in heights.chunks(PROCESS_BLOCKS_BATCH_SIZE) {
		for height in heights.to_owned() {
			if height % 100 == 0 {
				log::debug!(target: "hyperspace", "Looking for a closer proof {height}/{to}...");
			}
			let relay_client = prover.relay_client.clone();
			let delay = prover.rpc_call_delay.as_millis();
			let duration = Duration::from_millis(rand::thread_rng().gen_range(1..delay) as u64);
			join_set.spawn(async move {
				tokio::time::sleep(duration).await;
				let Some(hash) = relay_client.rpc().block_hash(Some(height.into())).await? else {
					return Ok(None)
				};
				let Some(block) = relay_client.rpc().block(Some(hash)).await? else {
					return Ok(None)
				};
				let Some(justifications) = block.justifications else {
					return Ok(None)
				};
				for (id, justification) in justifications {
					log::info!(target: "hyperspace", "Found closer justification at {height} (suggested {to})");
					if id == GRANDPA_ENGINE_ID {
						let decoded_justification =
							GrandpaJustification::<T::Header>::decode(&mut &justification[..])?;
						return Ok(Some(decoded_justification))
					}
				}
				return Ok(None)
			});
		}
		while let Some(res) = join_set.join_next().await {
			let justification = res??;
			if justification.is_some() {
				join_set.abort_all();
				return Ok(justification)
			}
		}
	}

	Ok(None)
}

pub fn filter_events_by_ids(
	ev: &IbcEvent,
	client_ids: &[ClientId],
	connection_ids: &[ConnectionId],
	channel_and_port_ids: &[(ChannelId, PortId)],
) -> bool {
	use ibc::core::{
		ics02_client::events::Attributes as ClientAttributes,
		ics03_connection::events::Attributes as ConnectionAttributes,
		ics04_channel::events::Attributes as ChannelAttributes,
	};
	let channel_ids = channel_and_port_ids
		.iter()
		.map(|(channel_id, _)| channel_id)
		.collect::<Vec<_>>();

	let filter_packet = |packet: &Packet| {
		channel_and_port_ids.contains(&(packet.source_channel.clone(), packet.source_port.clone())) ||
			channel_and_port_ids
				.contains(&(packet.destination_channel.clone(), packet.destination_port.clone()))
	};
	let filter_client_attributes =
		|packet: &ClientAttributes| client_ids.contains(&packet.client_id);
	let filter_connection_attributes = |packet: &ConnectionAttributes| {
		packet
			.connection_id
			.as_ref()
			.map(|id| connection_ids.contains(&id))
			.unwrap_or(false) ||
			packet
				.counterparty_connection_id
				.as_ref()
				.map(|id| connection_ids.contains(&id))
				.unwrap_or(false)
	};
	let filter_channel_attributes = |packet: &ChannelAttributes| {
		packet.channel_id.as_ref().map(|id| channel_ids.contains(&id)).unwrap_or(false) ||
			packet
				.counterparty_channel_id
				.as_ref()
				.map(|id| channel_ids.contains(&id))
				.unwrap_or(false)
	};

	let v = match ev {
		IbcEvent::SendPacket(e) => filter_packet(&e.packet),
		IbcEvent::WriteAcknowledgement(e) => filter_packet(&e.packet),
		IbcEvent::TimeoutPacket(e) => filter_packet(&e.packet),
		IbcEvent::ReceivePacket(e) => filter_packet(&e.packet),
		IbcEvent::AcknowledgePacket(e) => filter_packet(&e.packet),
		IbcEvent::TimeoutOnClosePacket(e) => filter_packet(&e.packet),
		IbcEvent::CreateClient(e) => filter_client_attributes(&e.0),
		IbcEvent::UpdateClient(e) => filter_client_attributes(&e.common),
		IbcEvent::UpgradeClient(e) => filter_client_attributes(&e.0),
		IbcEvent::ClientMisbehaviour(e) => filter_client_attributes(&e.0),
		IbcEvent::OpenInitConnection(e) => filter_connection_attributes(&e.0),
		IbcEvent::OpenTryConnection(e) => filter_connection_attributes(&e.0),
		IbcEvent::OpenAckConnection(e) => filter_connection_attributes(&e.0),
		IbcEvent::OpenConfirmConnection(e) => filter_connection_attributes(&e.0),
		IbcEvent::OpenInitChannel(e) =>
			filter_channel_attributes(&ChannelAttributes::from(e.clone())),
		IbcEvent::OpenTryChannel(e) =>
			filter_channel_attributes(&ChannelAttributes::from(e.clone())),
		IbcEvent::OpenAckChannel(e) =>
			filter_channel_attributes(&ChannelAttributes::from(e.clone())),
		IbcEvent::OpenConfirmChannel(e) =>
			filter_channel_attributes(&ChannelAttributes::from(e.clone())),
		IbcEvent::CloseInitChannel(e) =>
			filter_channel_attributes(&ChannelAttributes::from(e.clone())),
		IbcEvent::CloseConfirmChannel(e) =>
			filter_channel_attributes(&ChannelAttributes::from(e.clone())),
		IbcEvent::NewBlock(_) |
		IbcEvent::AppModule(_) |
		IbcEvent::Empty(_) |
		IbcEvent::ChainError(_) => true,
	};
	if !v {
		log::debug!(target: "hyperspace_parachain", "Filtered out event: {:?}", ev);
	}
	v
}

/// Query the latest events that have been finalized by the GRANDPA finality protocol.
pub async fn query_latest_ibc_events_with_grandpa<T, C>(
	source: &mut ParachainClient<T>,
	finality_event: FinalityEvent,
	counterparty: &C,
) -> Result<Vec<(Any, Height, Vec<IbcEvent>, UpdateType)>, anyhow::Error>
where
	T: light_client_common::config::Config + Send + Sync,
	C: Chain,
	u32: From<<<T as subxt::Config>::Header as HeaderT>::Number>
		+ From<<<T as subxt::Config>::Header as Header>::Number>,
	ParachainClient<T>: Chain + KeyProvider,
	<<T as light_client_common::config::Config>::Signature as Verify>::Signer:
		From<MultiSigner> + IdentifyAccount<AccountId = T::AccountId>,
	<T as subxt::Config>::Address: From<<T as subxt::Config>::AccountId>,
	<T as subxt::Config>::Signature: From<MultiSignature> + Send + Sync,
	<<T as subxt::Config>::Header as Header>::Number:
		BlockNumberOps + From<u32> + Display + Ord + sp_runtime::traits::Zero + One + Send + Sync,
	T::Hash: From<sp_core::H256> + From<[u8; 32]>,
	sp_core::H256: From<T::Hash>,
	BTreeMap<H256, ParachainHeaderProofs>:
		From<BTreeMap<<T as subxt::Config>::Hash, ParachainHeaderProofs>>,
	<T::ExtrinsicParams as ExtrinsicParams<T::Index, T::Hash>>::OtherParams:
		From<BaseExtrinsicParamsBuilder<T, T::Tip>> + Send + Sync,
	<T as subxt::Config>::Header: Decode + Send + Sync + Clone,
	<T as subxt::Config>::AccountId: Send + Sync,
	<T as subxt::Config>::Address: Send + Sync,
{
	let _justification = match finality_event {
		FinalityEvent::Grandpa(justification) => justification,
		_ => panic!("Expected grandpa finality event"),
	};
	let client_id = source.client_id();
	let latest_height = counterparty.latest_height_and_timestamp().await?.0;
	let response = counterparty.query_client_state(latest_height, client_id).await?;
	let any_client_state = response.client_state.ok_or_else(|| {
		Error::Custom("Received an empty client state from counterparty".to_string())
	})?;

	let AnyClientState::Grandpa(client_state) = AnyClientState::decode_recursive(any_client_state, |c| matches!(c, AnyClientState::Grandpa(_)))
		.ok_or_else(|| Error::Custom(format!("Could not decode client state")))? else { unreachable!() };

	let prover = source.grandpa_prover();
	// prove_finality will always give us the highest block finalized by the authority set for the
	// block number passed, so we can't miss any authority set change since the session change block
	// will always be finalized.
	let next_relay_height = client_state.latest_relay_height + 1;

	let encoded = GrandpaApiClient::<JustificationNotification, H256, u32>::prove_finality(
		// we cast between the same type but different crate versions.
		&*unsafe {
			unsafe_arc_cast::<_, jsonrpsee_ws_client::WsClient>(prover.relay_ws_client.clone())
		},
		next_relay_height,
	)
	.await
	.map_err(|_| {
		Error::Custom(
		format!("Next relay block {} has not been finalized, previous finalized height on counterparty {}",
				next_relay_height, client_state.latest_relay_height
		)
	)
	})?
	.ok_or_else(|| anyhow!("No justification found for block: {:?}", next_relay_height))?
	.0;

	let finality_proof = FinalityProof::<T::Header>::decode(&mut &encoded[..])?;

	let mut justification =
		GrandpaJustification::<T::Header>::decode(&mut &finality_proof.justification[..])?;

	let diff = justification
		.commit
		.target_number
		.saturating_sub(client_state.latest_relay_height);
	if diff > 100 {
		// try to find a closer justification
		if let Some(new_justification) = find_next_justification(
			&prover,
			client_state.latest_relay_height + 1,
			justification.commit.target_number,
		)
		.await?
		{
			justification = new_justification;
		}
	}

	let justification = justification;

	// fetch the latest finalized parachain header
	let finalized_para_header = prover
		.query_latest_finalized_parachain_header(justification.commit.target_number)
		.await?;

	// notice the inclusive range
	let finalized_para_height = u32::from(finalized_para_header.number());
	let finalized_blocks =
		((client_state.latest_para_height + 1)..=finalized_para_height).collect::<Vec<_>>();

	if !finalized_blocks.is_empty() {
		log::info!(
			"Fetching events from {} for blocks {}..{}",
			source.name(),
			finalized_blocks[0],
			finalized_blocks.last().unwrap(),
		);
	}

	let finalized_block_numbers = finalized_blocks
		.iter()
		.map(|h| BlockNumberOrHash::Number(*h))
		.collect::<Vec<_>>();

	// 1. we should query the sink chain for any outgoing packets to the source chain
	// and return the maximum height at which we can construct non-existence proofs for
	// all these packets on the source chain
	let max_height_for_timeouts =
		query_maximum_height_for_timeout_proofs(counterparty, source).await;
	let timeout_update_required = if let Some(max_height) = max_height_for_timeouts {
		let max_height = max_height as u32;
		finalized_blocks.contains(&max_height)
	} else {
		false
	};

	// block_number => events
	let events: HashMap<String, Vec<IbcEvent>> = IbcApiClient::<
		u32,
		H256,
		<T as light_client_common::config::Config>::AssetId,
	>::query_events(
		&*source.para_ws_client, finalized_block_numbers
	)
	.await?;

	// header number is serialized to string
	let mut headers_with_events = events
		.iter()
		.filter_map(|(num, events)| {
			if events.is_empty() {
				None
			} else {
				str::parse::<u32>(&*num)
					.ok()
					.map(<<T as subxt::Config>::Header as Header>::Number::from)
			}
		})
		.collect::<BTreeSet<_>>();

	let events: Vec<IbcEvent> = events
		.into_values()
		.flatten()
		.filter(|e| {
			let mut channel_and_port_ids = source.channel_whitelist();
			channel_and_port_ids.extend(counterparty.channel_whitelist());
			let f = filter_events_by_ids(
				e,
				&[source.client_id(), counterparty.client_id()],
				&[source.connection_id(), counterparty.connection_id()]
					.into_iter()
					.flatten()
					.collect::<Vec<_>>(),
				&channel_and_port_ids,
			);
			log::trace!(target: "hyperspace", "Filtering event: {:?}: {f}", e.event_type());
			f
		})
		.collect();

	if timeout_update_required {
		let max_height_for_timeouts = max_height_for_timeouts.unwrap();
		if max_height_for_timeouts > client_state.latest_height().revision_height {
			let max_timeout_height = <<T as subxt::Config>::Header as Header>::Number::from(
				max_height_for_timeouts as u32,
			);
			headers_with_events.insert(max_timeout_height);
		}
	}

	// In a situation where the sessions last a couple hours and we don't see any ibc events during
	// a session we want to send some block updates in between the session, this would serve as
	// checkpoints so we don't end up with a very large finality proof at the session end.
	let is_update_required = source
		.is_update_required(
			justification.commit.target_number.into(),
			client_state.latest_relay_height.into(),
		)
		.await?;

	// We ensure we advance the finalized latest parachain height
	if client_state.latest_para_height < finalized_para_height {
		headers_with_events.insert(finalized_para_header.number());
	}

	let ParachainHeadersWithFinalityProof { finality_proof, parachain_headers, .. } = prover
		.query_finalized_parachain_headers_with_proof::<T::Header>(
			client_state.latest_relay_height,
			justification.commit.target_number,
			Some(justification.encode()),
			headers_with_events.into_iter().collect(),
		)
		.await?;

	let target = source
		.relay_client
		.rpc()
		.header(Some(finality_proof.block.into()))
		.await?
		.ok_or_else(|| {
			Error::from("Could not find relay chain header for justification target".to_string())
		})?
		.encode();
	let target = sp_runtime::generic::Header::<u32, BlakeTwo256>::decode(&mut &*target)
		.expect("Should not panic, same struct from different crates");

	let authority_set_changed_scheduled = find_scheduled_change(&target).is_some();
	log::info!(target: "hyperspace_parachain", "authority_set_changed_scheduled = {authority_set_changed_scheduled}, timeout_update_required = {timeout_update_required}, is_update_required = {is_update_required}");
	// if validator set has changed this is a mandatory update
	let update_type =
		match authority_set_changed_scheduled || timeout_update_required || is_update_required {
			true => UpdateType::Mandatory,
			false => UpdateType::Optional,
		};

	let grandpa_header = GrandpaHeader {
		finality_proof: codec::Decode::decode(&mut &*finality_proof.encode())
			.expect("Same struct from different crates,decode should not fail"),
		parachain_headers: parachain_headers.into(),
		height: Height::new(source.para_id as u64, finalized_para_height as u64),
	};
	let height = grandpa_header.height();
	let update_header = {
		let msg = MsgUpdateAnyClient::<LocalClientTypes> {
			client_id: source.client_id(),
			client_message: AnyClientMessage::Grandpa(ClientMessage::Header(grandpa_header)),
			signer: counterparty.account_id(),
		};
		let value = msg.encode_vec()?;
		Any { value, type_url: msg.type_url() }
	};

<<<<<<< HEAD
	log::trace!(target: "hyperspace", "Sending update header with type {:?} to {}", update_type, source.name());

	Ok(vec![(update_header, events, update_type)])
=======
	Ok(vec![(update_header, height, events, update_type)])
>>>>>>> 695f0d29
}<|MERGE_RESOLUTION|>--- conflicted
+++ resolved
@@ -56,15 +56,8 @@
 };
 
 use beefy_prover::helpers::unsafe_arc_cast;
-<<<<<<< HEAD
-use grandpa_prover::{GrandpaJustification, JustificationNotification};
-use ibc::core::{
-	ics04_channel::packet::Packet,
-	ics24_host::identifier::{ChannelId, ClientId, ConnectionId, PortId},
-=======
 use grandpa_prover::{
 	GrandpaJustification, GrandpaProver, JustificationNotification, PROCESS_BLOCKS_BATCH_SIZE,
->>>>>>> 695f0d29
 };
 use subxt::config::{
 	extrinsic_params::BaseExtrinsicParamsBuilder, ExtrinsicParams, Header as HeaderT, Header,
@@ -437,88 +430,6 @@
 	Ok(None)
 }
 
-pub fn filter_events_by_ids(
-	ev: &IbcEvent,
-	client_ids: &[ClientId],
-	connection_ids: &[ConnectionId],
-	channel_and_port_ids: &[(ChannelId, PortId)],
-) -> bool {
-	use ibc::core::{
-		ics02_client::events::Attributes as ClientAttributes,
-		ics03_connection::events::Attributes as ConnectionAttributes,
-		ics04_channel::events::Attributes as ChannelAttributes,
-	};
-	let channel_ids = channel_and_port_ids
-		.iter()
-		.map(|(channel_id, _)| channel_id)
-		.collect::<Vec<_>>();
-
-	let filter_packet = |packet: &Packet| {
-		channel_and_port_ids.contains(&(packet.source_channel.clone(), packet.source_port.clone())) ||
-			channel_and_port_ids
-				.contains(&(packet.destination_channel.clone(), packet.destination_port.clone()))
-	};
-	let filter_client_attributes =
-		|packet: &ClientAttributes| client_ids.contains(&packet.client_id);
-	let filter_connection_attributes = |packet: &ConnectionAttributes| {
-		packet
-			.connection_id
-			.as_ref()
-			.map(|id| connection_ids.contains(&id))
-			.unwrap_or(false) ||
-			packet
-				.counterparty_connection_id
-				.as_ref()
-				.map(|id| connection_ids.contains(&id))
-				.unwrap_or(false)
-	};
-	let filter_channel_attributes = |packet: &ChannelAttributes| {
-		packet.channel_id.as_ref().map(|id| channel_ids.contains(&id)).unwrap_or(false) ||
-			packet
-				.counterparty_channel_id
-				.as_ref()
-				.map(|id| channel_ids.contains(&id))
-				.unwrap_or(false)
-	};
-
-	let v = match ev {
-		IbcEvent::SendPacket(e) => filter_packet(&e.packet),
-		IbcEvent::WriteAcknowledgement(e) => filter_packet(&e.packet),
-		IbcEvent::TimeoutPacket(e) => filter_packet(&e.packet),
-		IbcEvent::ReceivePacket(e) => filter_packet(&e.packet),
-		IbcEvent::AcknowledgePacket(e) => filter_packet(&e.packet),
-		IbcEvent::TimeoutOnClosePacket(e) => filter_packet(&e.packet),
-		IbcEvent::CreateClient(e) => filter_client_attributes(&e.0),
-		IbcEvent::UpdateClient(e) => filter_client_attributes(&e.common),
-		IbcEvent::UpgradeClient(e) => filter_client_attributes(&e.0),
-		IbcEvent::ClientMisbehaviour(e) => filter_client_attributes(&e.0),
-		IbcEvent::OpenInitConnection(e) => filter_connection_attributes(&e.0),
-		IbcEvent::OpenTryConnection(e) => filter_connection_attributes(&e.0),
-		IbcEvent::OpenAckConnection(e) => filter_connection_attributes(&e.0),
-		IbcEvent::OpenConfirmConnection(e) => filter_connection_attributes(&e.0),
-		IbcEvent::OpenInitChannel(e) =>
-			filter_channel_attributes(&ChannelAttributes::from(e.clone())),
-		IbcEvent::OpenTryChannel(e) =>
-			filter_channel_attributes(&ChannelAttributes::from(e.clone())),
-		IbcEvent::OpenAckChannel(e) =>
-			filter_channel_attributes(&ChannelAttributes::from(e.clone())),
-		IbcEvent::OpenConfirmChannel(e) =>
-			filter_channel_attributes(&ChannelAttributes::from(e.clone())),
-		IbcEvent::CloseInitChannel(e) =>
-			filter_channel_attributes(&ChannelAttributes::from(e.clone())),
-		IbcEvent::CloseConfirmChannel(e) =>
-			filter_channel_attributes(&ChannelAttributes::from(e.clone())),
-		IbcEvent::NewBlock(_) |
-		IbcEvent::AppModule(_) |
-		IbcEvent::Empty(_) |
-		IbcEvent::ChainError(_) => true,
-	};
-	if !v {
-		log::debug!(target: "hyperspace_parachain", "Filtered out event: {:?}", ev);
-	}
-	v
-}
-
 /// Query the latest events that have been finalized by the GRANDPA finality protocol.
 pub async fn query_latest_ibc_events_with_grandpa<T, C>(
 	source: &mut ParachainClient<T>,
@@ -761,11 +672,5 @@
 		Any { value, type_url: msg.type_url() }
 	};
 
-<<<<<<< HEAD
-	log::trace!(target: "hyperspace", "Sending update header with type {:?} to {}", update_type, source.name());
-
-	Ok(vec![(update_header, events, update_type)])
-=======
 	Ok(vec![(update_header, height, events, update_type)])
->>>>>>> 695f0d29
 }