// Copyright 2022 ComposableFi
//
// Licensed under the Apache License, Version 2.0 (the "License");
// you may not use this file except in compliance with the License.
// You may obtain a copy of the License at
//
//      http://www.apache.org/licenses/LICENSE-2.0
//
// Unless required by applicable law or agreed to in writing, software
// distributed under the License is distributed on an "AS IS" BASIS,
// WITHOUT WARRANTIES OR CONDITIONS OF ANY KIND, either express or implied.
// See the License for the specific language governing permissions and
// limitations under the License.

#![allow(clippy::all)]

use std::{
	collections::BTreeMap,
	str::FromStr,
	sync::{Arc, Mutex},
	time::Duration,
};

pub mod chain;
pub mod error;
pub mod key_provider;
pub mod parachain;
pub mod provider;
pub mod signer;
pub mod utils;

pub mod finality_protocol;
pub mod light_client_sync;
#[cfg(any(test, feature = "testing"))]
pub mod test_provider;

use error::Error;
use frame_support::Serialize;
use serde::Deserialize;

use beefy_light_client_primitives::{ClientState, MmrUpdateProof};
use beefy_prover::Prover;
use ibc::core::ics24_host::identifier::{ChannelId, ClientId, ConnectionId, PortId};
use ics11_beefy::client_message::ParachainHeader;
use pallet_mmr_primitives::Proof;
use sp_core::{ecdsa, ed25519, sr25519, Bytes, Pair, H256};
use sp_keystore::{SyncCryptoStore, SyncCryptoStorePtr};
use sp_runtime::{
	traits::{IdentifyAccount, Verify},
	KeyTypeId, MultiSignature, MultiSigner,
};
use ss58_registry::Ss58AddressFormat;
use subxt::config::{Header as HeaderT, Header};

use crate::utils::{fetch_max_extrinsic_weight, unsafe_cast_to_jsonrpsee_client};
use codec::Decode;
use ics10_grandpa::consensus_state::ConsensusState as GrandpaConsensusState;
use ics11_beefy::{
	client_state::ClientState as BeefyClientState,
	consensus_state::ConsensusState as BeefyConsensusState,
};
use primitives::KeyProvider;

use crate::{finality_protocol::FinalityProtocol, signer::ExtrinsicSigner};
use grandpa_light_client_primitives::ParachainHeaderProofs;
use grandpa_prover::GrandpaProver;
use ibc::timestamp::Timestamp;
use ics10_grandpa::client_state::ClientState as GrandpaClientState;
use jsonrpsee_ws_client::WsClientBuilder;
use light_client_common::config::{AsInner, RuntimeStorage};
use pallet_ibc::light_clients::{AnyClientState, AnyConsensusState, HostFunctionsManager};
use sp_keystore::testing::KeyStore;
use sp_runtime::traits::One;
use subxt::tx::TxPayload;

/// Implements the [`crate::Chain`] trait for parachains.
/// This is responsible for:
/// 1. Tracking a parachain light client on a counter-party chain, advancing this light
/// client state  as new finality proofs are observed.
/// 2. Submiting new IBC messages to this parachain.
#[derive(Clone)]
pub struct ParachainClient<T: light_client_common::config::Config> {
	/// Chain name
	pub name: String,
	/// rpc url for parachain
	pub parachain_rpc_url: String,
	/// rpc url for relay chain
	pub relay_chain_rpc_url: String,
	/// Relay chain rpc client
	pub relay_client: subxt::OnlineClient<T>,
	/// Parachain rpc client
	pub para_client: subxt::OnlineClient<T>,
	/// Relay chain ws client
	pub relay_ws_client: Arc<jsonrpsee_ws_client::WsClient>,
	/// Parachain ws client
	pub para_ws_client: Arc<jsonrpsee_ws_client::WsClient>,
	/// Parachain Id
	pub para_id: u32,
	/// Light client id on counterparty chain
	pub client_id: Arc<Mutex<Option<ClientId>>>,
	/// Connection Id
	pub connection_id: Arc<Mutex<Option<ConnectionId>>>,
	/// Channels cleared for packet relay
	pub channel_whitelist: Arc<Mutex<Vec<(ChannelId, PortId)>>>,
	/// ICS-23 provable store commitment prefix
	pub commitment_prefix: Vec<u8>,
	/// Public key for relayer on chain
	pub public_key: MultiSigner,
	/// Reference to keystore
	pub key_store: SyncCryptoStorePtr,
	/// Key type Id
	pub key_type_id: KeyTypeId,
	/// used for encoding relayer address.
	pub ss58_version: Ss58AddressFormat,
	/// the maximum extrinsic weight allowed by this client
	pub max_extrinsic_weight: u64,
	/// Finality protocol to use, eg Beefy, Grandpa
	pub finality_protocol: FinalityProtocol,
	/// Delay between parallel RPC calls to be friendly with the node and avoid MaxSlotsExceeded
	/// error
	pub rpc_call_delay: Duration,
}

enum KeyType {
	Sr25519,
	Ed25519,
	Ecdsa,
}

pub const DEFAULT_RPC_CALL_DELAY: Duration = Duration::from_millis(10);
pub const WAIT_FOR_IN_BLOCK_TIMEOUT: Duration = Duration::from_secs(60 * 4);

impl KeyType {
	pub fn to_key_type_id(&self) -> KeyTypeId {
		match self {
			KeyType::Sr25519 => KeyTypeId(sr25519::CRYPTO_ID.0),
			KeyType::Ed25519 => KeyTypeId(ed25519::CRYPTO_ID.0),
			KeyType::Ecdsa => KeyTypeId(ecdsa::CRYPTO_ID.0),
		}
	}
}

impl FromStr for KeyType {
	type Err = Error;

	fn from_str(s: &str) -> Result<Self, Self::Err> {
		match s {
			"sr25519" => Ok(KeyType::Sr25519),
			"ed25519" => Ok(KeyType::Ed25519),
			"ecdsa" => Ok(KeyType::Ecdsa),
			_ => Err(Error::Custom("Invalid key type".to_string())),
		}
	}
}

/// config options for [`ParachainClient`]
#[derive(Debug, Serialize, Deserialize, Clone)]
pub struct ParachainClientConfig {
	/// Chain name
	pub name: String,
	/// Parachain Id
	pub para_id: u32,
	/// rpc url for parachain
	pub parachain_rpc_url: String,
	/// rpc url for relay chain
	pub relay_chain_rpc_url: String,
	/// Light client id on counterparty chain
	pub client_id: Option<ClientId>,
	/// Connection Id
	pub connection_id: Option<ConnectionId>,
	/// Commitment prefix
	pub commitment_prefix: Bytes,
	/// Raw private key for signing transactions
	pub private_key: String,
	/// used for encoding relayer address.
	pub ss58_version: u8,
	/// Channels cleared for packet relay
	pub channel_whitelist: Vec<(ChannelId, PortId)>,
	/// Finality protocol
	pub finality_protocol: FinalityProtocol,
	/// Digital signature scheme
	pub key_type: String,
}

impl<T> ParachainClient<T>
where
	T: light_client_common::config::Config,
{
	/// Initializes a [`ParachainClient`] given a [`ParachainConfig`]
	pub async fn new(config: ParachainClientConfig) -> Result<Self, Error> {
		let relay_ws_client = Arc::new(
			WsClientBuilder::default()
				.build(&config.relay_chain_rpc_url)
				.await
				.map_err(|e| Error::from(format!("Rpc Error {:?}", e)))?,
		);
		let para_ws_client = Arc::new(
			WsClientBuilder::default()
				.build(&config.parachain_rpc_url)
				.await
				.map_err(|e| Error::from(format!("Rpc Error {:?}", e)))?,
		);

		let para_client = subxt::OnlineClient::from_rpc_client(unsafe {
			unsafe_cast_to_jsonrpsee_client(&para_ws_client)
		})
		.await?;

		let relay_client = subxt::OnlineClient::from_rpc_client(unsafe {
			unsafe_cast_to_jsonrpsee_client(&relay_ws_client)
		})
		.await?;

		let max_extrinsic_weight = fetch_max_extrinsic_weight(&para_client).await?;

		let key_store: SyncCryptoStorePtr = Arc::new(KeyStore::new());
		let key_type = KeyType::from_str(&config.key_type)?;
		let key_type_id = key_type.to_key_type_id();

		let public_key: MultiSigner = match key_type {
			KeyType::Sr25519 => sr25519::Pair::from_string_with_seed(&config.private_key, None)
				.map_err(|_| Error::Custom("invalid key".to_owned()))?
				.0
				.public()
				.into(),
			KeyType::Ed25519 => ed25519::Pair::from_string_with_seed(&config.private_key, None)
				.map_err(|_| Error::Custom("invalid key".to_owned()))?
				.0
				.public()
				.into(),
			KeyType::Ecdsa => ecdsa::Pair::from_string_with_seed(&config.private_key, None)
				.map_err(|_| Error::Custom("invalid key".to_owned()))?
				.0
				.public()
				.into(),
		};

		SyncCryptoStore::insert_unknown(
			&*key_store,
			key_type_id,
			&*config.private_key,
			public_key.as_ref(),
		)
		.unwrap();

		Ok(Self {
			name: config.name,
			parachain_rpc_url: config.parachain_rpc_url,
			relay_chain_rpc_url: config.relay_chain_rpc_url,
			para_client,
			relay_client,
			para_id: config.para_id,
			client_id: Arc::new(Mutex::new(config.client_id)),
			commitment_prefix: config.commitment_prefix.0,
			connection_id: Arc::new(Mutex::new(config.connection_id)),
			public_key,
			key_store,
			key_type_id,
			max_extrinsic_weight,
			para_ws_client,
			relay_ws_client,
			ss58_version: Ss58AddressFormat::from(config.ss58_version),
			channel_whitelist: Arc::new(Mutex::new(config.channel_whitelist)),
			finality_protocol: config.finality_protocol,
			rpc_call_delay: DEFAULT_RPC_CALL_DELAY,
		})
	}
}

impl<T: light_client_common::config::Config + Send + Sync> ParachainClient<T>
where
	u32: From<<<T as subxt::Config>::Header as HeaderT>::Number>,
	Self: KeyProvider,
	<<T as light_client_common::config::Config>::Signature as Verify>::Signer:
		From<MultiSigner> + IdentifyAccount<AccountId = T::AccountId>,
	MultiSigner: From<MultiSigner>,
	<T as subxt::Config>::Address: From<<T as subxt::Config>::AccountId>,
	<T as subxt::Config>::Signature: From<MultiSignature> + Send + Sync,
	H256: From<T::Hash>,
	<<T as subxt::Config>::Header as Header>::Number:
		From<u32> + Ord + sp_runtime::traits::Zero + One,
	<T as subxt::Config>::AccountId: Send + Sync,
	<T as subxt::Config>::Address: Send + Sync,
{
	/// Returns a grandpa proving client.
	pub fn grandpa_prover(&self) -> GrandpaProver<T> {
		let relay_ws_client = unsafe { unsafe_cast_to_jsonrpsee_client(&self.relay_ws_client) };
		let para_ws_client = unsafe { unsafe_cast_to_jsonrpsee_client(&self.para_ws_client) };
		GrandpaProver {
			relay_client: self.relay_client.clone(),
			relay_ws_client,
			para_client: self.para_client.clone(),
			para_ws_client,
			para_id: self.para_id,
			rpc_call_delay: self.rpc_call_delay,
		}
	}

	/// Queries parachain headers that have been finalized by BEEFY in between the given relay chain
	/// heights
	pub async fn query_beefy_finalized_parachain_headers_between(
		&self,
		commitment_block_number: u32,
		client_state: &ClientState,
	) -> Result<Vec<T::Header>, Error>
	where
		u32: From<<<T as subxt::Config>::Header as Header>::Number>,
		<<T as subxt::Config>::Header as Header>::Number: From<u32>,
		<T as subxt::Config>::Header: Decode,
	{
		let client_wrapper = Prover {
			relay_client: self.relay_client.clone(),
			para_client: self.para_client.clone(),
			para_id: self.para_id,
		};

		let headers = client_wrapper
			.query_finalized_parachain_headers_at(
				commitment_block_number,
				client_state.latest_beefy_height,
			)
			.await
			.map_err(|e| {
				Error::from(format!("[fetch_finalized_parachain_headers_at] Failed due to {:?}", e))
			})?;

		Ok(headers)
	}

	/// Construct the [`ParachainHeadersWithFinalityProof`] for parachain headers with the given
	/// numbers using the BEEFY finality proof with the given relay chain heights.
	pub async fn query_beefy_finalized_parachain_headers_with_proof(
		&self,
		commitment_block_number: u32,
		client_state: &ClientState,
		headers: Vec<<<T as subxt::Config>::Header as Header>::Number>,
	) -> Result<(Vec<ParachainHeader>, Proof<H256>), Error>
	where
		<<T as subxt::Config>::Header as Header>::Number: Ord + sp_runtime::traits::Zero,
		<T as subxt::Config>::Header: Decode,
	{
		let client_wrapper = Prover {
			relay_client: self.relay_client.clone(),
			para_client: self.para_client.clone(),
			para_id: self.para_id,
		};

		let (parachain_headers, batch_proof) = client_wrapper
			.query_finalized_parachain_headers_with_proof(
				commitment_block_number,
				client_state.latest_beefy_height,
				headers,
			)
			.await
			.map_err(|e| {
				Error::from(format!("[fetch_finalized_parachain_headers_at] Failed due to {:?}", e))
			})?;

		let parachain_headers = parachain_headers
			.into_iter()
			.map(|para_header| {
				Ok(ParachainHeader {
					parachain_header: codec::Decode::decode(&mut &*para_header.parachain_header)?,
					partial_mmr_leaf: para_header.partial_mmr_leaf,
					parachain_heads_proof: para_header.parachain_heads_proof,
					heads_leaf_index: para_header.heads_leaf_index,
					heads_total_count: para_header.heads_total_count,
					extrinsic_proof: para_header.extrinsic_proof,
					timestamp_extrinsic: para_header.timestamp_extrinsic,
				})
			})
			.collect::<Result<Vec<_>, codec::Error>>()?;

		Ok((parachain_headers, batch_proof))
	}

	/// Queries for the BEEFY mmr update proof for the given signed commitment height.
	pub async fn query_beefy_mmr_update_proof(
		&self,
		signed_commitment: beefy_primitives::SignedCommitment<
			u32,
			beefy_primitives::crypto::Signature,
		>,
	) -> Result<MmrUpdateProof, Error> {
		let prover = Prover {
			relay_client: self.relay_client.clone(),
			para_client: self.para_client.clone(),
			para_id: self.para_id,
		};

		let mmr_update =
			prover.fetch_mmr_update_proof_for(signed_commitment).await.map_err(|e| {
				Error::from(format!("[fetch_mmr_update_proof_for] Failed due to {:?}", e))
			})?;
		Ok(mmr_update)
	}

	/// Submits the given transaction to the parachain node, waits for it to be included in a block
	/// and asserts that it was successfully dispatched on-chain.
	///
	/// We retry sending the transaction up to 5 times in the case where the transaction pool might
	/// reject the transaction because of conflicting nonces.
	pub async fn submit_call<C: TxPayload>(&self, call: C) -> Result<(T::Hash, T::Hash), Error> {
		// Try extrinsic submission five times in case of failures
		let mut count = 0;
		let progress = loop {
			if count == 5 {
				Err(Error::Custom("Failed to submit extrinsic after 5 tries".to_string()))?
			}

			let other_params = T::custom_extrinsic_params(&self.para_client).await?;

			let res = {
				let signer = ExtrinsicSigner::<T, Self>::new(
					self.key_store.clone(),
					self.key_type_id.clone(),
					self.public_key.clone(),
				);
				self.para_client
					.tx()
					.sign_and_submit_then_watch(&call, &signer, other_params)
					.await
			};
			match res {
				Ok(progress) => break progress,
				Err(e) => {
					log::warn!("Failed to submit extrinsic: {:?}. Retrying...", e);
					count += 1;
				},
			}
		};

		let tx_in_block =
<<<<<<< HEAD
			tokio::time::timeout(Duration::from_secs(60 * 2), progress.wait_for_in_block())
				.await
				.map_err(|_| Error::Custom("transaction submission timeout".to_string()))??;
=======
			tokio::time::timeout(WAIT_FOR_IN_BLOCK_TIMEOUT, progress.wait_for_in_block())
				.await
				.map_err(|e| {
					Error::from(format!("[submit_call] Failed to wait for in block due to {:?}", e))
				})??;
>>>>>>> 12d0c7e5
		tx_in_block.wait_for_success().await?;
		Ok((tx_in_block.extrinsic_hash(), tx_in_block.block_hash()))
	}

	pub fn client_id(&self) -> ClientId {
		self.client_id
			.lock()
			.unwrap()
			.as_ref()
			.expect("Client Id should be defined")
			.clone()
	}
}

impl<T: light_client_common::config::Config + Send + Sync> ParachainClient<T>
where
	u32: From<<<T as subxt::Config>::Header as HeaderT>::Number>,
	Self: KeyProvider,
	<<T as light_client_common::config::Config>::Signature as Verify>::Signer:
		From<MultiSigner> + IdentifyAccount<AccountId = T::AccountId>,
	MultiSigner: From<MultiSigner>,
	<T as subxt::Config>::Address: From<<T as subxt::Config>::AccountId>,
	<T as subxt::Config>::Signature: From<MultiSignature> + Send + Sync,
	H256: From<T::Hash>,
	<<T as subxt::Config>::Header as Header>::Number: Ord + sp_runtime::traits::Zero + One,
	T::Header: HeaderT,
	<<T::Header as HeaderT>::Hasher as subxt::config::Hasher>::Output: From<T::Hash>,
	<<T as subxt::Config>::Header as Header>::Number: From<u32>,
	BTreeMap<H256, ParachainHeaderProofs>:
		From<BTreeMap<<T as subxt::Config>::Hash, ParachainHeaderProofs>>,
	<T as subxt::Config>::AccountId: Send + Sync,
	<T as subxt::Config>::Address: Send + Sync,
{
	/// Construct a beefy client state to be submitted to the counterparty chain
	pub async fn construct_beefy_client_state(
		&self,
	) -> Result<(AnyClientState, AnyConsensusState), Error>
	where
		Self: KeyProvider,
		<<T as light_client_common::config::Config>::Signature as Verify>::Signer:
			From<MultiSigner> + IdentifyAccount<AccountId = T::AccountId>,
		MultiSigner: From<MultiSigner>,
		<T as subxt::Config>::Address: From<<T as subxt::Config>::AccountId>,
		u32: From<<<T as subxt::Config>::Header as subxt::config::Header>::Number>,
	{
		use ibc::core::ics24_host::identifier::ChainId;
		let api = self.relay_client.storage();
		let para_client_api = self.para_client.storage();
		let client_wrapper = Prover {
			relay_client: self.relay_client.clone(),
			para_client: self.para_client.clone(),
			para_id: self.para_id,
		};
		loop {
			let beefy_state = client_wrapper.construct_beefy_client_state().await.map_err(|e| {
				Error::from(format!("[construct_beefy_client_state] Failed due to {:?}", e))
			})?;

			let subxt_block_number: subxt::rpc::types::BlockNumber =
				beefy_state.latest_beefy_height.into();
			let block_hash =
				self.relay_client.rpc().block_hash(Some(subxt_block_number)).await?.ok_or_else(
					|| Error::Custom(format!("Couldn't find block hash for relay block",)),
				)?;
			let heads_addr = T::Storage::paras_heads(self.para_id);
			let head_data = <T::Storage as RuntimeStorage>::HeadData::from_inner(
				api.at(block_hash).fetch(&heads_addr).await?.ok_or_else(|| {
					Error::Custom(format!(
						"Couldn't find header for ParaId({}) at relay block {:?}",
						self.para_id, block_hash
					))
				})?,
			);
			let decoded_para_head = sp_runtime::generic::Header::<
				u32,
				sp_runtime::traits::BlakeTwo256,
			>::decode(&mut &*head_data.as_ref())?;
			let block_number = decoded_para_head.number;
			let client_state = BeefyClientState::<HostFunctionsManager> {
				chain_id: ChainId::new("relay-chain".to_string(), 0),
				relay_chain: Default::default(),
				mmr_root_hash: beefy_state.mmr_root_hash,
				latest_beefy_height: beefy_state.latest_beefy_height,
				frozen_height: None,
				latest_para_height: block_number,
				para_id: self.para_id,
				authority: beefy_state.current_authorities,
				next_authority_set: beefy_state.next_authorities,
				_phantom: Default::default(),
			};
			// we can't use the genesis block to construct the initial state.
			if block_number == 0 {
				continue
			}
			let subxt_block_number: subxt::rpc::types::BlockNumber = block_number.into();
			let block_hash =
				self.para_client.rpc().block_hash(Some(subxt_block_number)).await?.ok_or_else(
					|| Error::Custom(format!("Couldn't find block hash for para block",)),
				)?;
			let timestamp_addr = T::Storage::timestamp_now();
			let unix_timestamp_millis = para_client_api
				.at(block_hash)
				.fetch(&timestamp_addr)
				.await?
				.expect("Timestamp should exist");
			let timestamp_nanos = Duration::from_millis(unix_timestamp_millis).as_nanos() as u64;

			let consensus_state = AnyConsensusState::Beefy(BeefyConsensusState {
				timestamp: Timestamp::from_nanoseconds(timestamp_nanos)
					.unwrap()
					.into_tm_time()
					.unwrap(),
				root: decoded_para_head.state_root.as_bytes().to_vec().into(),
			});

			return Ok((AnyClientState::Beefy(client_state), consensus_state))
		}
	}

	pub async fn construct_grandpa_client_state(
		&self,
	) -> Result<(AnyClientState, AnyConsensusState), Error>
	where
		Self: KeyProvider,
		<<T as light_client_common::config::Config>::Signature as Verify>::Signer:
			From<MultiSigner> + IdentifyAccount<AccountId = T::AccountId>,
		MultiSigner: From<MultiSigner>,
		<T as subxt::Config>::Address: From<<T as subxt::Config>::AccountId>,
		u32: From<<<T as subxt::Config>::Header as Header>::Number>,
		<T as subxt::Config>::Hash: From<H256>,
		<T as subxt::Config>::Header: Decode,
	{
		let relay_ws_client = unsafe { unsafe_cast_to_jsonrpsee_client(&self.relay_ws_client) };
		let para_ws_client = unsafe { unsafe_cast_to_jsonrpsee_client(&self.para_ws_client) };
		let prover = GrandpaProver {
			relay_client: self.relay_client.clone(),
			relay_ws_client,
			para_client: self.para_client.clone(),
			para_ws_client,
			para_id: self.para_id,
			rpc_call_delay: self.rpc_call_delay,
		};
		let api = self.relay_client.storage();
		let para_client_api = self.para_client.storage();
		loop {
			let light_client_state = prover
				.initialize_client_state()
				.await
				.map_err(|e| Error::from(format!("Error constructing client state: {e}")))?;

			let heads_addr = T::Storage::paras_heads(self.para_id);
			let head_data = <T::Storage as RuntimeStorage>::HeadData::from_inner(
				api.at(light_client_state.latest_relay_hash.into())
					.fetch(&heads_addr)
					.await?
					.ok_or_else(|| {
						Error::Custom(format!(
							"Couldn't find header for ParaId({}) at relay block {:?}",
							self.para_id, light_client_state.latest_relay_hash
						))
					})?,
			);
			let decoded_para_head = sp_runtime::generic::Header::<
				u32,
				sp_runtime::traits::BlakeTwo256,
			>::decode(&mut &*head_data.as_ref())?;
			let block_number = decoded_para_head.number;
			// we can't use the genesis block to construct the initial state.
			if block_number == 0 {
				continue
			}

			let mut client_state = GrandpaClientState::<HostFunctionsManager>::default();

			client_state.relay_chain = Default::default();
			client_state.current_authorities = light_client_state.current_authorities;
			client_state.current_set_id = light_client_state.current_set_id;
			client_state.latest_relay_hash = light_client_state.latest_relay_hash.into();
			client_state.frozen_height = None;
			client_state.latest_para_height = block_number;
			client_state.para_id = self.para_id;
			client_state.latest_relay_height = light_client_state.latest_relay_height;

			let subxt_block_number: subxt::rpc::types::BlockNumber = block_number.into();
			let block_hash =
				self.para_client.rpc().block_hash(Some(subxt_block_number)).await?.ok_or_else(
					|| {
						Error::Custom(format!(
							"Couldn't find block hash for ParaId({}) at block number {}",
							self.para_id, block_number
						))
					},
				)?;
			let timestamp_addr = T::Storage::timestamp_now();
			let unix_timestamp_millis = para_client_api
				.at(block_hash)
				.fetch(&timestamp_addr)
				.await?
				.expect("Timestamp should exist");
			let timestamp_nanos = Duration::from_millis(unix_timestamp_millis).as_nanos() as u64;

			let consensus_state = AnyConsensusState::Grandpa(GrandpaConsensusState {
				timestamp: Timestamp::from_nanoseconds(timestamp_nanos)
					.unwrap()
					.into_tm_time()
					.unwrap(),
				root: decoded_para_head.state_root.as_bytes().to_vec().into(),
			});

			return Ok((AnyClientState::Grandpa(client_state), consensus_state))
		}
	}
}<|MERGE_RESOLUTION|>--- conflicted
+++ resolved
@@ -431,17 +431,11 @@
 		};
 
 		let tx_in_block =
-<<<<<<< HEAD
-			tokio::time::timeout(Duration::from_secs(60 * 2), progress.wait_for_in_block())
-				.await
-				.map_err(|_| Error::Custom("transaction submission timeout".to_string()))??;
-=======
 			tokio::time::timeout(WAIT_FOR_IN_BLOCK_TIMEOUT, progress.wait_for_in_block())
 				.await
 				.map_err(|e| {
 					Error::from(format!("[submit_call] Failed to wait for in block due to {:?}", e))
 				})??;
->>>>>>> 12d0c7e5
 		tx_in_block.wait_for_success().await?;
 		Ok((tx_in_block.extrinsic_hash(), tx_in_block.block_hash()))
 	}
