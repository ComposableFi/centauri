--- conflicted
+++ resolved
@@ -116,18 +116,15 @@
 	pub max_extrinsic_weight: u64,
 	/// Finality protocol to use, eg Beefy, Grandpa
 	pub finality_protocol: FinalityProtocol,
-<<<<<<< HEAD
+	/// Delay between parallel RPC calls to be friendly with the node and avoid MaxSlotsExceeded
+	/// error
+	pub rpc_call_delay: Duration,
 	/// Used to determine whether client updates should be forced to send
 	/// even if it's optional. It's required, because some timeout packets
 	/// should use proof of the client states.
 	///
 	/// Set inside `on_undelivered_sequences`.
 	pub maybe_has_undelivered_packets: Arc<Mutex<bool>>,
-=======
-	/// Delay between parallel RPC calls to be friendly with the node and avoid MaxSlotsExceeded
-	/// error
-	pub rpc_call_delay: Duration,
->>>>>>> 17cfd380
 }
 
 enum KeyType {
@@ -273,11 +270,8 @@
 			ss58_version: Ss58AddressFormat::from(config.ss58_version),
 			channel_whitelist: Arc::new(Mutex::new(config.channel_whitelist)),
 			finality_protocol: config.finality_protocol,
-<<<<<<< HEAD
+			rpc_call_delay: DEFAULT_RPC_CALL_DELAY,
 			maybe_has_undelivered_packets: Default::default(),
-=======
-			rpc_call_delay: DEFAULT_RPC_CALL_DELAY,
->>>>>>> 17cfd380
 		})
 	}
 }
