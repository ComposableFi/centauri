// Copyright 2022 ComposableFi
//
// Licensed under the Apache License, Version 2.0 (the "License");
// you may not use this file except in compliance with the License.
// You may obtain a copy of the License at
//
//      http://www.apache.org/licenses/LICENSE-2.0
//
// Unless required by applicable law or agreed to in writing, software
// distributed under the License is distributed on an "AS IS" BASIS,
// WITHOUT WARRANTIES OR CONDITIONS OF ANY KIND, either express or implied.
// See the License for the specific language governing permissions and
// limitations under the License.

use super::{error::Error, ParachainClient};
use crate::{finality_protocol::FinalityEvent, FinalityProtocol, GrandpaClientState};
use beefy_prover::helpers::fetch_timestamp_extrinsic_with_proof;
use codec::{Decode, Encode};
use finality_grandpa::BlockNumberOps;
use futures::Stream;
use grandpa_light_client_primitives::ParachainHeaderProofs;
use ibc::{
	applications::transfer::{Amount, PrefixedCoin, PrefixedDenom},
	core::{
		ics02_client::client_state::{ClientState, ClientType},
		ics23_commitment::commitment::CommitmentPrefix,
		ics24_host::identifier::{ChannelId, ClientId, ConnectionId, PortId},
	},
	events::IbcEvent,
	timestamp::Timestamp,
	Height,
};
use ibc_proto::{
	google::protobuf::Any,
	ibc::core::{
		channel::v1::{
			IdentifiedChannel, QueryChannelResponse, QueryChannelsResponse,
			QueryNextSequenceReceiveResponse, QueryPacketAcknowledgementResponse,
			QueryPacketCommitmentResponse, QueryPacketReceiptResponse,
		},
		client::v1::{
			IdentifiedClientState, QueryClientStateResponse, QueryConsensusStateResponse,
		},
		connection::v1::{IdentifiedConnection, QueryConnectionResponse},
	},
};
use ibc_rpc::{IbcApiClient, PacketInfo};
use ics11_beefy::client_state::ClientState as BeefyClientState;
use light_client_common::config::{AsInnerEvent, IbcEventsT, RuntimeStorage};
use pallet_ibc::{
	light_clients::{AnyClientState, AnyConsensusState, HostFunctionsManager},
	HostConsensusProof,
};
use primitives::{apply_prefix, Chain, IbcProvider, KeyProvider, UndeliveredType, UpdateType};
use sp_core::H256;
use sp_runtime::{
	traits::{IdentifyAccount, One, Verify},
	MultiSignature, MultiSigner,
};
use std::{
	collections::{BTreeMap, HashSet},
	fmt::Display,
	pin::Pin,
	str::FromStr,
	time::Duration,
};
use subxt::config::{
	extrinsic_params::BaseExtrinsicParamsBuilder, ExtrinsicParams, Header as HeaderT, Header,
};
use tokio_stream::wrappers::ReceiverStream;

#[derive(Debug)]
pub struct TransactionId<Hash> {
	pub ext_hash: Hash,
	pub block_hash: Hash,
}

#[async_trait::async_trait]
impl<T: light_client_common::config::Config + Send + Sync + Clone> IbcProvider
	for ParachainClient<T>
where
	u32: From<<<T as subxt::Config>::Header as HeaderT>::Number>,
	u32: From<<<T as subxt::Config>::Header as Header>::Number>,
	Self: KeyProvider,
	<<T as light_client_common::config::Config>::Signature as Verify>::Signer:
		From<MultiSigner> + IdentifyAccount<AccountId = T::AccountId>,
	MultiSigner: From<MultiSigner>,
	<T as subxt::Config>::Address: From<<T as subxt::Config>::AccountId>,
	<T as subxt::Config>::Signature: From<MultiSignature> + Send + Sync,
	<<T as subxt::Config>::Header as Header>::Number:
		BlockNumberOps + From<u32> + Display + Ord + sp_runtime::traits::Zero + One + Send + Sync,
	<T as subxt::Config>::Header: Decode + Send + Sync,
	T::Hash: From<sp_core::H256> + From<[u8; 32]>,
	sp_core::H256: From<T::Hash>,
	BTreeMap<sp_core::H256, ParachainHeaderProofs>:
		From<BTreeMap<<T as subxt::Config>::Hash, ParachainHeaderProofs>>,
	<T::ExtrinsicParams as ExtrinsicParams<T::Index, T::Hash>>::OtherParams:
		From<BaseExtrinsicParamsBuilder<T, T::Tip>> + Send + Sync,
	<T as subxt::Config>::AccountId: Send + Sync,
	<T as subxt::Config>::Address: Send + Sync,
	<T as light_client_common::config::Config>::AssetId: Clone,
{
	type FinalityEvent = FinalityEvent;
	type TransactionId = TransactionId<T::Hash>;
	type Error = Error;
	type AssetId = <T as light_client_common::config::Config>::AssetId;

	async fn query_latest_ibc_events<C>(
		&mut self,
		finality_event: Self::FinalityEvent,
		counterparty: &C,
	) -> Result<Vec<(Any, Height, Vec<IbcEvent>, UpdateType)>, anyhow::Error>
	where
		C: Chain,
	{
		self.finality_protocol
			.clone()
			.query_latest_ibc_events(self, finality_event, counterparty)
			.await
	}

	async fn ibc_events(&self) -> Pin<Box<dyn Stream<Item = IbcEvent> + Send + 'static>> {
		use futures::StreamExt;

		let (tx, rx) = tokio::sync::mpsc::channel(32);
		let event = self.para_client.events();
		let para_client = self.para_client.clone();
		tokio::spawn(async move {
			let stream = para_client
				.blocks()
				.subscribe_all()
				.await
				.expect("should susbcribe to blocks")
				.filter_map(|block| async {
					let block = block.ok()?;
					let events = event.at(block.hash()).await.ok()?;
					let result = events
						.find::<<T::Events as AsInnerEvent>::Inner>()
						.filter_map(|ev| {
							let ev = <T::Events as AsInnerEvent>::from_inner(ev.ok()?).events();
							ev.into_iter()
								.map(|ev| TryInto::<IbcEvent>::try_into(ev))
								.collect::<Result<Vec<_>, _>>()
								.ok()
						})
						.flatten()
						.collect::<Vec<_>>();
					Some(result)
				});

			let mut stream = Box::pin(stream);

			while let Some(evs) = stream.next().await {
				let mut should_exit = false;
				for ev in evs {
					if let Err(_) = tx.send(ev).await {
						should_exit = true;
						break
					}
				}
				if should_exit {
					break
				}
			}
		});

		Box::pin(ReceiverStream::new(rx))
	}

	async fn query_client_consensus(
		&self,
		at: Height,
		client_id: ClientId,
		consensus_height: Height,
	) -> Result<QueryConsensusStateResponse, Self::Error> {
		let res = IbcApiClient::<u32, H256, <T as light_client_common::config::Config>::AssetId>::query_client_consensus_state(
			&*self.para_ws_client,
			Some(at.revision_height as u32),
			client_id.to_string(),
			consensus_height.revision_height,
			consensus_height.revision_number,
			false,
		)
		.await
		.map_err(|e| Error::from(format!("Rpc Error {:?}", e)))?;
		Ok(res)
	}

	async fn query_client_state(
		&self,
		at: Height,
		client_id: ClientId,
	) -> Result<QueryClientStateResponse, Self::Error> {
		let response =
			IbcApiClient::<u32, H256, <T as light_client_common::config::Config>::AssetId>::query_client_state(
				&*self.para_ws_client,
				at.revision_height as u32,
				client_id.to_string(),
			)
			.await
			.map_err(|e| Error::from(format!("Rpc Error {:?}", e)))?;
		Ok(response)
	}

	async fn query_connection_end(
		&self,
		at: Height,
		connection_id: ConnectionId,
	) -> Result<QueryConnectionResponse, Self::Error> {
		let response = IbcApiClient::<u32, H256, <T as light_client_common::config::Config>::AssetId>::query_connection(
			&*self.para_ws_client,
			at.revision_height as u32,
			connection_id.to_string(),
		)
		.await
		.map_err(|e| Error::from(format!("Rpc Error {:?}", e)))?;
		Ok(response)
	}

	async fn query_channel_end(
		&self,
		at: Height,
		channel_id: ChannelId,
		port_id: PortId,
	) -> Result<QueryChannelResponse, Self::Error> {
		let response = IbcApiClient::<u32, H256, <T as light_client_common::config::Config>::AssetId>::query_channel(
			&*self.para_ws_client,
			at.revision_height as u32,
			channel_id.to_string(),
			port_id.to_string(),
		)
		.await
		.map_err(|e| Error::from(format!("Rpc Error {:?}", e)))?;
		Ok(response)
	}

	/// Query the proof of the given keys at the given height.
	///
	/// Note: all the keys will be prefixed with the connection prefix.
	async fn query_proof(&self, at: Height, keys: Vec<Vec<u8>>) -> Result<Vec<u8>, Self::Error> {
		let prefix = self.connection_prefix().into_vec();
		let prefixed_keys =
			keys.into_iter().map(|path| apply_prefix(prefix.clone(), path)).collect();

		let proof = IbcApiClient::<u32, H256, <T as light_client_common::config::Config>::AssetId>::query_proof(
			&*self.para_ws_client,
			at.revision_height as u32,
			prefixed_keys,
		)
		.await
		.map_err(|e| Error::from(format!("Rpc Error {:?}", e)))?;
		Ok(proof.proof)
	}

	async fn query_packet_commitment(
		&self,
		at: Height,
		port_id: &PortId,
		channel_id: &ChannelId,
		seq: u64,
	) -> Result<QueryPacketCommitmentResponse, Self::Error> {
		let res =
			IbcApiClient::<u32, H256, <T as light_client_common::config::Config>::AssetId>::query_packet_commitment(
				&*self.para_ws_client,
				at.revision_height as u32,
				channel_id.to_string(),
				port_id.to_string(),
				seq,
			)
			.await
			.map_err(|e| Error::from(format!("Rpc Error {:?}", e)))?;
		Ok(res)
	}

	async fn query_packet_acknowledgement(
		&self,
		at: Height,
		port_id: &PortId,
		channel_id: &ChannelId,
		seq: u64,
	) -> Result<QueryPacketAcknowledgementResponse, Self::Error> {
		let res = IbcApiClient::<u32, H256, <T as light_client_common::config::Config>::AssetId>::query_packet_acknowledgement(
			&*self.para_ws_client,
			at.revision_height as u32,
			channel_id.to_string(),
			port_id.to_string(),
			seq,
		)
		.await
		.map_err(|e| Error::from(format!("Rpc Error {:?}", e)))?;
		Ok(res)
	}

	async fn query_next_sequence_recv(
		&self,
		at: Height,
		port_id: &PortId,
		channel_id: &ChannelId,
	) -> Result<QueryNextSequenceReceiveResponse, Self::Error> {
		let res = IbcApiClient::<u32, H256, <T as light_client_common::config::Config>::AssetId>::query_next_seq_recv(
			&*self.para_ws_client,
			at.revision_height as u32,
			channel_id.to_string(),
			port_id.to_string(),
		)
		.await
		.map_err(|e| Error::from(format!("Rpc Error {:?}", e)))?;
		Ok(res)
	}

	async fn query_packet_receipt(
		&self,
		at: Height,
		port_id: &PortId,
		channel_id: &ChannelId,
		seq: u64,
	) -> Result<QueryPacketReceiptResponse, Self::Error> {
		let res = IbcApiClient::<u32, H256, <T as light_client_common::config::Config>::AssetId>::query_packet_receipt(
			&*self.para_ws_client,
			at.revision_height as u32,
			channel_id.to_string(),
			port_id.to_string(),
			seq,
		)
		.await
		.map_err(|e| Error::from(format!("Rpc Error {:?}", e)))?;
		Ok(res)
	}

	async fn latest_height_and_timestamp(&self) -> Result<(Height, Timestamp), Self::Error> {
		let finalized_header = self
			.para_client
			.rpc()
			.header(None)
			.await?
			.ok_or_else(|| Error::Custom("Latest height query returned None".to_string()))?;
		let latest_height: u64 = (finalized_header.number()).into();
		let height = Height::new(self.para_id.into(), latest_height.into());

		let subxt_block_number: subxt::rpc::types::BlockNumber = latest_height.into();
		let block_hash =
			self.para_client.rpc().block_hash(Some(subxt_block_number)).await?.ok_or_else(
				|| Error::Custom("Latest block hash query returned None".to_string()),
			)?;
		let timestamp_addr = T::Storage::timestamp_now();
		let unix_timestamp_millis = self
			.para_client
			.storage()
			.at(block_hash)
			.fetch(&timestamp_addr)
			.await?
			.ok_or_else(|| Error::from("Timestamp should exist".to_string()))?;
		let timestamp_nanos = Duration::from_millis(unix_timestamp_millis).as_nanos() as u64;

		Ok((height, Timestamp::from_nanoseconds(timestamp_nanos)?))
	}

	async fn query_packet_commitments(
		&self,
		at: Height,
		channel_id: ChannelId,
		port_id: PortId,
	) -> Result<Vec<u64>, Self::Error> {
		let res =
			IbcApiClient::<u32, H256, <T as light_client_common::config::Config>::AssetId>::query_packet_commitments(
				&*self.para_ws_client,
				at.revision_height as u32,
				channel_id.to_string(),
				port_id.to_string(),
			)
			.await
			.map_err(|e| Error::from(format!("Rpc Error {:?}", e)))?;
		Ok(res.commitments.into_iter().map(|packet_state| packet_state.sequence).collect())
	}

	async fn query_packet_acknowledgements(
		&self,
		at: Height,
		channel_id: ChannelId,
		port_id: PortId,
	) -> Result<Vec<u64>, Self::Error> {
		let res = IbcApiClient::<u32, H256, <T as light_client_common::config::Config>::AssetId>::query_packet_acknowledgements(
			&*self.para_ws_client,
			at.revision_height as u32,
			channel_id.to_string(),
			port_id.to_string(),
		)
		.await
		.map_err(|e| Error::from(format!("Rpc Error {:?}", e)))?;
		Ok(res
			.acknowledgements
			.into_iter()
			.map(|packet_state| packet_state.sequence)
			.collect())
	}

	async fn query_unreceived_packets(
		&self,
		at: Height,
		channel_id: ChannelId,
		port_id: PortId,
		seqs: Vec<u64>,
	) -> Result<Vec<u64>, Self::Error> {
		let res =
			IbcApiClient::<u32, H256, <T as light_client_common::config::Config>::AssetId>::query_unreceived_packets(
				&*self.para_ws_client,
				at.revision_height as u32,
				channel_id.to_string(),
				port_id.to_string(),
				seqs,
			)
			.await
			.map_err(|e| Error::from(format!("Rpc Error {:?}", e)))?;
		Ok(res)
	}

<<<<<<< HEAD
	async fn on_undelivered_sequences(
		&self,
		seqs: &[u64],
		kind: UndeliveredType,
	) -> Result<(), Self::Error> {
		log::trace!(
			target: "hyperspace_parachain",
			"on_undelivered_sequences: {:?}, type: {kind:?}",
			seqs
		);
		self.maybe_has_undelivered_packets
			.lock()
			.unwrap()
			.insert(kind, !seqs.is_empty());
=======
	async fn on_undelivered_sequences(&self, is_empty: bool) -> Result<(), Self::Error> {
		*self.maybe_has_undelivered_packets.lock().unwrap() = !is_empty;
>>>>>>> ad37ac40
		Ok(())
	}

	fn has_undelivered_sequences(&self, kind: UndeliveredType) -> bool {
		self.maybe_has_undelivered_packets
			.lock()
			.unwrap()
			.get(&kind)
			.as_deref()
			.cloned()
			.unwrap_or_default()
	}

	async fn query_unreceived_acknowledgements(
		&self,
		at: Height,
		channel_id: ChannelId,
		port_id: PortId,
		seqs: Vec<u64>,
	) -> Result<Vec<u64>, Self::Error> {
		log::trace!(
			target: "hyperspace_parachain",
			"query_unreceived_acknowledgements at: {:?}, channel_id: {:?}, port_id: {:?}, seqs: {:?}",
			at,
			channel_id,
			port_id,
			seqs
		);
		let res = IbcApiClient::<u32, H256, <T as light_client_common::config::Config>::AssetId>::query_unreceived_acknowledgements(
			&*self.para_ws_client,
			at.revision_height as u32,
			channel_id.to_string(),
			port_id.to_string(),
			seqs,
		)
		.await
		.map_err(|e| Error::from(format!("Rpc Error {:?}", e)))?;
		Ok(res)
	}

	fn channel_whitelist(&self) -> HashSet<(ChannelId, PortId)> {
		self.channel_whitelist.lock().unwrap().iter().cloned().collect()
	}

	async fn query_connection_channels(
		&self,
		at: Height,
		connection_id: &ConnectionId,
	) -> Result<QueryChannelsResponse, Self::Error> {
		let response =
			IbcApiClient::<u32, H256, <T as light_client_common::config::Config>::AssetId>::query_connection_channels(
				&*self.para_ws_client,
				at.revision_height as u32,
				connection_id.to_string(),
			)
			.await
			.map_err(|e| Error::from(format!("Rpc Error {:?}", e)))?;
		Ok(response)
	}

	async fn query_send_packets(
		&self,
		channel_id: ChannelId,
		port_id: PortId,
		seqs: Vec<u64>,
	) -> Result<Vec<PacketInfo>, Self::Error> {
		let response =
			IbcApiClient::<u32, H256, <T as light_client_common::config::Config>::AssetId>::query_send_packets(
				&*self.para_ws_client,
				channel_id.to_string(),
				port_id.to_string(),
				seqs,
			)
			.await
			.map_err(|e| Error::from(format!("Rpc Error {:?}", e)))?;

		self.on_undelivered_sequences(response.is_empty()).await?;

		Ok(response)
	}

	async fn query_recv_packets(
		&self,
		channel_id: ChannelId,
		port_id: PortId,
		seqs: Vec<u64>,
	) -> Result<Vec<PacketInfo>, Self::Error> {
		let response =
			IbcApiClient::<u32, H256, <T as light_client_common::config::Config>::AssetId>::query_recv_packets(
				&*self.para_ws_client,
				channel_id.to_string(),
				port_id.to_string(),
				seqs,
			)
			.await
			.map_err(|e| Error::from(format!("Rpc Error {:?}", e)))?;
		Ok(response)
	}

	fn expected_block_time(&self) -> Duration {
		// Parachains have an expected block time of 12 seconds
		Duration::from_secs(12)
	}

	async fn query_client_update_time_and_height(
		&self,
		client_id: ClientId,
		client_height: Height,
	) -> Result<(Height, Timestamp), Self::Error> {
		log::trace!(
			target: "hyperspace_parachain",
			"Querying client update time and height for client {:?} at height {:?}",
			client_id,
			client_height
		);
		let response = IbcApiClient::<u32, H256, <T as light_client_common::config::Config>::AssetId>::query_client_update_time_and_height(
			&*self.para_ws_client,
			client_id.to_string(),
			client_height.revision_number,
			client_height.revision_height,
		)
		.await
		.map_err(|e| Error::from(format!("Rpc Error {:?}", e)))?;
		Ok((
			response.height.into(),
			Timestamp::from_nanoseconds(response.timestamp)
				.map_err(|_| Error::Custom("Received invalid timestamp".to_string()))?,
		))
	}

	async fn query_host_consensus_state_proof(
		&self,
		client_state: &AnyClientState,
	) -> Result<Option<Vec<u8>>, Self::Error> {
		let hash = self
			.para_client
			.rpc()
			.block_hash(Some(client_state.latest_height().revision_height.into()))
			.await?;
		let header = self
			.para_client
			.rpc()
			.header(hash)
			.await?
			.ok_or_else(|| Error::Custom("Latest height query returned None".to_string()))?;
		let extrinsic_with_proof =
			fetch_timestamp_extrinsic_with_proof(&self.para_client, Some(header.hash()))
				.await
				.map_err(Error::BeefyProver)?;
		let code_id = if let AnyClientState::Wasm(client_state) = &client_state {
			Some(client_state.code_id.clone())
		} else {
			None
		};
		let host_consensus_proof = HostConsensusProof {
			header: header.encode(),
			extrinsic: extrinsic_with_proof.ext,
			extrinsic_proof: extrinsic_with_proof.proof,
			code_id,
		};
		Ok(Some(host_consensus_proof.encode()))
	}

	async fn query_ibc_balance(
		&self,
		asset_id: Self::AssetId,
	) -> Result<Vec<PrefixedCoin>, Self::Error> {
		let account = self.public_key.clone().into_account();
		let account = subxt::utils::AccountId32::from(<[u8; 32]>::from(account));
		let mut hex_string = hex::encode(account.0.to_vec());
		hex_string.insert_str(0, "0x");
		let coin: ibc_proto::cosmos::base::v1beta1::Coin = IbcApiClient::<
			u32,
			H256,
			<T as light_client_common::config::Config>::AssetId,
		>::query_balance_with_address(
			&*self.para_ws_client,
			hex_string,
			asset_id,
		)
		.await
		.map_err(|e| Error::from(format!("Rpc Error {:?}", e)))?;
		Ok(vec![PrefixedCoin {
			denom: PrefixedDenom::from_str(&coin.denom)?,
			amount: Amount::from_str(&coin.amount)?,
		}])
	}

	fn connection_prefix(&self) -> CommitmentPrefix {
		CommitmentPrefix::try_from(self.commitment_prefix.clone()).expect("Should not fail")
	}

	fn client_id(&self) -> ClientId {
		self.client_id()
	}

	fn set_client_id(&mut self, client_id: ClientId) {
		*self.client_id.lock().unwrap() = Some(client_id);
	}

	fn connection_id(&self) -> Option<ConnectionId> {
		self.connection_id.lock().unwrap().clone()
	}

	fn client_type(&self) -> ClientType {
		match self.finality_protocol {
			FinalityProtocol::Grandpa => GrandpaClientState::<HostFunctionsManager>::client_type(),
			FinalityProtocol::Beefy => BeefyClientState::<HostFunctionsManager>::client_type(),
		}
	}

	async fn query_timestamp_at(&self, block_number: u64) -> Result<u64, Self::Error> {
		let subxt_block_number: subxt::rpc::types::BlockNumber = block_number.into();
		let block_hash =
			self.para_client.rpc().block_hash(Some(subxt_block_number)).await?.ok_or_else(
				|| Error::Custom("Block hash not found for block number".to_string()),
			)?;
		let timestamp_addr = T::Storage::timestamp_now();
		let unix_timestamp_millis = self
			.para_client
			.storage()
			.at(block_hash)
			.fetch(&timestamp_addr)
			.await?
			.expect("Timestamp should exist");
		let timestamp_nanos = Duration::from_millis(unix_timestamp_millis).as_nanos() as u64;

		Ok(timestamp_nanos)
	}

	async fn query_clients(&self) -> Result<Vec<ClientId>, Self::Error> {
		let response: Vec<IdentifiedClientState> = IbcApiClient::<
			u32,
			H256,
			<T as light_client_common::config::Config>::AssetId,
		>::query_clients(&*self.para_ws_client)
		.await
		.map_err(|e| Error::from(format!("Rpc Error {:?}", e)))?;
		response
			.into_iter()
			.map(|client| {
				ClientId::from_str(&client.client_id)
					.map_err(|_| Error::Custom("Invalid client id ".to_string()))
			})
			.collect()
	}

	async fn query_channels(&self) -> Result<Vec<(ChannelId, PortId)>, Self::Error> {
		let response = IbcApiClient::<u32, H256, <T as light_client_common::config::Config>::AssetId>::query_channels(
			&*self.para_ws_client,
		)
		.await
		.map_err(|e| Error::from(format!("Rpc Error {:?}", e)))?;
		response
			.channels
			.into_iter()
			.map(|identified_chan| {
				Ok((
					ChannelId::from_str(&identified_chan.channel_id)
						.expect("Failed to convert invalid string to channel id"),
					PortId::from_str(&identified_chan.port_id)
						.expect("Failed to convert invalid string to port id"),
				))
			})
			.collect::<Result<Vec<_>, _>>()
	}

	async fn query_connection_using_client(
		&self,
		height: u32,
		client_id: String,
	) -> Result<Vec<IdentifiedConnection>, Self::Error> {
		let response = IbcApiClient::<u32, H256, <T as light_client_common::config::Config>::AssetId>::query_connection_using_client(
			&*self.para_ws_client,
			height,
			client_id,
		)
		.await
		.map_err(|e| Error::from(format!("Rpc Error {:?}", e)))?;

		Ok(response)
	}

	async fn is_update_required(
		&self,
		latest_height: u64,
		latest_client_height_on_counterparty: u64,
	) -> Result<bool, Self::Error> {
		let prover = self.grandpa_prover();
		let session_length = prover
			.session_length()
			.await
			.map_err(|e| Error::from(format!("Rpc Error {:?}", e)))?;
		// We divide the session into some places and if the diff in block updates is greater than
		// this update is required
		let base =
			if cfg!(test) { (session_length / 2) as u64 } else { (session_length / 12) as u64 };
		let diff = latest_height - latest_client_height_on_counterparty;
		let pruning_len = 256;
		Ok(diff >= base.min(pruning_len as u64))
	}

	async fn initialize_client_state(
		&self,
	) -> Result<(AnyClientState, AnyConsensusState), Self::Error> {
		match self.finality_protocol {
			FinalityProtocol::Grandpa => {
				let res = self.construct_grandpa_client_state().await?;
				Ok(res)
			},
			FinalityProtocol::Beefy => {
				let res = self.construct_beefy_client_state().await?;
				Ok(res)
			},
		}
	}

	async fn query_client_id_from_tx_hash(
		&self,
		tx_id: Self::TransactionId,
	) -> Result<ClientId, Self::Error> {
		// Query newly created client Id
		let TransactionId { ext_hash, block_hash } = tx_id;
		let identified_client_state = IbcApiClient::<
			u32,
			H256,
			<T as light_client_common::config::Config>::AssetId,
		>::query_newly_created_client(
			&*self.para_ws_client, block_hash.into(), ext_hash.into()
		)
		.await
		.map_err(|e| Error::from(format!("Rpc Error {:?}", e)))?;

		let client_id = ClientId::from_str(&identified_client_state.client_id)
			.expect("Should have a valid client id");
		Ok(client_id)
	}

	async fn query_connection_id_from_tx_hash(
		&self,
		tx_id: Self::TransactionId,
	) -> Result<ConnectionId, Self::Error> {
		// Query newly created connection Id
		let TransactionId { ext_hash, block_hash } = tx_id;
		let identified_connection: IdentifiedConnection = IbcApiClient::<
			u32,
			H256,
			<T as light_client_common::config::Config>::AssetId,
		>::query_newly_created_connection(
			&*self.para_ws_client,
			block_hash.into(),
			ext_hash.into(),
		)
		.await
		.map_err(|e| Error::from(format!("Rpc Error {:?}", e)))?;

		let connection_id = ConnectionId::from_str(&identified_connection.id)
			.expect("Should have a valid connection id");
		Ok(connection_id)
	}

	async fn query_channel_id_from_tx_hash(
		&self,
		tx_id: Self::TransactionId,
	) -> Result<(ChannelId, PortId), Self::Error> {
		// Query newly created channel Id
		let TransactionId { ext_hash, block_hash } = tx_id;
		let identified_channel: IdentifiedChannel = IbcApiClient::<
			u32,
			H256,
			<T as light_client_common::config::Config>::AssetId,
		>::query_newly_created_channel(
			&*self.para_ws_client,
			block_hash.into(),
			ext_hash.into(),
		)
		.await
		.map_err(|e| Error::from(format!("Rpc Error {:?}", e)))?;

		let channel_id = ChannelId::from_str(&identified_channel.channel_id)
			.expect("Should have a valid channel id");
		let port_id =
			PortId::from_str(&identified_channel.port_id).expect("Should have a valid port id");
		Ok((channel_id, port_id))
	}

	/// Set the channel whitelist for the relayer task.
	fn set_channel_whitelist(&mut self, channel_whitelist: HashSet<(ChannelId, PortId)>) {
		*self.channel_whitelist.lock().unwrap() = channel_whitelist;
	}

	fn add_channel_to_whitelist(&mut self, channel: (ChannelId, PortId)) {
		self.channel_whitelist.lock().unwrap().insert(channel);
	}

	fn set_connection_id(&mut self, connection_id: ConnectionId) {
		*self.connection_id.lock().unwrap() = Some(connection_id);
	}

	async fn upload_wasm(&self, _wasm: Vec<u8>) -> Result<Vec<u8>, Self::Error> {
		Err(Error::Custom("Uploading WASM to parachain is not supported".to_string()))
	}
}<|MERGE_RESOLUTION|>--- conflicted
+++ resolved
@@ -414,10 +414,9 @@
 		Ok(res)
 	}
 
-<<<<<<< HEAD
 	async fn on_undelivered_sequences(
 		&self,
-		seqs: &[u64],
+		is_empty: bool,
 		kind: UndeliveredType,
 	) -> Result<(), Self::Error> {
 		log::trace!(
@@ -425,14 +424,7 @@
 			"on_undelivered_sequences: {:?}, type: {kind:?}",
 			seqs
 		);
-		self.maybe_has_undelivered_packets
-			.lock()
-			.unwrap()
-			.insert(kind, !seqs.is_empty());
-=======
-	async fn on_undelivered_sequences(&self, is_empty: bool) -> Result<(), Self::Error> {
-		*self.maybe_has_undelivered_packets.lock().unwrap() = !is_empty;
->>>>>>> ad37ac40
+		self.maybe_has_undelivered_packets.lock().unwrap().insert(kind, !is_empty);
 		Ok(())
 	}
 
