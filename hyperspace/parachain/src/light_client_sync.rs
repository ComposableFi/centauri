use codec::{Decode, Encode};
use std::{
	collections::{BTreeMap, BTreeSet, HashMap},
	fmt::Display,
};

use finality_grandpa::BlockNumberOps;
use grandpa_light_client_primitives::{ParachainHeaderProofs, ParachainHeadersWithFinalityProof};
use ibc_proto::google::protobuf::Any;
use sp_core::H256;
use sp_runtime::{
	traits::{IdentifyAccount, One, Verify},
	MultiSignature, MultiSigner,
};
use subxt::config::{
	extrinsic_params::{BaseExtrinsicParamsBuilder, ExtrinsicParams},
	Header as HeaderT, Header,
};

use grandpa_prover::GrandpaProver;
use ibc::core::ics02_client::msgs::update_client::MsgUpdateAnyClient;
use tendermint_proto::Protobuf;

use ibc::{
	core::ics24_host::identifier::ClientId, events::IbcEvent, signer::Signer, tx_msg::Msg, Height,
};
use ibc_rpc::{BlockNumberOrHash, IbcApiClient};
use ics10_grandpa::client_message::{ClientMessage, Header as GrandpaHeader};
use pallet_ibc::light_clients::{AnyClientMessage, AnyClientState};

use primitives::{
	filter_events_by_ids, mock::LocalClientTypes, Chain, KeyProvider, LightClientSync,
};

use super::{error::Error, ParachainClient};
use crate::finality_protocol::{filter_events_by_ids, FinalityProtocol};

const MAX_HEADERS_PER_ITERATION: usize = 100;

const MAX_HEADERS_PER_ITERATION: usize = 100;

#[async_trait::async_trait]
impl<T: light_client_common::config::Config + Send + Sync + Clone> LightClientSync
	for ParachainClient<T>
where
	u32: From<<<T as subxt::Config>::Header as HeaderT>::Number>,
	u32: From<<<T as subxt::Config>::Header as Header>::Number>,
	Self: KeyProvider,
	<<T as light_client_common::config::Config>::Signature as Verify>::Signer:
		From<MultiSigner> + IdentifyAccount<AccountId = T::AccountId>,
	MultiSigner: From<MultiSigner>,
	<T as subxt::Config>::Address: From<<T as subxt::Config>::AccountId>,
	<T as subxt::Config>::Signature: From<MultiSignature> + Send + Sync,
	<<T as subxt::Config>::Header as Header>::Number:
		BlockNumberOps + From<u32> + Display + Ord + sp_runtime::traits::Zero + One + Send + Sync,
	<T as subxt::Config>::Header: Decode + Send + Sync + Clone,
	T::Hash: From<sp_core::H256> + From<[u8; 32]>,
	sp_core::H256: From<T::Hash>,
	BTreeMap<sp_core::H256, ParachainHeaderProofs>:
		From<BTreeMap<<T as subxt::Config>::Hash, ParachainHeaderProofs>>,
	<T::ExtrinsicParams as ExtrinsicParams<T::Index, T::Hash>>::OtherParams:
		From<BaseExtrinsicParamsBuilder<T, T::Tip>> + Send + Sync,
	<T as light_client_common::config::Config>::AssetId: Clone,
	<T as subxt::Config>::AccountId: Send + Sync,
	<T as subxt::Config>::Address: Send + Sync,
{
	async fn is_synced<C: Chain>(&self, counterparty: &C) -> Result<bool, anyhow::Error> {
		let latest_height = counterparty.latest_height_and_timestamp().await?.0;
		let response = counterparty.query_client_state(latest_height, self.client_id()).await?;
		let any_client_state = response.client_state.ok_or_else(|| {
			Error::Custom("Received an empty client state from counterparty".to_string())
		})?;

		match self.finality_protocol {
			FinalityProtocol::Grandpa => {
				let prover = self.grandpa_prover();
				let AnyClientState::Grandpa(client_state) = AnyClientState::decode_recursive(any_client_state, |c| matches!(c, AnyClientState::Grandpa(_)))
					.ok_or_else(|| Error::Custom(format!("Could not decode client state")))? else { unreachable!() };

				let latest_hash = self.relay_client.rpc().finalized_head().await?;
				let finalized_head =
					self.relay_client.rpc().header(Some(latest_hash)).await?.ok_or_else(|| {
						Error::Custom(format!("Expected finalized header, found None"))
					})?;
				let previous_finalized_height = client_state.latest_relay_height;
				let session_length = prover.session_length().await?;
				let (.., session_end_block) =
					prover.session_start_and_end_for_block(previous_finalized_height).await?;
				let latest_finalized_height = u32::from(finalized_head.number());
				let session_changes =
					latest_finalized_height.saturating_sub(session_end_block) / session_length;
				// If no session changes have occurred between the last update and the latest
				// finalized height then the light client is still in sync
				Ok(session_changes == 0)
			},
			FinalityProtocol::Beefy => unimplemented!(),
		}
	}

	async fn fetch_mandatory_updates<C: Chain>(
		&self,
		counterparty: &C,
	) -> Result<(Vec<Any>, Vec<IbcEvent>), anyhow::Error> {
		let latest_height = counterparty.latest_height_and_timestamp().await?.0;
		let response = counterparty.query_client_state(latest_height, self.client_id()).await?;
		let any_client_state = response.client_state.ok_or_else(|| {
			Error::Custom("Received an empty client state from counterparty".to_string())
		})?;

		let (messages, events) = match self.finality_protocol {
			FinalityProtocol::Grandpa => {
<<<<<<< HEAD
				let client_state = match client_state {
					AnyClientState::Grandpa(client_state) => client_state,
					c => Err(Error::Custom(format!(
						"Expected AnyClientState::Grandpa found: {:?}",
						c
					)))?,
				};
=======
				let AnyClientState::Grandpa(client_state) = AnyClientState::decode_recursive(any_client_state, |c| matches!(c, AnyClientState::Grandpa(_)))
					.ok_or_else(|| Error::Custom(format!("Could not decode client state")))? else { unreachable!() };
>>>>>>> 695f0d29
				let latest_hash = self.relay_client.rpc().finalized_head().await?;
				let finalized_head =
					self.relay_client.rpc().header(Some(latest_hash)).await?.ok_or_else(|| {
						Error::Custom(format!("Expected finalized header, found None"))
					})?;
				let latest_finalized_height = u32::from(finalized_head.number());
				let (messages, events) = self
					.query_missed_grandpa_updates(
						counterparty,
						client_state.latest_para_height,
						client_state.latest_relay_height,
						latest_finalized_height,
						self.client_id(),
						counterparty.account_id(),
						MAX_HEADERS_PER_ITERATION,
					)
					.await?;
				(messages, events)
			},
			// Current implementation of Beefy needs to be revised
			FinalityProtocol::Beefy => unimplemented!(),
		};

		Ok((messages, events))
	}
}

impl<T: light_client_common::config::Config + Send + Sync + Clone> ParachainClient<T>
where
	u32: From<<<T as subxt::Config>::Header as HeaderT>::Number>,
	Self: KeyProvider,
	<<T as light_client_common::config::Config>::Signature as Verify>::Signer:
		From<MultiSigner> + IdentifyAccount<AccountId = T::AccountId>,
	MultiSigner: From<MultiSigner>,
	<T as subxt::Config>::Address: From<<T as subxt::Config>::AccountId>,
	<T as subxt::Config>::Signature: From<MultiSignature> + Send + Sync,
	H256: From<T::Hash>,
	BTreeMap<sp_core::H256, ParachainHeaderProofs>:
		From<BTreeMap<<T as subxt::Config>::Hash, ParachainHeaderProofs>>,
	<<T as subxt::Config>::Header as Header>::Number:
		BlockNumberOps + From<u32> + Display + Ord + sp_runtime::traits::Zero + One,
	<T as subxt::Config>::AccountId: Send + Sync,
	<T as subxt::Config>::Address: Send + Sync,
{
	/// Returns a tuple of the client update messages in the exclusive range
	/// `previous_finalized_height..latest_finalized_height`, relay chain block of the last message
	/// in the list and latest parachain block finalized by the last message in the list
	pub async fn query_missed_grandpa_updates(
		&self,
		counterparty: &impl Chain,
		mut previous_finalized_para_height: u32,
		mut previous_finalized_height: u32,
		latest_finalized_height: u32,
		client_id: ClientId,
		signer: Signer,
		limit: usize,
	) -> Result<(Vec<Any>, Vec<IbcEvent>), anyhow::Error>
	where
		<<T as subxt::Config>::ExtrinsicParams as ExtrinsicParams<
			<T as subxt::Config>::Index,
			<T as subxt::Config>::Hash,
		>>::OtherParams: Sync
			+ Send
			+ From<BaseExtrinsicParamsBuilder<T, <T as light_client_common::config::Config>::Tip>>,
		<T as subxt::Config>::Hash: From<H256>,
		<T as subxt::Config>::Hash: From<[u8; 32]>,
		<T as light_client_common::config::Config>::AssetId: Clone,
<<<<<<< HEAD
=======
		<T as subxt::Config>::Header: Decode + Send + Sync + Clone,
		<<T as subxt::Config>::Header as HeaderT>::Number: Send + Sync,
>>>>>>> 695f0d29
	{
		let prover = self.grandpa_prover();
		let session_length = prover.session_length().await?;
		let mut session_end_block = {
			let (.., mut session_block_end) =
				prover.session_start_and_end_for_block(previous_finalized_height).await?;
			if session_block_end == previous_finalized_height {
				session_block_end += session_length;
			}
			session_block_end
		};

		// Get all session change blocks between previously finalized relaychain height and latest
		// finalized height
		let mut messages = vec![];
		let mut events = vec![];
		let mut count = 0;
		while session_end_block <= latest_finalized_height && count < limit {
			log::debug!(
				target: "hyperspace",
				"Getting message for session end block: #{} (finalized #{}) ({}/{})",
				session_end_block, latest_finalized_height, count + 1, limit
			);
			let (msg, evs, previous_para_height, ..) = get_message(
				self,
				counterparty,
				&prover,
				previous_finalized_para_height,
				previous_finalized_height,
				session_end_block,
				client_id.clone(),
				signer.clone(),
				&self.name,
				self.para_id,
			)
			.await?;
			messages.push(msg);
			events.extend(evs);
			previous_finalized_height = session_end_block;
			previous_finalized_para_height = previous_para_height;
			session_end_block += session_length;
			count += 1;
		}
		Ok((messages, events))
	}
}

/// Return a single client update message
async fn get_message<T: light_client_common::config::Config + Send + Sync>(
	source: &impl Chain,
	counterparty: &impl Chain,
	prover: &GrandpaProver<T>,
	previous_finalized_para_height: u32,
	previous_finalized_height: u32,
	latest_finalized_height: u32,
	client_id: ClientId,
	signer: Signer,
	name: &str,
	para_id: u32,
) -> Result<(Any, Vec<IbcEvent>, u32, u32), anyhow::Error>
where
	u32: From<<<T as subxt::Config>::Header as HeaderT>::Number>
		+ From<<<T as subxt::Config>::Header as Header>::Number>,
	<<T as subxt::Config>::Header as Header>::Number:
		BlockNumberOps + From<u32> + Display + Ord + sp_runtime::traits::Zero + One + Send + Sync,
	<T as subxt::Config>::Header: Decode + Send + Sync + Clone,
	H256: From<T::Hash>,
	BTreeMap<sp_core::H256, ParachainHeaderProofs>:
		From<BTreeMap<<T as subxt::Config>::Hash, ParachainHeaderProofs>>,
{
	// fetch the latest finalized parachain header
	let finalized_para_header =
		prover.query_latest_finalized_parachain_header(latest_finalized_height).await?;
	let finalized_para_height = u32::from(finalized_para_header.number());
	let latest_finalized_para_height = finalized_para_height;
	let finalized_blocks =
		((previous_finalized_para_height + 1)..=latest_finalized_para_height).collect::<Vec<_>>();

	if !finalized_blocks.is_empty() {
		log::info!(
			"Fetching events from {} for blocks {}..{}",
			name,
			finalized_blocks[0],
			finalized_blocks.last().unwrap(),
		);
	}

	let finalized_block_numbers = finalized_blocks
		.iter()
		.map(|h| BlockNumberOrHash::Number(*h))
		.collect::<Vec<_>>();

	// block_number => events
	let events: HashMap<String, Vec<IbcEvent>> = IbcApiClient::<
		u32,
		H256,
		<T as light_client_common::config::Config>::AssetId,
	>::query_events(
		&*prover.para_ws_client, finalized_block_numbers
	)
	.await?;

	log::trace!(target: "hyperspace_parachain", "Received events count: {}", events.len());

	// header number is serialized to string
	let mut headers_with_events = events
		.iter()
		.filter_map(|(num, events)| {
			if events.is_empty() {
				None
			} else {
				str::parse::<u32>(&*num)
					.ok()
					.map(<<T as subxt::Config>::Header as Header>::Number::from)
			}
		})
		.collect::<BTreeSet<_>>();

	// We ensure we advance the finalized latest parachain height
	if previous_finalized_para_height < finalized_para_height {
		headers_with_events.insert(finalized_para_header.number());
	}

	let events: Vec<IbcEvent> = events
		.into_values()
		.flatten()
		.filter(|e| {
			let mut channel_and_port_ids = source.channel_whitelist();
			channel_and_port_ids.extend(counterparty.channel_whitelist());
			filter_events_by_ids(
				e,
				&[source.client_id(), counterparty.client_id()],
				&[source.connection_id(), counterparty.connection_id()]
					.into_iter()
					.flatten()
					.collect::<Vec<_>>(),
				&channel_and_port_ids,
			)
		})
		.collect();
<<<<<<< HEAD
	let ParachainHeadersWithFinalityProof { finality_proof, parachain_headers } = prover
=======
	let ParachainHeadersWithFinalityProof { finality_proof, parachain_headers, .. } = prover
>>>>>>> 695f0d29
		.query_finalized_parachain_headers_with_proof::<T::Header>(
			previous_finalized_height,
			latest_finalized_height,
			None,
			headers_with_events.into_iter().collect(),
		)
		.await?;

	let grandpa_header = GrandpaHeader {
		finality_proof: codec::Decode::decode(&mut &*finality_proof.encode())
			.expect("Same struct from different crates,decode should not fail"),
		parachain_headers: parachain_headers.into(),
		height: Height::new(para_id as u64, finalized_para_height as u64),
	};

	let msg = MsgUpdateAnyClient::<LocalClientTypes> {
		client_id,
		client_message: AnyClientMessage::Grandpa(ClientMessage::Header(grandpa_header)),
		signer,
	};
	let value = msg.encode_vec()?;
	Result::<_, anyhow::Error>::Ok((
		Any { value, type_url: msg.type_url() },
		events,
		latest_finalized_para_height,
		latest_finalized_height,
	))
}<|MERGE_RESOLUTION|>--- conflicted
+++ resolved
@@ -33,9 +33,7 @@
 };
 
 use super::{error::Error, ParachainClient};
-use crate::finality_protocol::{filter_events_by_ids, FinalityProtocol};
-
-const MAX_HEADERS_PER_ITERATION: usize = 100;
+use crate::finality_protocol::FinalityProtocol;
 
 const MAX_HEADERS_PER_ITERATION: usize = 100;
 
@@ -109,18 +107,8 @@
 
 		let (messages, events) = match self.finality_protocol {
 			FinalityProtocol::Grandpa => {
-<<<<<<< HEAD
-				let client_state = match client_state {
-					AnyClientState::Grandpa(client_state) => client_state,
-					c => Err(Error::Custom(format!(
-						"Expected AnyClientState::Grandpa found: {:?}",
-						c
-					)))?,
-				};
-=======
 				let AnyClientState::Grandpa(client_state) = AnyClientState::decode_recursive(any_client_state, |c| matches!(c, AnyClientState::Grandpa(_)))
 					.ok_or_else(|| Error::Custom(format!("Could not decode client state")))? else { unreachable!() };
->>>>>>> 695f0d29
 				let latest_hash = self.relay_client.rpc().finalized_head().await?;
 				let finalized_head =
 					self.relay_client.rpc().header(Some(latest_hash)).await?.ok_or_else(|| {
@@ -188,11 +176,8 @@
 		<T as subxt::Config>::Hash: From<H256>,
 		<T as subxt::Config>::Hash: From<[u8; 32]>,
 		<T as light_client_common::config::Config>::AssetId: Clone,
-<<<<<<< HEAD
-=======
 		<T as subxt::Config>::Header: Decode + Send + Sync + Clone,
 		<<T as subxt::Config>::Header as HeaderT>::Number: Send + Sync,
->>>>>>> 695f0d29
 	{
 		let prover = self.grandpa_prover();
 		let session_length = prover.session_length().await?;
@@ -333,11 +318,7 @@
 			)
 		})
 		.collect();
-<<<<<<< HEAD
-	let ParachainHeadersWithFinalityProof { finality_proof, parachain_headers } = prover
-=======
 	let ParachainHeadersWithFinalityProof { finality_proof, parachain_headers, .. } = prover
->>>>>>> 695f0d29
 		.query_finalized_parachain_headers_with_proof::<T::Header>(
 			previous_finalized_height,
 			latest_finalized_height,
