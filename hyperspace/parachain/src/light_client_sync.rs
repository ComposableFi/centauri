use codec::{Decode, Encode};
use std::{
	collections::{BTreeMap, BTreeSet, HashMap},
	fmt::Display,
};

use finality_grandpa::BlockNumberOps;
use grandpa_light_client_primitives::{ParachainHeaderProofs, ParachainHeadersWithFinalityProof};
use ibc_proto::google::protobuf::Any;
use sp_core::H256;
use sp_runtime::{
	traits::{IdentifyAccount, One, Verify},
	MultiSignature, MultiSigner,
};
use subxt::config::{
	extrinsic_params::{BaseExtrinsicParamsBuilder, ExtrinsicParams},
	Header as HeaderT, Header,
};

use grandpa_prover::GrandpaProver;
use ibc::core::ics02_client::msgs::update_client::MsgUpdateAnyClient;
use tendermint_proto::Protobuf;

use ibc::{
	core::ics24_host::identifier::ClientId, events::IbcEvent, signer::Signer, tx_msg::Msg, Height,
};
use ibc_rpc::{BlockNumberOrHash, IbcApiClient};
use ics10_grandpa::client_message::{ClientMessage, Header as GrandpaHeader};
use pallet_ibc::light_clients::{AnyClientMessage, AnyClientState};

use primitives::{mock::LocalClientTypes, Chain, KeyProvider, LightClientSync};

use super::{error::Error, ParachainClient};
use crate::finality_protocol::{filter_events_by_ids, FinalityProtocol};

const MAX_HEADERS_PER_ITERATION: usize = 100;

#[async_trait::async_trait]
impl<T: light_client_common::config::Config + Send + Sync + Clone> LightClientSync
	for ParachainClient<T>
where
	u32: From<<<T as subxt::Config>::Header as HeaderT>::Number>,
	u32: From<<<T as subxt::Config>::Header as Header>::Number>,
	Self: KeyProvider,
	<<T as light_client_common::config::Config>::Signature as Verify>::Signer:
		From<MultiSigner> + IdentifyAccount<AccountId = T::AccountId>,
	MultiSigner: From<MultiSigner>,
	<T as subxt::Config>::Address: From<<T as subxt::Config>::AccountId>,
	<T as subxt::Config>::Signature: From<MultiSignature> + Send + Sync,
	<<T as subxt::Config>::Header as Header>::Number:
		BlockNumberOps + From<u32> + Display + Ord + sp_runtime::traits::Zero + One + Send + Sync,
	<T as subxt::Config>::Header: Decode + Send + Sync,
	T::Hash: From<sp_core::H256> + From<[u8; 32]>,
	sp_core::H256: From<T::Hash>,
	BTreeMap<sp_core::H256, ParachainHeaderProofs>:
		From<BTreeMap<<T as subxt::Config>::Hash, ParachainHeaderProofs>>,
	<T::ExtrinsicParams as ExtrinsicParams<T::Index, T::Hash>>::OtherParams:
		From<BaseExtrinsicParamsBuilder<T, T::Tip>> + Send + Sync,
	<T as light_client_common::config::Config>::AssetId: Clone,
	<T as subxt::Config>::AccountId: Send + Sync,
	<T as subxt::Config>::Address: Send + Sync,
{
	async fn is_synced<C: Chain>(&self, counterparty: &C) -> Result<bool, anyhow::Error> {
		let latest_height = counterparty.latest_height_and_timestamp().await?.0;
		let response = counterparty.query_client_state(latest_height, self.client_id()).await?;
		let any_client_state = response.client_state.ok_or_else(|| {
			Error::Custom("Received an empty client state from counterparty".to_string())
		})?;

		match self.finality_protocol {
			FinalityProtocol::Grandpa => {
				let prover = self.grandpa_prover();
				let AnyClientState::Grandpa(client_state) = AnyClientState::decode_recursive(any_client_state, |c| matches!(c, AnyClientState::Grandpa(_)))
					.ok_or_else(|| Error::Custom(format!("Could not decode client state")))? else { unreachable!() };

				let latest_hash = self.relay_client.rpc().finalized_head().await?;
				let finalized_head =
					self.relay_client.rpc().header(Some(latest_hash)).await?.ok_or_else(|| {
						Error::Custom(format!("Expected finalized header, found None"))
					})?;
				let previous_finalized_height = client_state.latest_relay_height;
				let session_length = prover.session_length().await?;
				let (.., session_end_block) =
					prover.session_start_and_end_for_block(previous_finalized_height).await?;
				let latest_finalized_height = u32::from(finalized_head.number());
				let session_changes =
					latest_finalized_height.saturating_sub(session_end_block) / session_length;
				// If no session changes have occurred between the last update and the latest
				// finalized height then the light client is still in sync
				Ok(session_changes == 0)
			},
			FinalityProtocol::Beefy => unimplemented!(),
		}
	}

	async fn fetch_mandatory_updates<C: Chain>(
		&self,
		counterparty: &C,
	) -> Result<(Vec<Any>, Vec<IbcEvent>), anyhow::Error> {
		let latest_height = counterparty.latest_height_and_timestamp().await?.0;
		let response = counterparty.query_client_state(latest_height, self.client_id()).await?;
		let any_client_state = response.client_state.ok_or_else(|| {
			Error::Custom("Received an empty client state from counterparty".to_string())
		})?;

		let (messages, events) = match self.finality_protocol {
			FinalityProtocol::Grandpa => {
<<<<<<< HEAD
				let prover = self.grandpa_prover();
=======
>>>>>>> 6b7e0312
				let AnyClientState::Grandpa(client_state) = AnyClientState::decode_recursive(any_client_state, |c| matches!(c, AnyClientState::Grandpa(_)))
					.ok_or_else(|| Error::Custom(format!("Could not decode client state")))? else { unreachable!() };
				let latest_hash = self.relay_client.rpc().finalized_head().await?;
				let finalized_head =
					self.relay_client.rpc().header(Some(latest_hash)).await?.ok_or_else(|| {
						Error::Custom(format!("Expected finalized header, found None"))
					})?;
				let latest_finalized_height = u32::from(finalized_head.number());
				let (messages, events) = self
					.query_missed_grandpa_updates(
						counterparty,
						client_state.latest_para_height,
						client_state.latest_relay_height,
						latest_finalized_height,
						self.client_id(),
						counterparty.account_id(),
						MAX_HEADERS_PER_ITERATION,
					)
					.await?;
<<<<<<< HEAD
				let (latest_message, evs, ..) = get_message(
					prover,
					previous_para_height,
					previous_finalized_height,
					latest_finalized_height,
					self.client_id(),
					counterparty.account_id(),
					&self.name,
					self.para_id,
				)
				.await?;
				messages.push(latest_message);
				events.extend(evs);
=======
>>>>>>> 6b7e0312
				(messages, events)
			},
			// Current implementation of Beefy needs to be revised
			FinalityProtocol::Beefy => unimplemented!(),
		};

		Ok((messages, events))
	}
}

impl<T: light_client_common::config::Config + Send + Sync + Clone> ParachainClient<T>
where
	u32: From<<<T as subxt::Config>::Header as HeaderT>::Number>,
	Self: KeyProvider,
	<<T as light_client_common::config::Config>::Signature as Verify>::Signer:
		From<MultiSigner> + IdentifyAccount<AccountId = T::AccountId>,
	MultiSigner: From<MultiSigner>,
	<T as subxt::Config>::Address: From<<T as subxt::Config>::AccountId>,
	<T as subxt::Config>::Signature: From<MultiSignature> + Send + Sync,
	H256: From<T::Hash>,
	BTreeMap<sp_core::H256, ParachainHeaderProofs>:
		From<BTreeMap<<T as subxt::Config>::Hash, ParachainHeaderProofs>>,
	<<T as subxt::Config>::Header as Header>::Number:
		BlockNumberOps + From<u32> + Display + Ord + sp_runtime::traits::Zero + One,
	<T as subxt::Config>::AccountId: Send + Sync,
	<T as subxt::Config>::Address: Send + Sync,
{
	/// Returns a tuple of the client update messages in the exclusive range
	/// `previous_finalized_height..latest_finalized_height`, relay chain block of the last message
	/// in the list and latest parachain block finalized by the last message in the list
	pub async fn query_missed_grandpa_updates(
		&self,
		counterparty: &impl Chain,
		mut previous_finalized_para_height: u32,
		mut previous_finalized_height: u32,
		latest_finalized_height: u32,
		client_id: ClientId,
		signer: Signer,
		limit: usize,
	) -> Result<(Vec<Any>, Vec<IbcEvent>), anyhow::Error>
	where
		<<T as subxt::Config>::ExtrinsicParams as ExtrinsicParams<
			<T as subxt::Config>::Index,
			<T as subxt::Config>::Hash,
		>>::OtherParams: Sync
			+ Send
			+ From<BaseExtrinsicParamsBuilder<T, <T as light_client_common::config::Config>::Tip>>,
		<T as subxt::Config>::Hash: From<H256>,
		<T as subxt::Config>::Hash: From<[u8; 32]>,
		<T as light_client_common::config::Config>::AssetId: Clone,
		<T as subxt::Config>::Header: Decode + Send + Sync,
		<<T as subxt::Config>::Header as HeaderT>::Number: Send + Sync,
	{
		let prover = self.grandpa_prover();
		let session_length = prover.session_length().await?;
		let mut session_end_block = {
			let (.., mut session_block_end) =
				prover.session_start_and_end_for_block(previous_finalized_height).await?;
			if session_block_end == previous_finalized_height {
				session_block_end += session_length;
			}
			session_block_end
		};

		// Get all session change blocks between previously finalized relaychain height and latest
		// finalized height
		let mut messages = vec![];
		let mut events = vec![];
		let mut count = 0;
		while session_end_block <= latest_finalized_height && count < limit {
			log::debug!(
				target: "hyperspace",
				"Getting message for session end block: #{} (finalized #{}) ({}/{})",
				session_end_block, latest_finalized_height, count + 1, limit
			);
			let (msg, evs, previous_para_height, ..) = get_message(
				self,
				counterparty,
				&prover,
				previous_finalized_para_height,
				previous_finalized_height,
				session_end_block,
				client_id.clone(),
				signer.clone(),
				&self.name,
				self.para_id,
			)
			.await?;
			messages.push(msg);
			events.extend(evs);
			previous_finalized_height = session_end_block;
			previous_finalized_para_height = previous_para_height;
			session_end_block += session_length;
			count += 1;
		}
		Ok((messages, events))
	}
}

/// Return a single client update message
async fn get_message<T: light_client_common::config::Config + Send + Sync>(
	source: &impl Chain,
	counterparty: &impl Chain,
	prover: &GrandpaProver<T>,
	previous_finalized_para_height: u32,
	previous_finalized_height: u32,
	latest_finalized_height: u32,
	client_id: ClientId,
	signer: Signer,
	name: &str,
	para_id: u32,
) -> Result<(Any, Vec<IbcEvent>, u32, u32), anyhow::Error>
where
	u32: From<<<T as subxt::Config>::Header as HeaderT>::Number>
		+ From<<<T as subxt::Config>::Header as Header>::Number>,
	<<T as subxt::Config>::Header as Header>::Number:
		BlockNumberOps + From<u32> + Display + Ord + sp_runtime::traits::Zero + One + Send + Sync,
	<T as subxt::Config>::Header: Decode + Send + Sync,
	H256: From<T::Hash>,
	BTreeMap<sp_core::H256, ParachainHeaderProofs>:
		From<BTreeMap<<T as subxt::Config>::Hash, ParachainHeaderProofs>>,
{
	// fetch the latest finalized parachain header
	let finalized_para_header =
		prover.query_latest_finalized_parachain_header(latest_finalized_height).await?;
	let finalized_para_height = u32::from(finalized_para_header.number());
	let latest_finalized_para_height = finalized_para_height;
	let finalized_blocks =
		((previous_finalized_para_height + 1)..=latest_finalized_para_height).collect::<Vec<_>>();

	if !finalized_blocks.is_empty() {
		log::info!(
			"Fetching events from {} for blocks {}..{}",
			name,
			finalized_blocks[0],
			finalized_blocks.last().unwrap(),
		);
	}

	let finalized_block_numbers = finalized_blocks
		.iter()
		.map(|h| BlockNumberOrHash::Number(*h))
		.collect::<Vec<_>>();

	// block_number => events
	let events: HashMap<String, Vec<IbcEvent>> = IbcApiClient::<
		u32,
		H256,
		<T as light_client_common::config::Config>::AssetId,
	>::query_events(
		&*prover.para_ws_client, finalized_block_numbers
	)
	.await?;

	log::trace!(target: "hyperspace_parachain", "Received events count: {}", events.len());

	// header number is serialized to string
	let mut headers_with_events = events
		.iter()
		.filter_map(|(num, events)| {
			if events.is_empty() {
				None
			} else {
				str::parse::<u32>(&*num)
					.ok()
					.map(<<T as subxt::Config>::Header as Header>::Number::from)
			}
		})
		.collect::<BTreeSet<_>>();

	// We ensure we advance the finalized latest parachain height
	if previous_finalized_para_height < finalized_para_height {
		headers_with_events.insert(finalized_para_header.number());
	}

<<<<<<< HEAD
	let events: Vec<IbcEvent> = events.into_values().flatten().collect();
=======
	let events: Vec<IbcEvent> = events
		.into_values()
		.flatten()
		.filter(|e| {
			let mut channel_and_port_ids = source.channel_whitelist();
			channel_and_port_ids.extend(counterparty.channel_whitelist());
			filter_events_by_ids(
				e,
				&[source.client_id(), counterparty.client_id()],
				&[source.connection_id(), counterparty.connection_id()]
					.into_iter()
					.flatten()
					.collect::<Vec<_>>(),
				&channel_and_port_ids,
			)
		})
		.collect();
>>>>>>> 6b7e0312
	let ParachainHeadersWithFinalityProof { finality_proof, parachain_headers, .. } = prover
		.query_finalized_parachain_headers_with_proof::<T::Header>(
			previous_finalized_height,
			latest_finalized_height,
			None,
			headers_with_events.into_iter().collect(),
		)
		.await?;

	let grandpa_header = GrandpaHeader {
		finality_proof: codec::Decode::decode(&mut &*finality_proof.encode())
			.expect("Same struct from different crates,decode should not fail"),
		parachain_headers: parachain_headers.into(),
		height: Height::new(para_id as u64, finalized_para_height as u64),
	};

	let msg = MsgUpdateAnyClient::<LocalClientTypes> {
		client_id,
		client_message: AnyClientMessage::Grandpa(ClientMessage::Header(grandpa_header)),
		signer,
	};
	let value = msg.encode_vec()?;
	Result::<_, anyhow::Error>::Ok((
		Any { value, type_url: msg.type_url() },
		events,
		latest_finalized_para_height,
		latest_finalized_height,
	))
}<|MERGE_RESOLUTION|>--- conflicted
+++ resolved
@@ -105,10 +105,6 @@
 
 		let (messages, events) = match self.finality_protocol {
 			FinalityProtocol::Grandpa => {
-<<<<<<< HEAD
-				let prover = self.grandpa_prover();
-=======
->>>>>>> 6b7e0312
 				let AnyClientState::Grandpa(client_state) = AnyClientState::decode_recursive(any_client_state, |c| matches!(c, AnyClientState::Grandpa(_)))
 					.ok_or_else(|| Error::Custom(format!("Could not decode client state")))? else { unreachable!() };
 				let latest_hash = self.relay_client.rpc().finalized_head().await?;
@@ -128,22 +124,6 @@
 						MAX_HEADERS_PER_ITERATION,
 					)
 					.await?;
-<<<<<<< HEAD
-				let (latest_message, evs, ..) = get_message(
-					prover,
-					previous_para_height,
-					previous_finalized_height,
-					latest_finalized_height,
-					self.client_id(),
-					counterparty.account_id(),
-					&self.name,
-					self.para_id,
-				)
-				.await?;
-				messages.push(latest_message);
-				events.extend(evs);
-=======
->>>>>>> 6b7e0312
 				(messages, events)
 			},
 			// Current implementation of Beefy needs to be revised
@@ -319,9 +299,6 @@
 		headers_with_events.insert(finalized_para_header.number());
 	}
 
-<<<<<<< HEAD
-	let events: Vec<IbcEvent> = events.into_values().flatten().collect();
-=======
 	let events: Vec<IbcEvent> = events
 		.into_values()
 		.flatten()
@@ -339,7 +316,6 @@
 			)
 		})
 		.collect();
->>>>>>> 6b7e0312
 	let ParachainHeadersWithFinalityProof { finality_proof, parachain_headers, .. } = prover
 		.query_finalized_parachain_headers_with_proof::<T::Header>(
 			previous_finalized_height,
