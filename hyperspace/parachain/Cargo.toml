[package]
name = "hyperspace-parachain"
version = "0.1.0"
edition = "2021"
description = "Hyperspace relayer interface for Parachains"
authors = ["Seun Lanlege <seunlanlege@gmail.com>", "David Salami <wizdave97@gmail.com>"]

[dependencies]
primitives = { path = "../primitives", package = "hyperspace-primitives", features = ["testing"] }

# crates.io
anyhow = "1.0.65"
futures = "0.3.21"
async-trait = "0.1.53"
log = "0.4.17"
hex = "0.4.3"
tokio = { version = "1.19.2", features = ["macros", "sync"] }
rs_merkle = "1.2.0"
codec = { package = "parity-scale-codec", version = "3.0.0", features = ["derive"] }
hex-literal = "0.3.4"
serde_json = "1.0.74"
derive_more = { version = "0.99", features = ["from"]  }
serde = {version="1.0.137", features = ["derive"]}
tokio-stream = { version = "0.1.9", features = ["sync"]}
thiserror = "1.0.31"
itertools = "0.10.3"
jsonrpsee = "0.16.2"
jsonrpsee-ws-client = "0.16.2"
finality-grandpa = "0.16.0"
prost = { version = "0.11" }
<<<<<<< HEAD
=======
rand = "0.8.5"
>>>>>>> 695f0d29

# substrate
sp-core = { git = "https://github.com/paritytech/substrate", branch = "polkadot-v0.9.39", features = ["full_crypto"] }
ss58-registry = "1.28.0"
sp-runtime = { git = "https://github.com/paritytech/substrate", branch = "polkadot-v0.9.39" }

# subxt
subxt = { git = "https://github.com/paritytech/subxt",  rev = "2a4da618a033bb82f768e4ef67b093b371f8b492", features = ["substrate-compat"] }

beefy-primitives = {  git = "https://github.com/paritytech/substrate", branch = "polkadot-v0.9.39", package = "sp-beefy" }
beefy-mmr = { package = "pallet-beefy-mmr", git = "https://github.com/paritytech/substrate", branch = "polkadot-v0.9.39" }
pallet-mmr = { package = "pallet-mmr", git = "https://github.com/paritytech/substrate", branch = "polkadot-v0.9.39" }
pallet-mmr-primitives = { package = "sp-mmr-primitives", git = "https://github.com/paritytech/substrate", branch = "polkadot-v0.9.39" }
frame-support = { git = "https://github.com/paritytech/substrate", branch = "polkadot-v0.9.39", default-features = false }
sp-io = { git = "https://github.com/paritytech/substrate", branch = "polkadot-v0.9.39", default-features = false }
sp-trie = { git = "https://github.com/paritytech/substrate", branch = "polkadot-v0.9.39" }
frame-system = { git = "https://github.com/paritytech/substrate", branch = "polkadot-v0.9.39" }
transaction-payment-rpc = { package = "pallet-transaction-payment-rpc", git = "https://github.com/paritytech/substrate", branch = "polkadot-v0.9.39" }
transaction-payment-runtime-api = { package = "pallet-transaction-payment-rpc-runtime-api", git = "https://github.com/paritytech/substrate", branch = "polkadot-v0.9.39" }
sp-keystore = { git = "https://github.com/paritytech/substrate", branch = "polkadot-v0.9.39" }

# composable
ibc = { path = "../../ibc/modules", features = [] }
ibc-proto = { path = "../../ibc/proto" }
tendermint-proto = { git = "https://github.com/informalsystems/tendermint-rs", rev = "e81f7bf23d63ffbcd242381d1ce5e35da3515ff1", default-features = false }
light-client-common = { path = "../../light-clients/common" }
ibc-rpc = { path = "../../contracts/pallet-ibc/rpc" }
pallet-ibc = { path = "../../contracts/pallet-ibc" }
pallet-ibc-ping = { path = "../../contracts/pallet-ibc/ping" }
ibc-primitives = { path = "../../contracts/pallet-ibc/primitives" }

# Beefy
beefy-prover = { path = "../../algorithms/beefy/prover" }
beefy-light-client = { path = "../../algorithms/beefy/verifier" }
beefy-light-client-primitives = {  path = "../../algorithms/beefy/primitives" }
ics11-beefy = { path = "../../light-clients/ics11-beefy" }
beefy-gadget-rpc = { git = "https://github.com/paritytech/substrate", branch = "polkadot-v0.9.39" }

# Grandpa
grandpa-prover = { path = "../../algorithms/grandpa/prover" }
grandpa-light-client-primitives = { path = "../../algorithms/grandpa/primitives" }
ics10-grandpa = { path = "../../light-clients/ics10-grandpa" }
finality-grandpa-rpc = { package = "sc-finality-grandpa-rpc", git = "https://github.com/paritytech/substrate", branch = "polkadot-v0.9.39" }
polkadot-core-primitives = { git = "https://github.com/paritytech/polkadot", branch = "release-v0.9.39" }
sp-finality-grandpa = { git = "https://github.com/paritytech/substrate", branch = "polkadot-v0.9.39" }

[dev-dependencies]
derive_more = "0.99.17"
clap = {version = "3.2.0", features = ["derive"]}
state-machine = { package = "sp-state-machine", git = "https://github.com/paritytech/substrate", branch = "polkadot-v0.9.39" }
prost = "0.11"
primitives = { path = "../primitives", package = "hyperspace-primitives", features = ["testing"] }
subxt-generated = { path = "../../utils/subxt/generated" }

[features]
default = ["std"]
testing = ["primitives/testing"]
std = [
    "sp-io/std",
    "frame-support/std"
]<|MERGE_RESOLUTION|>--- conflicted
+++ resolved
@@ -28,10 +28,7 @@
 jsonrpsee-ws-client = "0.16.2"
 finality-grandpa = "0.16.0"
 prost = { version = "0.11" }
-<<<<<<< HEAD
-=======
 rand = "0.8.5"
->>>>>>> 695f0d29
 
 # substrate
 sp-core = { git = "https://github.com/paritytech/substrate", branch = "polkadot-v0.9.39", features = ["full_crypto"] }
