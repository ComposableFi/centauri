[package]
name = "hyperspace-parachain"
version = "0.1.0"
edition = "2021"
description = "Hyperspace relayer interface for Parachains"
authors = ["Seun Lanlege <seunlanlege@gmail.com>", "David Salami <wizdave97@gmail.com>"]

[dependencies]
primitives = { path = "../primitives", package = "hyperspace-primitives", features = ["testing"] }

# crates.io
anyhow = "1.0.65"
futures = "0.3.21"
async-trait = "0.1.53"
log = "0.4.17"
hex = "0.4.3"
tokio = { version = "1.19.2", features = ["macros", "sync"] }
rs_merkle = "1.2.0"
codec = { package = "parity-scale-codec", version = "3.0.0", features = ["derive"] }
hex-literal = "0.3.4"
serde_json = "1.0.74"
derive_more = { version = "0.99", features = ["from"]  }
serde = {version="1.0.137", features = ["derive"]}
tokio-stream = { version = "0.1.9", features = ["sync"]}
thiserror = "1.0.31"
itertools = "0.10.3"
jsonrpsee = "0.16.2"
jsonrpsee-ws-client = "0.16.2"
finality-grandpa = "0.16.0"
prost = { version = "0.11" }
rand = "0.8.5"

# substrate
<<<<<<< HEAD
sp-core = { git = "https://github.com/paritytech/substrate", branch = "polkadot-v0.9.38", features = ["full_crypto"] }
ss58-registry = "1.28.0"
sp-runtime = { git = "https://github.com/paritytech/substrate", branch = "polkadot-v0.9.38" }
=======
sp-core = { git = "https://github.com/paritytech/substrate", branch = "polkadot-v0.9.39", features = ["full_crypto"] }
ss58-registry = "1.28.0"
sp-runtime = { git = "https://github.com/paritytech/substrate", branch = "polkadot-v0.9.39" }
>>>>>>> 1687de03

# subxt
subxt = { git = "https://github.com/paritytech/subxt",  rev = "2a4da618a033bb82f768e4ef67b093b371f8b492", features = ["substrate-compat"] }

<<<<<<< HEAD
beefy-primitives = {  git = "https://github.com/paritytech/substrate", branch = "polkadot-v0.9.38", package = "sp-beefy" }
beefy-mmr = { package = "pallet-beefy-mmr", git = "https://github.com/paritytech/substrate", branch = "polkadot-v0.9.38" }
pallet-mmr = { package = "pallet-mmr", git = "https://github.com/paritytech/substrate", branch = "polkadot-v0.9.38" }
pallet-mmr-primitives = { package = "sp-mmr-primitives", git = "https://github.com/paritytech/substrate", branch = "polkadot-v0.9.38" }
frame-support = { git = "https://github.com/paritytech/substrate", branch = "polkadot-v0.9.38", default-features = false }
sp-io = { git = "https://github.com/paritytech/substrate", branch = "polkadot-v0.9.38", default-features = false }
sp-trie = { git = "https://github.com/paritytech/substrate", branch = "polkadot-v0.9.38" }
frame-system = { git = "https://github.com/paritytech/substrate", branch = "polkadot-v0.9.38" }
transaction-payment-rpc = { package = "pallet-transaction-payment-rpc", git = "https://github.com/paritytech/substrate", branch = "polkadot-v0.9.38" }
transaction-payment-runtime-api = { package = "pallet-transaction-payment-rpc-runtime-api", git = "https://github.com/paritytech/substrate", branch = "polkadot-v0.9.38" }
sp-keystore = { git = "https://github.com/paritytech/substrate", branch = "polkadot-v0.9.38" }
=======
beefy-primitives = {  git = "https://github.com/paritytech/substrate", branch = "polkadot-v0.9.39", package = "sp-beefy" }
beefy-mmr = { package = "pallet-beefy-mmr", git = "https://github.com/paritytech/substrate", branch = "polkadot-v0.9.39" }
pallet-mmr = { package = "pallet-mmr", git = "https://github.com/paritytech/substrate", branch = "polkadot-v0.9.39" }
pallet-mmr-primitives = { package = "sp-mmr-primitives", git = "https://github.com/paritytech/substrate", branch = "polkadot-v0.9.39" }
frame-support = { git = "https://github.com/paritytech/substrate", branch = "polkadot-v0.9.39", default-features = false }
sp-io = { git = "https://github.com/paritytech/substrate", branch = "polkadot-v0.9.39", default-features = false }
sp-trie = { git = "https://github.com/paritytech/substrate", branch = "polkadot-v0.9.39" }
frame-system = { git = "https://github.com/paritytech/substrate", branch = "polkadot-v0.9.39" }
transaction-payment-rpc = { package = "pallet-transaction-payment-rpc", git = "https://github.com/paritytech/substrate", branch = "polkadot-v0.9.39" }
transaction-payment-runtime-api = { package = "pallet-transaction-payment-rpc-runtime-api", git = "https://github.com/paritytech/substrate", branch = "polkadot-v0.9.39" }
sp-keystore = { git = "https://github.com/paritytech/substrate", branch = "polkadot-v0.9.39" }
>>>>>>> 1687de03

# composable
ibc = { path = "../../ibc/modules", features = [] }
ibc-proto = { path = "../../ibc/proto" }
tendermint-proto = { git = "https://github.com/informalsystems/tendermint-rs", rev = "e81f7bf23d63ffbcd242381d1ce5e35da3515ff1", default-features = false }
light-client-common = { path = "../../light-clients/common" }
ibc-rpc = { path = "../../contracts/pallet-ibc/rpc" }
pallet-ibc = { path = "../../contracts/pallet-ibc" }
pallet-ibc-ping = { path = "../../contracts/pallet-ibc/ping" }
ibc-primitives = { path = "../../contracts/pallet-ibc/primitives" }

# Beefy
beefy-prover = { path = "../../algorithms/beefy/prover" }
beefy-light-client = { path = "../../algorithms/beefy/verifier" }
beefy-light-client-primitives = {  path = "../../algorithms/beefy/primitives" }
ics11-beefy = { path = "../../light-clients/ics11-beefy" }
<<<<<<< HEAD
beefy-gadget-rpc = { git = "https://github.com/paritytech/substrate", branch = "polkadot-v0.9.38" }
=======
beefy-gadget-rpc = { git = "https://github.com/paritytech/substrate", branch = "polkadot-v0.9.39" }
>>>>>>> 1687de03

# Grandpa
grandpa-prover = { path = "../../algorithms/grandpa/prover" }
grandpa-light-client-primitives = { path = "../../algorithms/grandpa/primitives" }
ics10-grandpa = { path = "../../light-clients/ics10-grandpa" }
<<<<<<< HEAD
finality-grandpa-rpc = { package = "sc-finality-grandpa-rpc", git = "https://github.com/paritytech/substrate", branch = "polkadot-v0.9.38" }
polkadot-core-primitives = { git = "https://github.com/paritytech/polkadot", branch = "release-v0.9.38" }
sp-finality-grandpa = { git = "https://github.com/paritytech/substrate", branch = "polkadot-v0.9.38" }
=======
finality-grandpa-rpc = { package = "sc-finality-grandpa-rpc", git = "https://github.com/paritytech/substrate", branch = "polkadot-v0.9.39" }
polkadot-core-primitives = { git = "https://github.com/paritytech/polkadot", branch = "release-v0.9.39" }
sp-finality-grandpa = { git = "https://github.com/paritytech/substrate", branch = "polkadot-v0.9.39" }
>>>>>>> 1687de03

[dev-dependencies]
derive_more = "0.99.17"
clap = {version = "3.2.0", features = ["derive"]}
<<<<<<< HEAD
state-machine = { package = "sp-state-machine", git = "https://github.com/paritytech/substrate", branch = "polkadot-v0.9.38" }
=======
state-machine = { package = "sp-state-machine", git = "https://github.com/paritytech/substrate", branch = "polkadot-v0.9.39" }
>>>>>>> 1687de03
prost = "0.11"
primitives = { path = "../primitives", package = "hyperspace-primitives", features = ["testing"] }
subxt-generated = { path = "../../utils/subxt/generated" }

[features]
default = ["std"]
testing = ["primitives/testing"]
std = [
    "sp-io/std",
    "frame-support/std"
]<|MERGE_RESOLUTION|>--- conflicted
+++ resolved
@@ -31,32 +31,13 @@
 rand = "0.8.5"
 
 # substrate
-<<<<<<< HEAD
-sp-core = { git = "https://github.com/paritytech/substrate", branch = "polkadot-v0.9.38", features = ["full_crypto"] }
-ss58-registry = "1.28.0"
-sp-runtime = { git = "https://github.com/paritytech/substrate", branch = "polkadot-v0.9.38" }
-=======
 sp-core = { git = "https://github.com/paritytech/substrate", branch = "polkadot-v0.9.39", features = ["full_crypto"] }
 ss58-registry = "1.28.0"
 sp-runtime = { git = "https://github.com/paritytech/substrate", branch = "polkadot-v0.9.39" }
->>>>>>> 1687de03
 
 # subxt
 subxt = { git = "https://github.com/paritytech/subxt",  rev = "2a4da618a033bb82f768e4ef67b093b371f8b492", features = ["substrate-compat"] }
 
-<<<<<<< HEAD
-beefy-primitives = {  git = "https://github.com/paritytech/substrate", branch = "polkadot-v0.9.38", package = "sp-beefy" }
-beefy-mmr = { package = "pallet-beefy-mmr", git = "https://github.com/paritytech/substrate", branch = "polkadot-v0.9.38" }
-pallet-mmr = { package = "pallet-mmr", git = "https://github.com/paritytech/substrate", branch = "polkadot-v0.9.38" }
-pallet-mmr-primitives = { package = "sp-mmr-primitives", git = "https://github.com/paritytech/substrate", branch = "polkadot-v0.9.38" }
-frame-support = { git = "https://github.com/paritytech/substrate", branch = "polkadot-v0.9.38", default-features = false }
-sp-io = { git = "https://github.com/paritytech/substrate", branch = "polkadot-v0.9.38", default-features = false }
-sp-trie = { git = "https://github.com/paritytech/substrate", branch = "polkadot-v0.9.38" }
-frame-system = { git = "https://github.com/paritytech/substrate", branch = "polkadot-v0.9.38" }
-transaction-payment-rpc = { package = "pallet-transaction-payment-rpc", git = "https://github.com/paritytech/substrate", branch = "polkadot-v0.9.38" }
-transaction-payment-runtime-api = { package = "pallet-transaction-payment-rpc-runtime-api", git = "https://github.com/paritytech/substrate", branch = "polkadot-v0.9.38" }
-sp-keystore = { git = "https://github.com/paritytech/substrate", branch = "polkadot-v0.9.38" }
-=======
 beefy-primitives = {  git = "https://github.com/paritytech/substrate", branch = "polkadot-v0.9.39", package = "sp-beefy" }
 beefy-mmr = { package = "pallet-beefy-mmr", git = "https://github.com/paritytech/substrate", branch = "polkadot-v0.9.39" }
 pallet-mmr = { package = "pallet-mmr", git = "https://github.com/paritytech/substrate", branch = "polkadot-v0.9.39" }
@@ -68,7 +49,6 @@
 transaction-payment-rpc = { package = "pallet-transaction-payment-rpc", git = "https://github.com/paritytech/substrate", branch = "polkadot-v0.9.39" }
 transaction-payment-runtime-api = { package = "pallet-transaction-payment-rpc-runtime-api", git = "https://github.com/paritytech/substrate", branch = "polkadot-v0.9.39" }
 sp-keystore = { git = "https://github.com/paritytech/substrate", branch = "polkadot-v0.9.39" }
->>>>>>> 1687de03
 
 # composable
 ibc = { path = "../../ibc/modules", features = [] }
@@ -85,34 +65,20 @@
 beefy-light-client = { path = "../../algorithms/beefy/verifier" }
 beefy-light-client-primitives = {  path = "../../algorithms/beefy/primitives" }
 ics11-beefy = { path = "../../light-clients/ics11-beefy" }
-<<<<<<< HEAD
-beefy-gadget-rpc = { git = "https://github.com/paritytech/substrate", branch = "polkadot-v0.9.38" }
-=======
 beefy-gadget-rpc = { git = "https://github.com/paritytech/substrate", branch = "polkadot-v0.9.39" }
->>>>>>> 1687de03
 
 # Grandpa
 grandpa-prover = { path = "../../algorithms/grandpa/prover" }
 grandpa-light-client-primitives = { path = "../../algorithms/grandpa/primitives" }
 ics10-grandpa = { path = "../../light-clients/ics10-grandpa" }
-<<<<<<< HEAD
-finality-grandpa-rpc = { package = "sc-finality-grandpa-rpc", git = "https://github.com/paritytech/substrate", branch = "polkadot-v0.9.38" }
-polkadot-core-primitives = { git = "https://github.com/paritytech/polkadot", branch = "release-v0.9.38" }
-sp-finality-grandpa = { git = "https://github.com/paritytech/substrate", branch = "polkadot-v0.9.38" }
-=======
 finality-grandpa-rpc = { package = "sc-finality-grandpa-rpc", git = "https://github.com/paritytech/substrate", branch = "polkadot-v0.9.39" }
 polkadot-core-primitives = { git = "https://github.com/paritytech/polkadot", branch = "release-v0.9.39" }
 sp-finality-grandpa = { git = "https://github.com/paritytech/substrate", branch = "polkadot-v0.9.39" }
->>>>>>> 1687de03
 
 [dev-dependencies]
 derive_more = "0.99.17"
 clap = {version = "3.2.0", features = ["derive"]}
-<<<<<<< HEAD
-state-machine = { package = "sp-state-machine", git = "https://github.com/paritytech/substrate", branch = "polkadot-v0.9.38" }
-=======
 state-machine = { package = "sp-state-machine", git = "https://github.com/paritytech/substrate", branch = "polkadot-v0.9.39" }
->>>>>>> 1687de03
 prost = "0.11"
 primitives = { path = "../primitives", package = "hyperspace-primitives", features = ["testing"] }
 subxt-generated = { path = "../../utils/subxt/generated" }
