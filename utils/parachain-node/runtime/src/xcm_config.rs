// Copyright 2022 ComposableFi
//
// Licensed under the Apache License, Version 2.0 (the "License");
// you may not use this file except in compliance with the License.
// You may obtain a copy of the License at
//
//      http://www.apache.org/licenses/LICENSE-2.0
//
// Unless required by applicable law or agreed to in writing, software
// distributed under the License is distributed on an "AS IS" BASIS,
// WITHOUT WARRANTIES OR CONDITIONS OF ANY KIND, either express or implied.
// See the License for the specific language governing permissions and
// limitations under the License.
use super::{
	AccountId, Balances, ParachainInfo, ParachainSystem, PolkadotXcm, Runtime, RuntimeCall,
	RuntimeEvent, RuntimeOrigin, WeightToFee, XcmpQueue,
};
use core::marker::PhantomData;
use frame_support::{
	log, match_types, parameter_types,
	traits::{Everything, Nothing},
};
use pallet_xcm::XcmPassthrough;
use polkadot_parachain::primitives::Sibling;
use polkadot_runtime_common::impls::ToAuthor;
use xcm::latest::{prelude::*, Weight as XCMWeight};
use xcm_builder::{
	AccountId32Aliases, AllowTopLevelPaidExecutionFrom, AllowUnpaidExecutionFrom, CurrencyAdapter,
	EnsureXcmOrigin, FixedWeightBounds, IsConcrete, NativeAsset, ParentIsPreset,
	RelayChainAsNative, SiblingParachainAsNative, SiblingParachainConvertsVia,
	SignedAccountId32AsNative, SignedToAccountId32, SovereignSignedViaLocation, TakeWeightCredit,
	UsingComponents,
};
use xcm_executor::{traits::ShouldExecute, XcmExecutor};

parameter_types! {
	pub const RelayLocation: MultiLocation = MultiLocation::parent();
	pub const RelayNetwork: NetworkId = NetworkId::Polkadot;
	pub RelayChainOrigin: RuntimeOrigin = cumulus_pallet_xcm::Origin::Relay.into();
	pub Ancestry: MultiLocation = Parachain(ParachainInfo::parachain_id().into()).into();
}

/// Type for specifying how a `MultiLocation` can be converted into an `AccountId`. This is used
/// when determining ownership of accounts for asset transacting and when attempting to use XCM
/// `Transact` in order to determine the dispatch Origin.
pub type LocationToAccountId = (
	// The parent (Relay-chain) origin converts to the parent `AccountId`.
	ParentIsPreset<AccountId>,
	// Sibling parachain origins convert to AccountId via the `ParaId::into`.
	SiblingParachainConvertsVia<Sibling, AccountId>,
	// Straight up local `AccountId32` origins just alias directly to `AccountId`.
	AccountId32Aliases<RelayNetwork, AccountId>,
);

/// Means for transacting assets on this chain.
pub type LocalAssetTransactor = CurrencyAdapter<
	// Use this currency:
	Balances,
	// Use this currency when it is a fungible asset matching the given location or name:
	IsConcrete<RelayLocation>,
	// Do a simple punn to convert an AccountId32 MultiLocation into a native chain account ID:
	LocationToAccountId,
	// Our chain's account ID type (we can't get away without mentioning it explicitly):
	AccountId,
	// We don't track any teleports.
	(),
>;

/// This is the type we use to convert an (incoming) XCM origin into a local `Origin` instance,
/// ready for dispatching a transaction with Xcm's `Transact`. There is an `OriginKind` which can
/// biases the kind of local `Origin` it will become.
pub type XcmOriginToTransactDispatchOrigin = (
	// Sovereign account converter; this attempts to derive an `AccountId` from the origin location
	// using `LocationToAccountId` and then turn that into the usual `Signed` origin. Useful for
	// foreign chains who want to have a local sovereign account on this chain which they control.
	SovereignSignedViaLocation<LocationToAccountId, RuntimeOrigin>,
	// Native converter for Relay-chain (Parent) location; will converts to a `Relay` origin when
	// recognized.
	RelayChainAsNative<RelayChainOrigin, RuntimeOrigin>,
	// Native converter for sibling Parachains; will convert to a `SiblingPara` origin when
	// recognized.
	SiblingParachainAsNative<cumulus_pallet_xcm::Origin, RuntimeOrigin>,
	// Native signed account converter; this just converts an `AccountId32` origin into a normal
	// `RuntimeOrigin::Signed` origin of the same 32-byte value.
	SignedAccountId32AsNative<RelayNetwork, RuntimeOrigin>,
	// Xcm origins can be represented natively under the Xcm pallet's Xcm origin.
	XcmPassthrough<RuntimeOrigin>,
);

parameter_types! {
	// Taken from https://github.com/paritytech/polkadot/blob/2bbef460d24f44aeba9d4014062bb8c631327496/runtime/test-runtime/src/xcm_config.rs#L34
	// TODO: @dzmitry-lahoda can you validate?
	pub const UnitWeightCost: xcm::latest::Weight = frame_support::weights::Weight::from_parts(1_000, 1_000);
	pub const MaxInstructions: u32 = 100;
}

match_types! {
	pub type ParentOrParentsExecutivePlurality: impl Contains<MultiLocation> = {
		MultiLocation { parents: 1, interior: Here } |
		MultiLocation { parents: 1, interior: X1(Plurality { id: BodyId::Executive, .. }) }
	};
}

//TODO: move DenyThenTry to polkadot's xcm module.
/// Deny executing the xcm message if it matches any of the Deny filter regardless of anything else.
/// If it passes the Deny, and matches one of the Allow cases then it is let through.
pub struct DenyThenTry<Deny, Allow>(PhantomData<Deny>, PhantomData<Allow>)
where
	Deny: ShouldExecute,
	Allow: ShouldExecute;

impl<Deny, Allow> ShouldExecute for DenyThenTry<Deny, Allow>
where
	Deny: ShouldExecute,
	Allow: ShouldExecute,
{
	fn should_execute<RuntimeCall>(
		origin: &MultiLocation,
		message: &mut [Instruction<RuntimeCall>],
		max_weight: XCMWeight,
		weight_credit: &mut XCMWeight,
	) -> Result<(), ()> {
		Deny::should_execute(origin, message, max_weight, weight_credit)?;
		Allow::should_execute(origin, message, max_weight, weight_credit)
	}
}

// See issue #5233
pub struct DenyReserveTransferToRelayChain;
impl ShouldExecute for DenyReserveTransferToRelayChain {
	fn should_execute<RuntimeCall>(
		origin: &MultiLocation,

		message: &mut [Instruction<RuntimeCall>],
		_max_weight: XCMWeight,
		_weight_credit: &mut XCMWeight,
	) -> Result<(), ()> {
		if message.iter().any(|inst| {
			matches!(
				inst,
				InitiateReserveWithdraw {
					reserve: MultiLocation { parents: 1, interior: Here },
					..
				} | DepositReserveAsset { dest: MultiLocation { parents: 1, interior: Here }, .. } |
					TransferReserveAsset {
						dest: MultiLocation { parents: 1, interior: Here },
						..
					}
			)
		}) {
			return Err(()) // Deny
		}

		// An unexpected reserve transfer has arrived from the Relay Chain. Generally, `IsReserve`
		// should not allow this, but we just log it here.
		if matches!(origin, MultiLocation { parents: 1, interior: Here }) &&
			message.iter().any(|inst| matches!(inst, ReserveAssetDeposited { .. }))
		{
			log::warn!(
				target: "xcm::barriers",
				"Unexpected ReserveAssetDeposited from the Relay Chain",
			);
		}
		// Permit everything else
		Ok(())
	}
}

pub type Barrier = DenyThenTry<
	DenyReserveTransferToRelayChain,
	(
		TakeWeightCredit,
		AllowTopLevelPaidExecutionFrom<Everything>,
		AllowUnpaidExecutionFrom<ParentOrParentsExecutivePlurality>,
		// ^^^ Parent and its exec plurality get free execution
	),
>;

pub struct XcmConfig;
impl xcm_executor::Config for XcmConfig {
	type RuntimeCall = RuntimeCall;
	type XcmSender = XcmRouter;
	// How to withdraw and deposit an asset.
	type AssetTransactor = LocalAssetTransactor;
	type OriginConverter = XcmOriginToTransactDispatchOrigin;
	type IsReserve = NativeAsset;
	type IsTeleporter = ();
<<<<<<< HEAD
	type UniversalLocation = UniversalLocation;
	// Teleporting is disabled.
=======
	// Teleporting is disabled.
	type UniversalLocation = UniversalLocation;
>>>>>>> 1687de03
	type Barrier = Barrier;
	type Weigher = FixedWeightBounds<UnitWeightCost, RuntimeCall, MaxInstructions>;
	type Trader =
		UsingComponents<WeightToFee, RelayLocation, AccountId, Balances, ToAuthor<Runtime>>;
	type ResponseHandler = PolkadotXcm;
	type AssetTrap = PolkadotXcm;
	type AssetLocker = ();
	type AssetExchanger = ();
	type AssetClaims = PolkadotXcm;
	type SubscriptionService = PolkadotXcm;
	type PalletInstancesInfo = ();
	type MaxAssetsIntoHolding = ();
	type FeeManager = ();
	type MessageExporter = ();
	type UniversalAliases = ();
	type CallDispatcher = RuntimeCall;
	type SafeCallFilter = ();
}

/// No local origins on this chain are allowed to dispatch XCM sends/executions.
pub type LocalOriginToLocation = SignedToAccountId32<RuntimeOrigin, AccountId, RelayNetwork>;

/// The means for routing XCM messages which are not for local execution into the right message
/// queues.
pub type XcmRouter = (
	// Two routers - use UMP to communicate with the relay chain:
	cumulus_primitives_utility::ParentAsUmp<ParachainSystem, (), ()>,
	// ..and XCMP to communicate with the sibling chains.
	XcmpQueue,
);

parameter_types! {
	pub const UniversalLocation: InteriorMultiLocation = Junctions::Here;
}

impl pallet_xcm::Config for Runtime {
	type RuntimeEvent = RuntimeEvent;
	type Currency = Balances;
	type CurrencyMatcher = ();
	type SendXcmOrigin = EnsureXcmOrigin<RuntimeOrigin, LocalOriginToLocation>;
	type XcmRouter = XcmRouter;
	type ExecuteXcmOrigin = EnsureXcmOrigin<RuntimeOrigin, LocalOriginToLocation>;
	type XcmExecuteFilter = Nothing;
	// ^ Disable dispatchable execute on the XCM pallet.
	// Needs to be `Everything` for local testing.
	type XcmExecutor = XcmExecutor<XcmConfig>;
	type XcmTeleportFilter = Everything;
	type XcmReserveTransferFilter = Nothing;
	type Weigher = FixedWeightBounds<UnitWeightCost, RuntimeCall, MaxInstructions>;
	type UniversalLocation = UniversalLocation;
	type RuntimeOrigin = RuntimeOrigin;
	type RuntimeCall = RuntimeCall;

	const VERSION_DISCOVERY_QUEUE_SIZE: u32 = 100;
	// ^ Override for AdvertisedXcmVersion default
	type AdvertisedXcmVersion = pallet_xcm::CurrentXcmVersion;
	type TrustedLockers = ();
	type SovereignAccountOf = ();
	type MaxLockers = ();
	type WeightInfo = pallet_xcm::TestWeightInfo;
}

impl cumulus_pallet_xcm::Config for Runtime {
	type RuntimeEvent = RuntimeEvent;
	type XcmExecutor = XcmExecutor<XcmConfig>;
}<|MERGE_RESOLUTION|>--- conflicted
+++ resolved
@@ -185,13 +185,8 @@
 	type OriginConverter = XcmOriginToTransactDispatchOrigin;
 	type IsReserve = NativeAsset;
 	type IsTeleporter = ();
-<<<<<<< HEAD
-	type UniversalLocation = UniversalLocation;
-	// Teleporting is disabled.
-=======
 	// Teleporting is disabled.
 	type UniversalLocation = UniversalLocation;
->>>>>>> 1687de03
 	type Barrier = Barrier;
 	type Weigher = FixedWeightBounds<UnitWeightCost, RuntimeCall, MaxInstructions>;
 	type Trader =
