--- conflicted
+++ resolved
@@ -2,22 +2,13 @@
 /// In the Cosmos SDK, the AppHash of a block header becomes the root.
 #[derive(::serde::Serialize, ::serde::Deserialize)]
 #[cfg_attr(feature = "json-schema", derive(::schemars::JsonSchema))]
-<<<<<<< HEAD
-#[derive(Clone, PartialEq, Eq, ::prost::Message)]
+#[allow(clippy::derive_partial_eq_without_eq)]
+#[derive(Clone, PartialEq, ::prost::Message)]
 pub struct MerkleRoot {
 	#[prost(bytes = "vec", tag = "1")]
 	#[serde(with = "crate::base64")]
 	#[cfg_attr(feature = "json-schema", schemars(with = "String"))]
 	pub hash: ::prost::alloc::vec::Vec<u8>,
-=======
-#[allow(clippy::derive_partial_eq_without_eq)]
-#[derive(Clone, PartialEq, ::prost::Message)]
-pub struct MerkleRoot {
-    #[prost(bytes = "vec", tag = "1")]
-    #[serde(with = "crate::base64")]
-    #[cfg_attr(feature = "json-schema", schemars(with = "String"))]
-    pub hash: ::prost::alloc::vec::Vec<u8>,
->>>>>>> 4793f997
 }
 /// MerklePrefix is merkle path prefixed to the key.
 /// The constructed key from the Path and the key will be append(Path.KeyPath,
@@ -27,53 +18,31 @@
 #[allow(clippy::derive_partial_eq_without_eq)]
 #[derive(Clone, PartialEq, ::prost::Message)]
 pub struct MerklePrefix {
-<<<<<<< HEAD
 	#[prost(bytes = "vec", tag = "1")]
 	#[serde(with = "crate::base64")]
 	#[cfg_attr(feature = "json-schema", schemars(with = "String"))]
 	pub key_prefix: ::prost::alloc::vec::Vec<u8>,
-=======
-    #[prost(bytes = "vec", tag = "1")]
-    #[serde(with = "crate::base64")]
-    #[cfg_attr(feature = "json-schema", schemars(with = "String"))]
-    pub key_prefix: ::prost::alloc::vec::Vec<u8>,
->>>>>>> 4793f997
 }
 /// MerklePath is the path used to verify commitment proofs, which can be an
 /// arbitrary structured object (defined by a commitment type).
 /// MerklePath is represented from root-to-leaf
-<<<<<<< HEAD
-#[derive(::serde::Serialize, ::serde::Deserialize, Clone, PartialEq, ::prost::Message)]
-pub struct MerklePath {
-	#[prost(string, repeated, tag = "1")]
-	pub key_path: ::prost::alloc::vec::Vec<::prost::alloc::string::String>,
-=======
 #[derive(::serde::Serialize, ::serde::Deserialize)]
 #[allow(clippy::derive_partial_eq_without_eq)]
 #[derive(Clone, PartialEq, ::prost::Message)]
 pub struct MerklePath {
-    #[prost(string, repeated, tag = "1")]
-    pub key_path: ::prost::alloc::vec::Vec<::prost::alloc::string::String>,
->>>>>>> 4793f997
+	#[prost(string, repeated, tag = "1")]
+	pub key_path: ::prost::alloc::vec::Vec<::prost::alloc::string::String>,
 }
 /// MerkleProof is a wrapper type over a chain of CommitmentProofs.
 /// It demonstrates membership or non-membership for an element or set of
 /// elements, verifiable in conjunction with a known commitment root. Proofs
 /// should be succinct.
 /// MerkleProofs are ordered from leaf-to-root
-<<<<<<< HEAD
-#[derive(::serde::Serialize, ::serde::Deserialize, Clone, PartialEq, ::prost::Message)]
-pub struct MerkleProof {
-	#[prost(message, repeated, tag = "1")]
-	pub proofs: ::prost::alloc::vec::Vec<super::super::super::super::ics23::CommitmentProof>,
-=======
 #[derive(::serde::Serialize, ::serde::Deserialize)]
 #[allow(clippy::derive_partial_eq_without_eq)]
 #[derive(Clone, PartialEq, ::prost::Message)]
 pub struct MerkleProof {
-    #[prost(message, repeated, tag = "1")]
-    pub proofs: ::prost::alloc::vec::Vec<
-        super::super::super::super::cosmos::ics23::v1::CommitmentProof,
-    >,
->>>>>>> 4793f997
+	#[prost(message, repeated, tag = "1")]
+	pub proofs:
+		::prost::alloc::vec::Vec<super::super::super::super::cosmos::ics23::v1::CommitmentProof>,
 }