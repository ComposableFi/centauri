/// TxResponse defines a structure containing relevant tx data and metadata. The
/// tags are stringified and the log is JSON decoded.
#[allow(clippy::derive_partial_eq_without_eq)]
#[derive(Clone, PartialEq, ::prost::Message)]
pub struct TxResponse {
    /// The block height
    #[prost(int64, tag = "1")]
    pub height: i64,
    /// The transaction hash.
    #[prost(string, tag = "2")]
    pub txhash: ::prost::alloc::string::String,
    /// Namespace for the Code
    #[prost(string, tag = "3")]
    pub codespace: ::prost::alloc::string::String,
    /// Response code.
    #[prost(uint32, tag = "4")]
    pub code: u32,
    /// Result bytes, if any.
    #[prost(string, tag = "5")]
    pub data: ::prost::alloc::string::String,
    /// The output of the application's logger (raw string). May be
    /// non-deterministic.
    #[prost(string, tag = "6")]
    pub raw_log: ::prost::alloc::string::String,
    /// The output of the application's logger (typed). May be non-deterministic.
    #[prost(message, repeated, tag = "7")]
    pub logs: ::prost::alloc::vec::Vec<AbciMessageLog>,
    /// Additional information. May be non-deterministic.
    #[prost(string, tag = "8")]
    pub info: ::prost::alloc::string::String,
    /// Amount of gas requested for transaction.
    #[prost(int64, tag = "9")]
    pub gas_wanted: i64,
    /// Amount of gas consumed by transaction.
    #[prost(int64, tag = "10")]
    pub gas_used: i64,
    /// The request transaction bytes.
    #[prost(message, optional, tag = "11")]
    pub tx: ::core::option::Option<super::super::super::super::google::protobuf::Any>,
    /// Time of the previous block. For heights > 1, it's the weighted median of
    /// the timestamps of the valid votes in the block.LastCommit. For height == 1,
    /// it's genesis time.
    #[prost(string, tag = "12")]
    pub timestamp: ::prost::alloc::string::String,
    /// Events defines all the events emitted by processing a transaction. Note,
    /// these events include those emitted by processing all the messages and those
    /// emitted from the ante. Whereas Logs contains the events, with
    /// additional metadata, emitted only by processing the messages.
    ///
    /// Since: cosmos-sdk 0.42.11, 0.44.5, 0.45
    #[prost(message, repeated, tag = "13")]
    pub events: ::prost::alloc::vec::Vec<::tendermint_proto::abci::Event>,
}
/// ABCIMessageLog defines a structure containing an indexed tx ABCI message log.
#[allow(clippy::derive_partial_eq_without_eq)]
#[derive(Clone, PartialEq, ::prost::Message)]
pub struct AbciMessageLog {
    #[prost(uint32, tag = "1")]
    pub msg_index: u32,
    #[prost(string, tag = "2")]
    pub log: ::prost::alloc::string::String,
    /// Events contains a slice of Event objects that were emitted during some
    /// execution.
    #[prost(message, repeated, tag = "3")]
    pub events: ::prost::alloc::vec::Vec<StringEvent>,
}
/// StringEvent defines en Event object wrapper where all the attributes
/// contain key/value pairs that are strings instead of raw bytes.
#[allow(clippy::derive_partial_eq_without_eq)]
#[derive(Clone, PartialEq, ::prost::Message)]
pub struct StringEvent {
    #[prost(string, tag = "1")]
    pub r#type: ::prost::alloc::string::String,
    #[prost(message, repeated, tag = "2")]
    pub attributes: ::prost::alloc::vec::Vec<Attribute>,
}
/// Attribute defines an attribute wrapper where the key and value are
/// strings instead of raw bytes.
#[allow(clippy::derive_partial_eq_without_eq)]
#[derive(Clone, PartialEq, ::prost::Message)]
pub struct Attribute {
    #[prost(string, tag = "1")]
    pub key: ::prost::alloc::string::String,
    #[prost(string, tag = "2")]
    pub value: ::prost::alloc::string::String,
}
/// GasInfo defines tx execution gas context.
#[allow(clippy::derive_partial_eq_without_eq)]
#[derive(Clone, PartialEq, ::prost::Message)]
pub struct GasInfo {
    /// GasWanted is the maximum units of work we allow this tx to perform.
    #[prost(uint64, tag = "1")]
    pub gas_wanted: u64,
    /// GasUsed is the amount of gas actually consumed.
    #[prost(uint64, tag = "2")]
    pub gas_used: u64,
}
/// Result is the union of ResponseFormat and ResponseCheckTx.
#[allow(clippy::derive_partial_eq_without_eq)]
#[derive(Clone, PartialEq, ::prost::Message)]
pub struct Result {
    /// Data is any data returned from message or handler execution. It MUST be
    /// length prefixed in order to separate data from multiple message executions.
    /// Deprecated. This field is still populated, but prefer msg_response instead
    /// because it also contains the Msg response typeURL.
    #[deprecated]
<<<<<<< HEAD
    #[prost(bytes="vec", tag="1")]
=======
    #[prost(bytes = "vec", tag = "1")]
>>>>>>> 106fe625
    pub data: ::prost::alloc::vec::Vec<u8>,
    /// Log contains the log information from message or handler execution.
    #[prost(string, tag = "2")]
    pub log: ::prost::alloc::string::String,
    /// Events contains a slice of Event objects that were emitted during message
    /// or handler execution.
    #[prost(message, repeated, tag = "3")]
    pub events: ::prost::alloc::vec::Vec<::tendermint_proto::abci::Event>,
    /// msg_responses contains the Msg handler responses type packed in Anys.
    ///
    /// Since: cosmos-sdk 0.46
<<<<<<< HEAD
    #[prost(message, repeated, tag="4")]
    pub msg_responses: ::prost::alloc::vec::Vec<super::super::super::super::google::protobuf::Any>,
=======
    #[prost(message, repeated, tag = "4")]
    pub msg_responses: ::prost::alloc::vec::Vec<
        super::super::super::super::google::protobuf::Any,
    >,
>>>>>>> 106fe625
}
/// SimulationResponse defines the response generated when a transaction is
/// successfully simulated.
#[allow(clippy::derive_partial_eq_without_eq)]
#[derive(Clone, PartialEq, ::prost::Message)]
pub struct SimulationResponse {
    #[prost(message, optional, tag = "1")]
    pub gas_info: ::core::option::Option<GasInfo>,
    #[prost(message, optional, tag = "2")]
    pub result: ::core::option::Option<Result>,
}
/// MsgData defines the data returned in a Result object during message
/// execution.
#[allow(clippy::derive_partial_eq_without_eq)]
#[derive(Clone, PartialEq, ::prost::Message)]
pub struct MsgData {
    #[prost(string, tag = "1")]
    pub msg_type: ::prost::alloc::string::String,
    #[prost(bytes = "vec", tag = "2")]
    pub data: ::prost::alloc::vec::Vec<u8>,
}
/// TxMsgData defines a list of MsgData. A transaction will have a MsgData object
/// for each message.
#[allow(clippy::derive_partial_eq_without_eq)]
#[derive(Clone, PartialEq, ::prost::Message)]
pub struct TxMsgData {
    /// data field is deprecated and not populated.
    #[deprecated]
<<<<<<< HEAD
    #[prost(message, repeated, tag="1")]
=======
    #[prost(message, repeated, tag = "1")]
>>>>>>> 106fe625
    pub data: ::prost::alloc::vec::Vec<MsgData>,
    /// msg_responses contains the Msg handler responses packed into Anys.
    ///
    /// Since: cosmos-sdk 0.46
<<<<<<< HEAD
    #[prost(message, repeated, tag="2")]
    pub msg_responses: ::prost::alloc::vec::Vec<super::super::super::super::google::protobuf::Any>,
=======
    #[prost(message, repeated, tag = "2")]
    pub msg_responses: ::prost::alloc::vec::Vec<
        super::super::super::super::google::protobuf::Any,
    >,
>>>>>>> 106fe625
}
/// SearchTxsResult defines a structure for querying txs pageable
#[allow(clippy::derive_partial_eq_without_eq)]
#[derive(Clone, PartialEq, ::prost::Message)]
pub struct SearchTxsResult {
    /// Count of all txs
    #[prost(uint64, tag = "1")]
    pub total_count: u64,
    /// Count of txs in current page
    #[prost(uint64, tag = "2")]
    pub count: u64,
    /// Index of current page, start from 1
    #[prost(uint64, tag = "3")]
    pub page_number: u64,
    /// Count of total pages
    #[prost(uint64, tag = "4")]
    pub page_total: u64,
    /// Max count txs per page
    #[prost(uint64, tag = "5")]
    pub limit: u64,
    /// List of txs in current page
    #[prost(message, repeated, tag = "6")]
    pub txs: ::prost::alloc::vec::Vec<TxResponse>,
}<|MERGE_RESOLUTION|>--- conflicted
+++ resolved
@@ -104,11 +104,7 @@
     /// Deprecated. This field is still populated, but prefer msg_response instead
     /// because it also contains the Msg response typeURL.
     #[deprecated]
-<<<<<<< HEAD
-    #[prost(bytes="vec", tag="1")]
-=======
     #[prost(bytes = "vec", tag = "1")]
->>>>>>> 106fe625
     pub data: ::prost::alloc::vec::Vec<u8>,
     /// Log contains the log information from message or handler execution.
     #[prost(string, tag = "2")]
@@ -120,15 +116,10 @@
     /// msg_responses contains the Msg handler responses type packed in Anys.
     ///
     /// Since: cosmos-sdk 0.46
-<<<<<<< HEAD
-    #[prost(message, repeated, tag="4")]
-    pub msg_responses: ::prost::alloc::vec::Vec<super::super::super::super::google::protobuf::Any>,
-=======
     #[prost(message, repeated, tag = "4")]
     pub msg_responses: ::prost::alloc::vec::Vec<
         super::super::super::super::google::protobuf::Any,
     >,
->>>>>>> 106fe625
 }
 /// SimulationResponse defines the response generated when a transaction is
 /// successfully simulated.
@@ -157,24 +148,15 @@
 pub struct TxMsgData {
     /// data field is deprecated and not populated.
     #[deprecated]
-<<<<<<< HEAD
-    #[prost(message, repeated, tag="1")]
-=======
     #[prost(message, repeated, tag = "1")]
->>>>>>> 106fe625
     pub data: ::prost::alloc::vec::Vec<MsgData>,
     /// msg_responses contains the Msg handler responses packed into Anys.
     ///
     /// Since: cosmos-sdk 0.46
-<<<<<<< HEAD
-    #[prost(message, repeated, tag="2")]
-    pub msg_responses: ::prost::alloc::vec::Vec<super::super::super::super::google::protobuf::Any>,
-=======
     #[prost(message, repeated, tag = "2")]
     pub msg_responses: ::prost::alloc::vec::Vec<
         super::super::super::super::google::protobuf::Any,
     >,
->>>>>>> 106fe625
 }
 /// SearchTxsResult defines a structure for querying txs pageable
 #[allow(clippy::derive_partial_eq_without_eq)]
