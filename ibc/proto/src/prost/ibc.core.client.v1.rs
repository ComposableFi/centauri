--- conflicted
+++ resolved
@@ -1,37 +1,5 @@
 /// IdentifiedClientState defines a client state with an additional client
 /// identifier field.
-<<<<<<< HEAD
-#[derive(::serde::Serialize, ::serde::Deserialize, Clone, PartialEq, ::prost::Message)]
-pub struct IdentifiedClientState {
-	/// client identifier
-	#[prost(string, tag = "1")]
-	pub client_id: ::prost::alloc::string::String,
-	/// client state
-	#[prost(message, optional, tag = "2")]
-	pub client_state: ::core::option::Option<super::super::super::super::google::protobuf::Any>,
-}
-/// ConsensusStateWithHeight defines a consensus state with an additional height
-/// field.
-#[derive(::serde::Serialize, ::serde::Deserialize, Clone, PartialEq, ::prost::Message)]
-pub struct ConsensusStateWithHeight {
-	/// consensus state height
-	#[prost(message, optional, tag = "1")]
-	pub height: ::core::option::Option<Height>,
-	/// consensus state
-	#[prost(message, optional, tag = "2")]
-	pub consensus_state: ::core::option::Option<super::super::super::super::google::protobuf::Any>,
-}
-/// ClientConsensusStates defines all the stored consensus states for a given
-/// client.
-#[derive(::serde::Serialize, ::serde::Deserialize, Clone, PartialEq, ::prost::Message)]
-pub struct ClientConsensusStates {
-	/// client identifier
-	#[prost(string, tag = "1")]
-	pub client_id: ::prost::alloc::string::String,
-	/// consensus states and their heights associated with the client
-	#[prost(message, repeated, tag = "2")]
-	pub consensus_states: ::prost::alloc::vec::Vec<ConsensusStateWithHeight>,
-=======
 #[derive(::serde::Serialize, ::serde::Deserialize)]
 #[allow(clippy::derive_partial_eq_without_eq)]
 #[derive(Clone, PartialEq, ::prost::Message)]
@@ -72,49 +40,11 @@
     /// consensus states and their heights associated with the client
     #[prost(message, repeated, tag = "2")]
     pub consensus_states: ::prost::alloc::vec::Vec<ConsensusStateWithHeight>,
->>>>>>> 106fe625
 }
 /// ClientUpdateProposal is a governance proposal. If it passes, the substitute
 /// client's latest consensus state is copied over to the subject client. The proposal
 /// handler may fail if the subject and the substitute do not match in client and
 /// chain parameters (with exception to latest height, frozen height, and chain-id).
-<<<<<<< HEAD
-#[derive(::serde::Serialize, ::serde::Deserialize, Clone, PartialEq, ::prost::Message)]
-pub struct ClientUpdateProposal {
-	/// the title of the update proposal
-	#[prost(string, tag = "1")]
-	pub title: ::prost::alloc::string::String,
-	/// the description of the proposal
-	#[prost(string, tag = "2")]
-	pub description: ::prost::alloc::string::String,
-	/// the client identifier for the client to be updated if the proposal passes
-	#[prost(string, tag = "3")]
-	pub subject_client_id: ::prost::alloc::string::String,
-	/// the substitute client identifier for the client standing in for the subject
-	/// client
-	#[prost(string, tag = "4")]
-	pub substitute_client_id: ::prost::alloc::string::String,
-}
-/// UpgradeProposal is a gov Content type for initiating an IBC breaking
-/// upgrade.
-#[derive(::serde::Serialize, ::serde::Deserialize, Clone, PartialEq, ::prost::Message)]
-pub struct UpgradeProposal {
-	#[prost(string, tag = "1")]
-	pub title: ::prost::alloc::string::String,
-	#[prost(string, tag = "2")]
-	pub description: ::prost::alloc::string::String,
-	#[prost(message, optional, tag = "3")]
-	pub plan: ::core::option::Option<super::super::super::super::cosmos::upgrade::v1beta1::Plan>,
-	/// An UpgradedClientState must be provided to perform an IBC breaking upgrade.
-	/// This will make the chain commit to the correct upgraded (self) client state
-	/// before the upgrade occurs, so that connecting chains can verify that the
-	/// new upgraded client is valid by verifying a proof on the previous version
-	/// of the chain. This will allow IBC connections to persist smoothly across
-	/// planned chain upgrades
-	#[prost(message, optional, tag = "4")]
-	pub upgraded_client_state:
-		::core::option::Option<super::super::super::super::google::protobuf::Any>,
-=======
 #[derive(::serde::Serialize, ::serde::Deserialize)]
 #[allow(clippy::derive_partial_eq_without_eq)]
 #[derive(Clone, PartialEq, ::prost::Message)]
@@ -157,7 +87,6 @@
     pub upgraded_client_state: ::core::option::Option<
         super::super::super::super::google::protobuf::Any,
     >,
->>>>>>> 106fe625
 }
 /// Height is a monotonically increasing data type
 /// that can be compared against another Height for the purposes of updating and
@@ -169,103 +98,12 @@
 /// breaking changes In these cases, the RevisionNumber is incremented so that
 /// height continues to be monitonically increasing even as the RevisionHeight
 /// gets reset
-#[derive(::serde::Serialize, ::serde::Deserialize, Eq, PartialOrd, Ord)]
+#[derive(::serde::Serialize, ::serde::Deserialize)]
+#[derive(Eq, PartialOrd, Ord)]
 #[cfg_attr(feature = "json-schema", derive(::schemars::JsonSchema))]
 #[allow(clippy::derive_partial_eq_without_eq)]
 #[derive(Clone, PartialEq, ::prost::Message)]
 pub struct Height {
-<<<<<<< HEAD
-	/// the revision that the client is currently on
-	#[prost(uint64, tag = "1")]
-	#[serde(default)]
-	pub revision_number: u64,
-	/// the height within the given revision
-	#[prost(uint64, tag = "2")]
-	#[serde(default)]
-	pub revision_height: u64,
-}
-/// Params defines the set of IBC light client parameters.
-#[derive(::serde::Serialize, ::serde::Deserialize, Clone, PartialEq, ::prost::Message)]
-pub struct Params {
-	/// allowed_clients defines the list of allowed client state types.
-	#[prost(string, repeated, tag = "1")]
-	pub allowed_clients: ::prost::alloc::vec::Vec<::prost::alloc::string::String>,
-	/// ehether or not wasm clients are enabled
-	#[prost(bool, tag = "2")]
-	pub wasm_clients_enabled: bool,
-}
-/// GenesisState defines the ibc client submodule's genesis state.
-#[derive(::serde::Serialize, ::serde::Deserialize, Clone, PartialEq, ::prost::Message)]
-pub struct GenesisState {
-	/// client states with their corresponding identifiers
-	#[prost(message, repeated, tag = "1")]
-	pub clients: ::prost::alloc::vec::Vec<IdentifiedClientState>,
-	/// consensus states from each client
-	#[prost(message, repeated, tag = "2")]
-	pub clients_consensus: ::prost::alloc::vec::Vec<ClientConsensusStates>,
-	/// metadata from each client
-	#[prost(message, repeated, tag = "3")]
-	pub clients_metadata: ::prost::alloc::vec::Vec<IdentifiedGenesisMetadata>,
-	#[prost(message, optional, tag = "4")]
-	pub params: ::core::option::Option<Params>,
-	/// create localhost on initialization
-	#[prost(bool, tag = "5")]
-	pub create_localhost: bool,
-	/// the sequence for the next generated client identifier
-	#[prost(uint64, tag = "6")]
-	pub next_client_sequence: u64,
-}
-/// GenesisMetadata defines the genesis type for metadata that clients may return
-/// with ExportMetadata
-#[derive(::serde::Serialize, ::serde::Deserialize, Clone, PartialEq, ::prost::Message)]
-pub struct GenesisMetadata {
-	/// store key of metadata without clientID-prefix
-	#[prost(bytes = "vec", tag = "1")]
-	pub key: ::prost::alloc::vec::Vec<u8>,
-	/// metadata value
-	#[prost(bytes = "vec", tag = "2")]
-	pub value: ::prost::alloc::vec::Vec<u8>,
-}
-/// IdentifiedGenesisMetadata has the client metadata with the corresponding
-/// client id.
-#[derive(::serde::Serialize, ::serde::Deserialize, Clone, PartialEq, ::prost::Message)]
-pub struct IdentifiedGenesisMetadata {
-	#[prost(string, tag = "1")]
-	pub client_id: ::prost::alloc::string::String,
-	#[prost(message, repeated, tag = "2")]
-	pub client_metadata: ::prost::alloc::vec::Vec<GenesisMetadata>,
-}
-/// MsgCreateClient defines a message to create an IBC client
-#[derive(::serde::Serialize, ::serde::Deserialize, Clone, PartialEq, ::prost::Message)]
-pub struct MsgCreateClient {
-	/// light client state
-	#[prost(message, optional, tag = "1")]
-	pub client_state: ::core::option::Option<super::super::super::super::google::protobuf::Any>,
-	/// consensus state associated with the client that corresponds to a given
-	/// height.
-	#[prost(message, optional, tag = "2")]
-	pub consensus_state: ::core::option::Option<super::super::super::super::google::protobuf::Any>,
-	/// signer address
-	#[prost(string, tag = "3")]
-	pub signer: ::prost::alloc::string::String,
-}
-/// MsgCreateClientResponse defines the Msg/CreateClient response type.
-#[derive(::serde::Serialize, ::serde::Deserialize, Clone, PartialEq, ::prost::Message)]
-pub struct MsgCreateClientResponse {}
-/// MsgUpdateClient defines an sdk.Msg to update a IBC client state using
-/// the given client message.
-#[derive(::serde::Serialize, ::serde::Deserialize, Clone, PartialEq, ::prost::Message)]
-pub struct MsgUpdateClient {
-	/// client unique identifier
-	#[prost(string, tag = "1")]
-	pub client_id: ::prost::alloc::string::String,
-	/// client message to update the light client
-	#[prost(message, optional, tag = "2")]
-	pub client_message: ::core::option::Option<super::super::super::super::google::protobuf::Any>,
-	/// signer address
-	#[prost(string, tag = "3")]
-	pub signer: ::prost::alloc::string::String,
-=======
     /// the revision that the client is currently on
     #[prost(uint64, tag = "1")]
     #[serde(default)]
@@ -373,40 +211,8 @@
     /// signer address
     #[prost(string, tag = "3")]
     pub signer: ::prost::alloc::string::String,
->>>>>>> 106fe625
-}
-
+}
 /// MsgUpdateClientResponse defines the Msg/UpdateClient response type.
-<<<<<<< HEAD
-#[derive(::serde::Serialize, ::serde::Deserialize, Clone, PartialEq, ::prost::Message)]
-pub struct MsgUpdateClientResponse {}
-/// MsgUpgradeClient defines an sdk.Msg to upgrade an IBC client to a new client
-/// state
-#[derive(::serde::Serialize, ::serde::Deserialize, Clone, PartialEq, ::prost::Message)]
-pub struct MsgUpgradeClient {
-	/// client unique identifier
-	#[prost(string, tag = "1")]
-	pub client_id: ::prost::alloc::string::String,
-	/// upgraded client state
-	#[prost(message, optional, tag = "2")]
-	pub client_state: ::core::option::Option<super::super::super::super::google::protobuf::Any>,
-	/// upgraded consensus state, only contains enough information to serve as a
-	/// basis of trust in update logic
-	#[prost(message, optional, tag = "3")]
-	pub consensus_state: ::core::option::Option<super::super::super::super::google::protobuf::Any>,
-	/// proof that old chain committed to new client
-	#[prost(bytes = "vec", tag = "4")]
-	pub proof_upgrade_client: ::prost::alloc::vec::Vec<u8>,
-	/// proof that old chain committed to new consensus state
-	#[prost(bytes = "vec", tag = "5")]
-	pub proof_upgrade_consensus_state: ::prost::alloc::vec::Vec<u8>,
-	/// signer address
-	#[prost(string, tag = "6")]
-	pub signer: ::prost::alloc::string::String,
-}
-/// MsgUpgradeClientResponse defines the Msg/UpgradeClient response type.
-#[derive(::serde::Serialize, ::serde::Deserialize, Clone, PartialEq, ::prost::Message)]
-=======
 #[derive(::serde::Serialize, ::serde::Deserialize)]
 #[allow(clippy::derive_partial_eq_without_eq)]
 #[derive(Clone, PartialEq, ::prost::Message)]
@@ -445,31 +251,10 @@
 #[derive(::serde::Serialize, ::serde::Deserialize)]
 #[allow(clippy::derive_partial_eq_without_eq)]
 #[derive(Clone, PartialEq, ::prost::Message)]
->>>>>>> 106fe625
 pub struct MsgUpgradeClientResponse {}
 /// MsgSubmitMisbehaviour defines an sdk.Msg type that submits Evidence for
 /// light client misbehaviour.
 /// Warning: DEPRECATED
-<<<<<<< HEAD
-#[derive(::serde::Serialize, ::serde::Deserialize, Clone, PartialEq, ::prost::Message)]
-pub struct MsgSubmitMisbehaviour {
-	/// client unique identifier
-	#[deprecated]
-	#[prost(string, tag = "1")]
-	pub client_id: ::prost::alloc::string::String,
-	/// misbehaviour used for freezing the light client
-	#[deprecated]
-	#[prost(message, optional, tag = "2")]
-	pub misbehaviour: ::core::option::Option<super::super::super::super::google::protobuf::Any>,
-	/// signer address
-	#[deprecated]
-	#[prost(string, tag = "3")]
-	pub signer: ::prost::alloc::string::String,
-}
-/// MsgSubmitMisbehaviourResponse defines the Msg/SubmitMisbehaviour response
-/// type.
-#[derive(::serde::Serialize, ::serde::Deserialize, Clone, PartialEq, ::prost::Message)]
-=======
 #[derive(::serde::Serialize, ::serde::Deserialize)]
 #[allow(clippy::derive_partial_eq_without_eq)]
 #[derive(Clone, PartialEq, ::prost::Message)]
@@ -494,391 +279,166 @@
 #[derive(::serde::Serialize, ::serde::Deserialize)]
 #[allow(clippy::derive_partial_eq_without_eq)]
 #[derive(Clone, PartialEq, ::prost::Message)]
->>>>>>> 106fe625
 pub struct MsgSubmitMisbehaviourResponse {}
 /// Generated client implementations.
 #[cfg(feature = "client")]
 pub mod msg_client {
-	#![allow(unused_variables, dead_code, missing_docs, clippy::let_unit_value)]
-	use tonic::codegen::{http::Uri, *};
-	/// Msg defines the ibc/client Msg service.
-	#[derive(Debug, Clone)]
-	pub struct MsgClient<T> {
-		inner: tonic::client::Grpc<T>,
-	}
-	impl MsgClient<tonic::transport::Channel> {
-		/// Attempt to create a new client by connecting to a given endpoint.
-		pub async fn connect<D>(dst: D) -> Result<Self, tonic::transport::Error>
-		where
-			D: std::convert::TryInto<tonic::transport::Endpoint>,
-			D::Error: Into<StdError>,
-		{
-			let conn = tonic::transport::Endpoint::new(dst)?.connect().await?;
-			Ok(Self::new(conn))
-		}
-	}
-	impl<T> MsgClient<T>
-	where
-		T: tonic::client::GrpcService<tonic::body::BoxBody>,
-		T::Error: Into<StdError>,
-		T::ResponseBody: Body<Data = Bytes> + Send + 'static,
-		<T::ResponseBody as Body>::Error: Into<StdError> + Send,
-	{
-		pub fn new(inner: T) -> Self {
-			let inner = tonic::client::Grpc::new(inner);
-			Self { inner }
-		}
-		pub fn with_origin(inner: T, origin: Uri) -> Self {
-			let inner = tonic::client::Grpc::with_origin(inner, origin);
-			Self { inner }
-		}
-		pub fn with_interceptor<F>(inner: T, interceptor: F) -> MsgClient<InterceptedService<T, F>>
-		where
-			F: tonic::service::Interceptor,
-			T::ResponseBody: Default,
-			T: tonic::codegen::Service<
-				http::Request<tonic::body::BoxBody>,
-				Response = http::Response<
-					<T as tonic::client::GrpcService<tonic::body::BoxBody>>::ResponseBody,
-				>,
-			>,
-			<T as tonic::codegen::Service<http::Request<tonic::body::BoxBody>>>::Error:
-				Into<StdError> + Send + Sync,
-		{
-			MsgClient::new(InterceptedService::new(inner, interceptor))
-		}
-		/// Compress requests with the given encoding.
-		///
-		/// This requires the server to support it otherwise it might respond with an
-		/// error.
-		#[must_use]
-		pub fn send_compressed(mut self, encoding: CompressionEncoding) -> Self {
-			self.inner = self.inner.send_compressed(encoding);
-			self
-		}
-		/// Enable decompressing responses.
-		#[must_use]
-		pub fn accept_compressed(mut self, encoding: CompressionEncoding) -> Self {
-			self.inner = self.inner.accept_compressed(encoding);
-			self
-		}
-		/// CreateClient defines a rpc handler method for MsgCreateClient.
-		pub async fn create_client(
-			&mut self,
-			request: impl tonic::IntoRequest<super::MsgCreateClient>,
-		) -> Result<tonic::Response<super::MsgCreateClientResponse>, tonic::Status> {
-			self.inner.ready().await.map_err(|e| {
-				tonic::Status::new(
-					tonic::Code::Unknown,
-					format!("Service was not ready: {}", e.into()),
-				)
-			})?;
-			let codec = tonic::codec::ProstCodec::default();
-			let path = http::uri::PathAndQuery::from_static("/ibc.core.client.v1.Msg/CreateClient");
-			self.inner.unary(request.into_request(), path, codec).await
-		}
-		/// UpdateClient defines a rpc handler method for MsgUpdateClient.
-		pub async fn update_client(
-			&mut self,
-			request: impl tonic::IntoRequest<super::MsgUpdateClient>,
-		) -> Result<tonic::Response<super::MsgUpdateClientResponse>, tonic::Status> {
-			self.inner.ready().await.map_err(|e| {
-				tonic::Status::new(
-					tonic::Code::Unknown,
-					format!("Service was not ready: {}", e.into()),
-				)
-			})?;
-			let codec = tonic::codec::ProstCodec::default();
-			let path = http::uri::PathAndQuery::from_static("/ibc.core.client.v1.Msg/UpdateClient");
-			self.inner.unary(request.into_request(), path, codec).await
-		}
-		/// UpgradeClient defines a rpc handler method for MsgUpgradeClient.
-		pub async fn upgrade_client(
-			&mut self,
-			request: impl tonic::IntoRequest<super::MsgUpgradeClient>,
-		) -> Result<tonic::Response<super::MsgUpgradeClientResponse>, tonic::Status> {
-			self.inner.ready().await.map_err(|e| {
-				tonic::Status::new(
-					tonic::Code::Unknown,
-					format!("Service was not ready: {}", e.into()),
-				)
-			})?;
-			let codec = tonic::codec::ProstCodec::default();
-			let path =
-				http::uri::PathAndQuery::from_static("/ibc.core.client.v1.Msg/UpgradeClient");
-			self.inner.unary(request.into_request(), path, codec).await
-		}
-		/// SubmitMisbehaviour defines a rpc handler method for MsgSubmitMisbehaviour.
-		pub async fn submit_misbehaviour(
-			&mut self,
-			request: impl tonic::IntoRequest<super::MsgSubmitMisbehaviour>,
-		) -> Result<tonic::Response<super::MsgSubmitMisbehaviourResponse>, tonic::Status> {
-			self.inner.ready().await.map_err(|e| {
-				tonic::Status::new(
-					tonic::Code::Unknown,
-					format!("Service was not ready: {}", e.into()),
-				)
-			})?;
-			let codec = tonic::codec::ProstCodec::default();
-			let path =
-				http::uri::PathAndQuery::from_static("/ibc.core.client.v1.Msg/SubmitMisbehaviour");
-			self.inner.unary(request.into_request(), path, codec).await
-		}
-	}
+    #![allow(unused_variables, dead_code, missing_docs, clippy::let_unit_value)]
+    use tonic::codegen::*;
+    use tonic::codegen::http::Uri;
+    /// Msg defines the ibc/client Msg service.
+    #[derive(Debug, Clone)]
+    pub struct MsgClient<T> {
+        inner: tonic::client::Grpc<T>,
+    }
+    impl MsgClient<tonic::transport::Channel> {
+        /// Attempt to create a new client by connecting to a given endpoint.
+        pub async fn connect<D>(dst: D) -> Result<Self, tonic::transport::Error>
+        where
+            D: std::convert::TryInto<tonic::transport::Endpoint>,
+            D::Error: Into<StdError>,
+        {
+            let conn = tonic::transport::Endpoint::new(dst)?.connect().await?;
+            Ok(Self::new(conn))
+        }
+    }
+    impl<T> MsgClient<T>
+    where
+        T: tonic::client::GrpcService<tonic::body::BoxBody>,
+        T::Error: Into<StdError>,
+        T::ResponseBody: Body<Data = Bytes> + Send + 'static,
+        <T::ResponseBody as Body>::Error: Into<StdError> + Send,
+    {
+        pub fn new(inner: T) -> Self {
+            let inner = tonic::client::Grpc::new(inner);
+            Self { inner }
+        }
+        pub fn with_origin(inner: T, origin: Uri) -> Self {
+            let inner = tonic::client::Grpc::with_origin(inner, origin);
+            Self { inner }
+        }
+        pub fn with_interceptor<F>(
+            inner: T,
+            interceptor: F,
+        ) -> MsgClient<InterceptedService<T, F>>
+        where
+            F: tonic::service::Interceptor,
+            T::ResponseBody: Default,
+            T: tonic::codegen::Service<
+                http::Request<tonic::body::BoxBody>,
+                Response = http::Response<
+                    <T as tonic::client::GrpcService<tonic::body::BoxBody>>::ResponseBody,
+                >,
+            >,
+            <T as tonic::codegen::Service<
+                http::Request<tonic::body::BoxBody>,
+            >>::Error: Into<StdError> + Send + Sync,
+        {
+            MsgClient::new(InterceptedService::new(inner, interceptor))
+        }
+        /// Compress requests with the given encoding.
+        ///
+        /// This requires the server to support it otherwise it might respond with an
+        /// error.
+        #[must_use]
+        pub fn send_compressed(mut self, encoding: CompressionEncoding) -> Self {
+            self.inner = self.inner.send_compressed(encoding);
+            self
+        }
+        /// Enable decompressing responses.
+        #[must_use]
+        pub fn accept_compressed(mut self, encoding: CompressionEncoding) -> Self {
+            self.inner = self.inner.accept_compressed(encoding);
+            self
+        }
+        /// CreateClient defines a rpc handler method for MsgCreateClient.
+        pub async fn create_client(
+            &mut self,
+            request: impl tonic::IntoRequest<super::MsgCreateClient>,
+        ) -> Result<tonic::Response<super::MsgCreateClientResponse>, tonic::Status> {
+            self.inner
+                .ready()
+                .await
+                .map_err(|e| {
+                    tonic::Status::new(
+                        tonic::Code::Unknown,
+                        format!("Service was not ready: {}", e.into()),
+                    )
+                })?;
+            let codec = tonic::codec::ProstCodec::default();
+            let path = http::uri::PathAndQuery::from_static(
+                "/ibc.core.client.v1.Msg/CreateClient",
+            );
+            self.inner.unary(request.into_request(), path, codec).await
+        }
+        /// UpdateClient defines a rpc handler method for MsgUpdateClient.
+        pub async fn update_client(
+            &mut self,
+            request: impl tonic::IntoRequest<super::MsgUpdateClient>,
+        ) -> Result<tonic::Response<super::MsgUpdateClientResponse>, tonic::Status> {
+            self.inner
+                .ready()
+                .await
+                .map_err(|e| {
+                    tonic::Status::new(
+                        tonic::Code::Unknown,
+                        format!("Service was not ready: {}", e.into()),
+                    )
+                })?;
+            let codec = tonic::codec::ProstCodec::default();
+            let path = http::uri::PathAndQuery::from_static(
+                "/ibc.core.client.v1.Msg/UpdateClient",
+            );
+            self.inner.unary(request.into_request(), path, codec).await
+        }
+        /// UpgradeClient defines a rpc handler method for MsgUpgradeClient.
+        pub async fn upgrade_client(
+            &mut self,
+            request: impl tonic::IntoRequest<super::MsgUpgradeClient>,
+        ) -> Result<tonic::Response<super::MsgUpgradeClientResponse>, tonic::Status> {
+            self.inner
+                .ready()
+                .await
+                .map_err(|e| {
+                    tonic::Status::new(
+                        tonic::Code::Unknown,
+                        format!("Service was not ready: {}", e.into()),
+                    )
+                })?;
+            let codec = tonic::codec::ProstCodec::default();
+            let path = http::uri::PathAndQuery::from_static(
+                "/ibc.core.client.v1.Msg/UpgradeClient",
+            );
+            self.inner.unary(request.into_request(), path, codec).await
+        }
+        /// SubmitMisbehaviour defines a rpc handler method for MsgSubmitMisbehaviour.
+        pub async fn submit_misbehaviour(
+            &mut self,
+            request: impl tonic::IntoRequest<super::MsgSubmitMisbehaviour>,
+        ) -> Result<
+            tonic::Response<super::MsgSubmitMisbehaviourResponse>,
+            tonic::Status,
+        > {
+            self.inner
+                .ready()
+                .await
+                .map_err(|e| {
+                    tonic::Status::new(
+                        tonic::Code::Unknown,
+                        format!("Service was not ready: {}", e.into()),
+                    )
+                })?;
+            let codec = tonic::codec::ProstCodec::default();
+            let path = http::uri::PathAndQuery::from_static(
+                "/ibc.core.client.v1.Msg/SubmitMisbehaviour",
+            );
+            self.inner.unary(request.into_request(), path, codec).await
+        }
+    }
 }
 /// Generated server implementations.
 #[cfg(feature = "server")]
 pub mod msg_server {
-<<<<<<< HEAD
-	#![allow(unused_variables, dead_code, missing_docs, clippy::let_unit_value)]
-	use tonic::codegen::*;
-	///Generated trait containing gRPC methods that should be implemented for use with MsgServer.
-	#[async_trait]
-	pub trait Msg: Send + Sync + 'static {
-		/// CreateClient defines a rpc handler method for MsgCreateClient.
-		async fn create_client(
-			&self,
-			request: tonic::Request<super::MsgCreateClient>,
-		) -> Result<tonic::Response<super::MsgCreateClientResponse>, tonic::Status>;
-		/// UpdateClient defines a rpc handler method for MsgUpdateClient.
-		async fn update_client(
-			&self,
-			request: tonic::Request<super::MsgUpdateClient>,
-		) -> Result<tonic::Response<super::MsgUpdateClientResponse>, tonic::Status>;
-		/// UpgradeClient defines a rpc handler method for MsgUpgradeClient.
-		async fn upgrade_client(
-			&self,
-			request: tonic::Request<super::MsgUpgradeClient>,
-		) -> Result<tonic::Response<super::MsgUpgradeClientResponse>, tonic::Status>;
-		/// SubmitMisbehaviour defines a rpc handler method for MsgSubmitMisbehaviour.
-		async fn submit_misbehaviour(
-			&self,
-			request: tonic::Request<super::MsgSubmitMisbehaviour>,
-		) -> Result<tonic::Response<super::MsgSubmitMisbehaviourResponse>, tonic::Status>;
-	}
-	/// Msg defines the ibc/client Msg service.
-	#[derive(Debug)]
-	pub struct MsgServer<T: Msg> {
-		inner: _Inner<T>,
-		accept_compression_encodings: EnabledCompressionEncodings,
-		send_compression_encodings: EnabledCompressionEncodings,
-	}
-	struct _Inner<T>(Arc<T>);
-	impl<T: Msg> MsgServer<T> {
-		pub fn new(inner: T) -> Self {
-			Self::from_arc(Arc::new(inner))
-		}
-		pub fn from_arc(inner: Arc<T>) -> Self {
-			let inner = _Inner(inner);
-			Self {
-				inner,
-				accept_compression_encodings: Default::default(),
-				send_compression_encodings: Default::default(),
-			}
-		}
-		pub fn with_interceptor<F>(inner: T, interceptor: F) -> InterceptedService<Self, F>
-		where
-			F: tonic::service::Interceptor,
-		{
-			InterceptedService::new(Self::new(inner), interceptor)
-		}
-		/// Enable decompressing requests with the given encoding.
-		#[must_use]
-		pub fn accept_compressed(mut self, encoding: CompressionEncoding) -> Self {
-			self.accept_compression_encodings.enable(encoding);
-			self
-		}
-		/// Compress responses with the given encoding, if the client supports it.
-		#[must_use]
-		pub fn send_compressed(mut self, encoding: CompressionEncoding) -> Self {
-			self.send_compression_encodings.enable(encoding);
-			self
-		}
-	}
-	impl<T, B> tonic::codegen::Service<http::Request<B>> for MsgServer<T>
-	where
-		T: Msg,
-		B: Body + Send + 'static,
-		B::Error: Into<StdError> + Send + 'static,
-	{
-		type Response = http::Response<tonic::body::BoxBody>;
-		type Error = std::convert::Infallible;
-		type Future = BoxFuture<Self::Response, Self::Error>;
-		fn poll_ready(&mut self, _cx: &mut Context<'_>) -> Poll<Result<(), Self::Error>> {
-			Poll::Ready(Ok(()))
-		}
-		fn call(&mut self, req: http::Request<B>) -> Self::Future {
-			let inner = self.inner.clone();
-			match req.uri().path() {
-				"/ibc.core.client.v1.Msg/CreateClient" => {
-					#[allow(non_camel_case_types)]
-					struct CreateClientSvc<T: Msg>(pub Arc<T>);
-					impl<T: Msg> tonic::server::UnaryService<super::MsgCreateClient> for CreateClientSvc<T> {
-						type Response = super::MsgCreateClientResponse;
-						type Future = BoxFuture<tonic::Response<Self::Response>, tonic::Status>;
-						fn call(
-							&mut self,
-							request: tonic::Request<super::MsgCreateClient>,
-						) -> Self::Future {
-							let inner = self.0.clone();
-							let fut = async move { (*inner).create_client(request).await };
-							Box::pin(fut)
-						}
-					}
-					let accept_compression_encodings = self.accept_compression_encodings;
-					let send_compression_encodings = self.send_compression_encodings;
-					let inner = self.inner.clone();
-					let fut = async move {
-						let inner = inner.0;
-						let method = CreateClientSvc(inner);
-						let codec = tonic::codec::ProstCodec::default();
-						let mut grpc = tonic::server::Grpc::new(codec).apply_compression_config(
-							accept_compression_encodings,
-							send_compression_encodings,
-						);
-						let res = grpc.unary(method, req).await;
-						Ok(res)
-					};
-					Box::pin(fut)
-				},
-				"/ibc.core.client.v1.Msg/UpdateClient" => {
-					#[allow(non_camel_case_types)]
-					struct UpdateClientSvc<T: Msg>(pub Arc<T>);
-					impl<T: Msg> tonic::server::UnaryService<super::MsgUpdateClient> for UpdateClientSvc<T> {
-						type Response = super::MsgUpdateClientResponse;
-						type Future = BoxFuture<tonic::Response<Self::Response>, tonic::Status>;
-						fn call(
-							&mut self,
-							request: tonic::Request<super::MsgUpdateClient>,
-						) -> Self::Future {
-							let inner = self.0.clone();
-							let fut = async move { (*inner).update_client(request).await };
-							Box::pin(fut)
-						}
-					}
-					let accept_compression_encodings = self.accept_compression_encodings;
-					let send_compression_encodings = self.send_compression_encodings;
-					let inner = self.inner.clone();
-					let fut = async move {
-						let inner = inner.0;
-						let method = UpdateClientSvc(inner);
-						let codec = tonic::codec::ProstCodec::default();
-						let mut grpc = tonic::server::Grpc::new(codec).apply_compression_config(
-							accept_compression_encodings,
-							send_compression_encodings,
-						);
-						let res = grpc.unary(method, req).await;
-						Ok(res)
-					};
-					Box::pin(fut)
-				},
-				"/ibc.core.client.v1.Msg/UpgradeClient" => {
-					#[allow(non_camel_case_types)]
-					struct UpgradeClientSvc<T: Msg>(pub Arc<T>);
-					impl<T: Msg> tonic::server::UnaryService<super::MsgUpgradeClient> for UpgradeClientSvc<T> {
-						type Response = super::MsgUpgradeClientResponse;
-						type Future = BoxFuture<tonic::Response<Self::Response>, tonic::Status>;
-						fn call(
-							&mut self,
-							request: tonic::Request<super::MsgUpgradeClient>,
-						) -> Self::Future {
-							let inner = self.0.clone();
-							let fut = async move { (*inner).upgrade_client(request).await };
-							Box::pin(fut)
-						}
-					}
-					let accept_compression_encodings = self.accept_compression_encodings;
-					let send_compression_encodings = self.send_compression_encodings;
-					let inner = self.inner.clone();
-					let fut = async move {
-						let inner = inner.0;
-						let method = UpgradeClientSvc(inner);
-						let codec = tonic::codec::ProstCodec::default();
-						let mut grpc = tonic::server::Grpc::new(codec).apply_compression_config(
-							accept_compression_encodings,
-							send_compression_encodings,
-						);
-						let res = grpc.unary(method, req).await;
-						Ok(res)
-					};
-					Box::pin(fut)
-				},
-				"/ibc.core.client.v1.Msg/SubmitMisbehaviour" => {
-					#[allow(non_camel_case_types)]
-					struct SubmitMisbehaviourSvc<T: Msg>(pub Arc<T>);
-					impl<T: Msg> tonic::server::UnaryService<super::MsgSubmitMisbehaviour>
-						for SubmitMisbehaviourSvc<T>
-					{
-						type Response = super::MsgSubmitMisbehaviourResponse;
-						type Future = BoxFuture<tonic::Response<Self::Response>, tonic::Status>;
-						fn call(
-							&mut self,
-							request: tonic::Request<super::MsgSubmitMisbehaviour>,
-						) -> Self::Future {
-							let inner = self.0.clone();
-							let fut = async move { (*inner).submit_misbehaviour(request).await };
-							Box::pin(fut)
-						}
-					}
-					let accept_compression_encodings = self.accept_compression_encodings;
-					let send_compression_encodings = self.send_compression_encodings;
-					let inner = self.inner.clone();
-					let fut = async move {
-						let inner = inner.0;
-						let method = SubmitMisbehaviourSvc(inner);
-						let codec = tonic::codec::ProstCodec::default();
-						let mut grpc = tonic::server::Grpc::new(codec).apply_compression_config(
-							accept_compression_encodings,
-							send_compression_encodings,
-						);
-						let res = grpc.unary(method, req).await;
-						Ok(res)
-					};
-					Box::pin(fut)
-				},
-				_ => Box::pin(async move {
-					Ok(http::Response::builder()
-						.status(200)
-						.header("grpc-status", "12")
-						.header("content-type", "application/grpc")
-						.body(empty_body())
-						.unwrap())
-				}),
-			}
-		}
-	}
-	impl<T: Msg> Clone for MsgServer<T> {
-		fn clone(&self) -> Self {
-			let inner = self.inner.clone();
-			Self {
-				inner,
-				accept_compression_encodings: self.accept_compression_encodings,
-				send_compression_encodings: self.send_compression_encodings,
-			}
-		}
-	}
-	impl<T: Msg> Clone for _Inner<T> {
-		fn clone(&self) -> Self {
-			Self(self.0.clone())
-		}
-	}
-	impl<T: std::fmt::Debug> std::fmt::Debug for _Inner<T> {
-		fn fmt(&self, f: &mut std::fmt::Formatter<'_>) -> std::fmt::Result {
-			write!(f, "{:?}", self.0)
-		}
-	}
-	impl<T: Msg> tonic::server::NamedService for MsgServer<T> {
-		const NAME: &'static str = "ibc.core.client.v1.Msg";
-	}
-}
-/// QueryClientStateRequest is the request type for the Query/ClientState RPC
-/// method
-#[derive(::serde::Serialize, ::serde::Deserialize, Clone, PartialEq, ::prost::Message)]
-pub struct QueryClientStateRequest {
-	/// client state unique identifier
-	#[prost(string, tag = "1")]
-	pub client_id: ::prost::alloc::string::String,
-=======
     #![allow(unused_variables, dead_code, missing_docs, clippy::let_unit_value)]
     use tonic::codegen::*;
     /// Generated trait containing gRPC methods that should be implemented for use with MsgServer.
@@ -1170,47 +730,10 @@
     /// client state unique identifier
     #[prost(string, tag = "1")]
     pub client_id: ::prost::alloc::string::String,
->>>>>>> 106fe625
 }
 /// QueryClientStateResponse is the response type for the Query/ClientState RPC
 /// method. Besides the client state, it includes a proof and the height from
 /// which the proof was retrieved.
-<<<<<<< HEAD
-#[derive(::serde::Serialize, ::serde::Deserialize, Clone, PartialEq, ::prost::Message)]
-pub struct QueryClientStateResponse {
-	/// client state associated with the request identifier
-	#[prost(message, optional, tag = "1")]
-	pub client_state: ::core::option::Option<super::super::super::super::google::protobuf::Any>,
-	/// merkle proof of existence
-	#[prost(bytes = "vec", tag = "2")]
-	pub proof: ::prost::alloc::vec::Vec<u8>,
-	/// height at which the proof was retrieved
-	#[prost(message, optional, tag = "3")]
-	pub proof_height: ::core::option::Option<Height>,
-}
-/// QueryClientStatesRequest is the request type for the Query/ClientStates RPC
-/// method
-#[derive(::serde::Serialize, ::serde::Deserialize, Clone, PartialEq, ::prost::Message)]
-pub struct QueryClientStatesRequest {
-	/// pagination request
-	#[prost(message, optional, tag = "1")]
-	pub pagination: ::core::option::Option<
-		super::super::super::super::cosmos::base::query::v1beta1::PageRequest,
-	>,
-}
-/// QueryClientStatesResponse is the response type for the Query/ClientStates RPC
-/// method.
-#[derive(::serde::Serialize, ::serde::Deserialize, Clone, PartialEq, ::prost::Message)]
-pub struct QueryClientStatesResponse {
-	/// list of stored ClientStates of the chain.
-	#[prost(message, repeated, tag = "1")]
-	pub client_states: ::prost::alloc::vec::Vec<IdentifiedClientState>,
-	/// pagination response
-	#[prost(message, optional, tag = "2")]
-	pub pagination: ::core::option::Option<
-		super::super::super::super::cosmos::base::query::v1beta1::PageResponse,
-	>,
-=======
 #[derive(::serde::Serialize, ::serde::Deserialize)]
 #[allow(clippy::derive_partial_eq_without_eq)]
 #[derive(Clone, PartialEq, ::prost::Message)]
@@ -1253,147 +776,10 @@
     pub pagination: ::core::option::Option<
         super::super::super::super::cosmos::base::query::v1beta1::PageResponse,
     >,
->>>>>>> 106fe625
 }
 /// QueryConsensusStateRequest is the request type for the Query/ConsensusState
 /// RPC method. Besides the consensus state, it includes a proof and the height
 /// from which the proof was retrieved.
-<<<<<<< HEAD
-#[derive(::serde::Serialize, ::serde::Deserialize, Clone, PartialEq, ::prost::Message)]
-pub struct QueryConsensusStateRequest {
-	/// client identifier
-	#[prost(string, tag = "1")]
-	pub client_id: ::prost::alloc::string::String,
-	/// consensus state revision number
-	#[prost(uint64, tag = "2")]
-	pub revision_number: u64,
-	/// consensus state revision height
-	#[prost(uint64, tag = "3")]
-	pub revision_height: u64,
-	/// latest_height overrrides the height field and queries the latest stored
-	/// ConsensusState
-	#[prost(bool, tag = "4")]
-	pub latest_height: bool,
-}
-/// QueryConsensusStateResponse is the response type for the Query/ConsensusState
-/// RPC method
-#[derive(::serde::Serialize, ::serde::Deserialize, Clone, PartialEq, ::prost::Message)]
-pub struct QueryConsensusStateResponse {
-	/// consensus state associated with the client identifier at the given height
-	#[prost(message, optional, tag = "1")]
-	pub consensus_state: ::core::option::Option<super::super::super::super::google::protobuf::Any>,
-	/// merkle proof of existence
-	#[prost(bytes = "vec", tag = "2")]
-	pub proof: ::prost::alloc::vec::Vec<u8>,
-	/// height at which the proof was retrieved
-	#[prost(message, optional, tag = "3")]
-	pub proof_height: ::core::option::Option<Height>,
-}
-/// QueryConsensusStatesRequest is the request type for the Query/ConsensusStates
-/// RPC method.
-#[derive(::serde::Serialize, ::serde::Deserialize, Clone, PartialEq, ::prost::Message)]
-pub struct QueryConsensusStatesRequest {
-	/// client identifier
-	#[prost(string, tag = "1")]
-	pub client_id: ::prost::alloc::string::String,
-	/// pagination request
-	#[prost(message, optional, tag = "2")]
-	pub pagination: ::core::option::Option<
-		super::super::super::super::cosmos::base::query::v1beta1::PageRequest,
-	>,
-}
-/// QueryConsensusStatesResponse is the response type for the
-/// Query/ConsensusStates RPC method
-#[derive(::serde::Serialize, ::serde::Deserialize, Clone, PartialEq, ::prost::Message)]
-pub struct QueryConsensusStatesResponse {
-	/// consensus states associated with the identifier
-	#[prost(message, repeated, tag = "1")]
-	pub consensus_states: ::prost::alloc::vec::Vec<ConsensusStateWithHeight>,
-	/// pagination response
-	#[prost(message, optional, tag = "2")]
-	pub pagination: ::core::option::Option<
-		super::super::super::super::cosmos::base::query::v1beta1::PageResponse,
-	>,
-}
-/// QueryConsensusStateHeightsRequest is the request type for Query/ConsensusStateHeights
-/// RPC method.
-#[derive(::serde::Serialize, ::serde::Deserialize, Clone, PartialEq, ::prost::Message)]
-pub struct QueryConsensusStateHeightsRequest {
-	/// client identifier
-	#[prost(string, tag = "1")]
-	pub client_id: ::prost::alloc::string::String,
-	/// pagination request
-	#[prost(message, optional, tag = "2")]
-	pub pagination: ::core::option::Option<
-		super::super::super::super::cosmos::base::query::v1beta1::PageRequest,
-	>,
-}
-/// QueryConsensusStateHeightsResponse is the response type for the
-/// Query/ConsensusStateHeights RPC method
-#[derive(::serde::Serialize, ::serde::Deserialize, Clone, PartialEq, ::prost::Message)]
-pub struct QueryConsensusStateHeightsResponse {
-	/// consensus state heights
-	#[prost(message, repeated, tag = "1")]
-	pub consensus_state_heights: ::prost::alloc::vec::Vec<Height>,
-	/// pagination response
-	#[prost(message, optional, tag = "2")]
-	pub pagination: ::core::option::Option<
-		super::super::super::super::cosmos::base::query::v1beta1::PageResponse,
-	>,
-}
-/// QueryClientStatusRequest is the request type for the Query/ClientStatus RPC
-/// method
-#[derive(::serde::Serialize, ::serde::Deserialize, Clone, PartialEq, ::prost::Message)]
-pub struct QueryClientStatusRequest {
-	/// client unique identifier
-	#[prost(string, tag = "1")]
-	pub client_id: ::prost::alloc::string::String,
-}
-/// QueryClientStatusResponse is the response type for the Query/ClientStatus RPC
-/// method. It returns the current status of the IBC client.
-#[derive(::serde::Serialize, ::serde::Deserialize, Clone, PartialEq, ::prost::Message)]
-pub struct QueryClientStatusResponse {
-	#[prost(string, tag = "1")]
-	pub status: ::prost::alloc::string::String,
-}
-/// QueryClientParamsRequest is the request type for the Query/ClientParams RPC
-/// method.
-#[derive(::serde::Serialize, ::serde::Deserialize, Clone, PartialEq, ::prost::Message)]
-pub struct QueryClientParamsRequest {}
-/// QueryClientParamsResponse is the response type for the Query/ClientParams RPC
-/// method.
-#[derive(::serde::Serialize, ::serde::Deserialize, Clone, PartialEq, ::prost::Message)]
-pub struct QueryClientParamsResponse {
-	/// params defines the parameters of the module.
-	#[prost(message, optional, tag = "1")]
-	pub params: ::core::option::Option<Params>,
-}
-/// QueryUpgradedClientStateRequest is the request type for the
-/// Query/UpgradedClientState RPC method
-#[derive(::serde::Serialize, ::serde::Deserialize, Clone, PartialEq, ::prost::Message)]
-pub struct QueryUpgradedClientStateRequest {}
-/// QueryUpgradedClientStateResponse is the response type for the
-/// Query/UpgradedClientState RPC method.
-#[derive(::serde::Serialize, ::serde::Deserialize, Clone, PartialEq, ::prost::Message)]
-pub struct QueryUpgradedClientStateResponse {
-	/// client state associated with the request identifier
-	#[prost(message, optional, tag = "1")]
-	pub upgraded_client_state:
-		::core::option::Option<super::super::super::super::google::protobuf::Any>,
-}
-/// QueryUpgradedConsensusStateRequest is the request type for the
-/// Query/UpgradedConsensusState RPC method
-#[derive(::serde::Serialize, ::serde::Deserialize, Clone, PartialEq, ::prost::Message)]
-pub struct QueryUpgradedConsensusStateRequest {}
-/// QueryUpgradedConsensusStateResponse is the response type for the
-/// Query/UpgradedConsensusState RPC method.
-#[derive(::serde::Serialize, ::serde::Deserialize, Clone, PartialEq, ::prost::Message)]
-pub struct QueryUpgradedConsensusStateResponse {
-	/// Consensus state associated with the request identifier
-	#[prost(message, optional, tag = "1")]
-	pub upgraded_consensus_state:
-		::core::option::Option<super::super::super::super::google::protobuf::Any>,
-=======
 #[derive(::serde::Serialize, ::serde::Deserialize)]
 #[allow(clippy::derive_partial_eq_without_eq)]
 #[derive(Clone, PartialEq, ::prost::Message)]
@@ -1560,230 +946,10 @@
     pub upgraded_consensus_state: ::core::option::Option<
         super::super::super::super::google::protobuf::Any,
     >,
->>>>>>> 106fe625
 }
 /// Generated client implementations.
 #[cfg(feature = "client")]
 pub mod query_client {
-<<<<<<< HEAD
-	#![allow(unused_variables, dead_code, missing_docs, clippy::let_unit_value)]
-	use tonic::codegen::{http::Uri, *};
-	/// Query provides defines the gRPC querier service
-	#[derive(Debug, Clone)]
-	pub struct QueryClient<T> {
-		inner: tonic::client::Grpc<T>,
-	}
-	impl QueryClient<tonic::transport::Channel> {
-		/// Attempt to create a new client by connecting to a given endpoint.
-		pub async fn connect<D>(dst: D) -> Result<Self, tonic::transport::Error>
-		where
-			D: std::convert::TryInto<tonic::transport::Endpoint>,
-			D::Error: Into<StdError>,
-		{
-			let conn = tonic::transport::Endpoint::new(dst)?.connect().await?;
-			Ok(Self::new(conn))
-		}
-	}
-	impl<T> QueryClient<T>
-	where
-		T: tonic::client::GrpcService<tonic::body::BoxBody>,
-		T::Error: Into<StdError>,
-		T::ResponseBody: Body<Data = Bytes> + Send + 'static,
-		<T::ResponseBody as Body>::Error: Into<StdError> + Send,
-	{
-		pub fn new(inner: T) -> Self {
-			let inner = tonic::client::Grpc::new(inner);
-			Self { inner }
-		}
-		pub fn with_origin(inner: T, origin: Uri) -> Self {
-			let inner = tonic::client::Grpc::with_origin(inner, origin);
-			Self { inner }
-		}
-		pub fn with_interceptor<F>(
-			inner: T,
-			interceptor: F,
-		) -> QueryClient<InterceptedService<T, F>>
-		where
-			F: tonic::service::Interceptor,
-			T::ResponseBody: Default,
-			T: tonic::codegen::Service<
-				http::Request<tonic::body::BoxBody>,
-				Response = http::Response<
-					<T as tonic::client::GrpcService<tonic::body::BoxBody>>::ResponseBody,
-				>,
-			>,
-			<T as tonic::codegen::Service<http::Request<tonic::body::BoxBody>>>::Error:
-				Into<StdError> + Send + Sync,
-		{
-			QueryClient::new(InterceptedService::new(inner, interceptor))
-		}
-		/// Compress requests with the given encoding.
-		///
-		/// This requires the server to support it otherwise it might respond with an
-		/// error.
-		#[must_use]
-		pub fn send_compressed(mut self, encoding: CompressionEncoding) -> Self {
-			self.inner = self.inner.send_compressed(encoding);
-			self
-		}
-		/// Enable decompressing responses.
-		#[must_use]
-		pub fn accept_compressed(mut self, encoding: CompressionEncoding) -> Self {
-			self.inner = self.inner.accept_compressed(encoding);
-			self
-		}
-		/// ClientState queries an IBC light client.
-		pub async fn client_state(
-			&mut self,
-			request: impl tonic::IntoRequest<super::QueryClientStateRequest>,
-		) -> Result<tonic::Response<super::QueryClientStateResponse>, tonic::Status> {
-			self.inner.ready().await.map_err(|e| {
-				tonic::Status::new(
-					tonic::Code::Unknown,
-					format!("Service was not ready: {}", e.into()),
-				)
-			})?;
-			let codec = tonic::codec::ProstCodec::default();
-			let path =
-				http::uri::PathAndQuery::from_static("/ibc.core.client.v1.Query/ClientState");
-			self.inner.unary(request.into_request(), path, codec).await
-		}
-		/// ClientStates queries all the IBC light clients of a chain.
-		pub async fn client_states(
-			&mut self,
-			request: impl tonic::IntoRequest<super::QueryClientStatesRequest>,
-		) -> Result<tonic::Response<super::QueryClientStatesResponse>, tonic::Status> {
-			self.inner.ready().await.map_err(|e| {
-				tonic::Status::new(
-					tonic::Code::Unknown,
-					format!("Service was not ready: {}", e.into()),
-				)
-			})?;
-			let codec = tonic::codec::ProstCodec::default();
-			let path =
-				http::uri::PathAndQuery::from_static("/ibc.core.client.v1.Query/ClientStates");
-			self.inner.unary(request.into_request(), path, codec).await
-		}
-		/// ConsensusState queries a consensus state associated with a client state at
-		/// a given height.
-		pub async fn consensus_state(
-			&mut self,
-			request: impl tonic::IntoRequest<super::QueryConsensusStateRequest>,
-		) -> Result<tonic::Response<super::QueryConsensusStateResponse>, tonic::Status> {
-			self.inner.ready().await.map_err(|e| {
-				tonic::Status::new(
-					tonic::Code::Unknown,
-					format!("Service was not ready: {}", e.into()),
-				)
-			})?;
-			let codec = tonic::codec::ProstCodec::default();
-			let path =
-				http::uri::PathAndQuery::from_static("/ibc.core.client.v1.Query/ConsensusState");
-			self.inner.unary(request.into_request(), path, codec).await
-		}
-		/// ConsensusStates queries all the consensus state associated with a given
-		/// client.
-		pub async fn consensus_states(
-			&mut self,
-			request: impl tonic::IntoRequest<super::QueryConsensusStatesRequest>,
-		) -> Result<tonic::Response<super::QueryConsensusStatesResponse>, tonic::Status> {
-			self.inner.ready().await.map_err(|e| {
-				tonic::Status::new(
-					tonic::Code::Unknown,
-					format!("Service was not ready: {}", e.into()),
-				)
-			})?;
-			let codec = tonic::codec::ProstCodec::default();
-			let path =
-				http::uri::PathAndQuery::from_static("/ibc.core.client.v1.Query/ConsensusStates");
-			self.inner.unary(request.into_request(), path, codec).await
-		}
-		/// ConsensusStateHeights queries the height of every consensus states associated with a
-		/// given client.
-		pub async fn consensus_state_heights(
-			&mut self,
-			request: impl tonic::IntoRequest<super::QueryConsensusStateHeightsRequest>,
-		) -> Result<tonic::Response<super::QueryConsensusStateHeightsResponse>, tonic::Status> {
-			self.inner.ready().await.map_err(|e| {
-				tonic::Status::new(
-					tonic::Code::Unknown,
-					format!("Service was not ready: {}", e.into()),
-				)
-			})?;
-			let codec = tonic::codec::ProstCodec::default();
-			let path = http::uri::PathAndQuery::from_static(
-				"/ibc.core.client.v1.Query/ConsensusStateHeights",
-			);
-			self.inner.unary(request.into_request(), path, codec).await
-		}
-		/// Status queries the status of an IBC client.
-		pub async fn client_status(
-			&mut self,
-			request: impl tonic::IntoRequest<super::QueryClientStatusRequest>,
-		) -> Result<tonic::Response<super::QueryClientStatusResponse>, tonic::Status> {
-			self.inner.ready().await.map_err(|e| {
-				tonic::Status::new(
-					tonic::Code::Unknown,
-					format!("Service was not ready: {}", e.into()),
-				)
-			})?;
-			let codec = tonic::codec::ProstCodec::default();
-			let path =
-				http::uri::PathAndQuery::from_static("/ibc.core.client.v1.Query/ClientStatus");
-			self.inner.unary(request.into_request(), path, codec).await
-		}
-		/// ClientParams queries all parameters of the ibc client.
-		pub async fn client_params(
-			&mut self,
-			request: impl tonic::IntoRequest<super::QueryClientParamsRequest>,
-		) -> Result<tonic::Response<super::QueryClientParamsResponse>, tonic::Status> {
-			self.inner.ready().await.map_err(|e| {
-				tonic::Status::new(
-					tonic::Code::Unknown,
-					format!("Service was not ready: {}", e.into()),
-				)
-			})?;
-			let codec = tonic::codec::ProstCodec::default();
-			let path =
-				http::uri::PathAndQuery::from_static("/ibc.core.client.v1.Query/ClientParams");
-			self.inner.unary(request.into_request(), path, codec).await
-		}
-		/// UpgradedClientState queries an Upgraded IBC light client.
-		pub async fn upgraded_client_state(
-			&mut self,
-			request: impl tonic::IntoRequest<super::QueryUpgradedClientStateRequest>,
-		) -> Result<tonic::Response<super::QueryUpgradedClientStateResponse>, tonic::Status> {
-			self.inner.ready().await.map_err(|e| {
-				tonic::Status::new(
-					tonic::Code::Unknown,
-					format!("Service was not ready: {}", e.into()),
-				)
-			})?;
-			let codec = tonic::codec::ProstCodec::default();
-			let path = http::uri::PathAndQuery::from_static(
-				"/ibc.core.client.v1.Query/UpgradedClientState",
-			);
-			self.inner.unary(request.into_request(), path, codec).await
-		}
-		/// UpgradedConsensusState queries an Upgraded IBC consensus state.
-		pub async fn upgraded_consensus_state(
-			&mut self,
-			request: impl tonic::IntoRequest<super::QueryUpgradedConsensusStateRequest>,
-		) -> Result<tonic::Response<super::QueryUpgradedConsensusStateResponse>, tonic::Status> {
-			self.inner.ready().await.map_err(|e| {
-				tonic::Status::new(
-					tonic::Code::Unknown,
-					format!("Service was not ready: {}", e.into()),
-				)
-			})?;
-			let codec = tonic::codec::ProstCodec::default();
-			let path = http::uri::PathAndQuery::from_static(
-				"/ibc.core.client.v1.Query/UpgradedConsensusState",
-			);
-			self.inner.unary(request.into_request(), path, codec).await
-		}
-	}
-=======
     #![allow(unused_variables, dead_code, missing_docs, clippy::let_unit_value)]
     use tonic::codegen::*;
     use tonic::codegen::http::Uri;
@@ -2047,448 +1213,10 @@
             self.inner.unary(request.into_request(), path, codec).await
         }
     }
->>>>>>> 106fe625
 }
 /// Generated server implementations.
 #[cfg(feature = "server")]
 pub mod query_server {
-<<<<<<< HEAD
-	#![allow(unused_variables, dead_code, missing_docs, clippy::let_unit_value)]
-	use tonic::codegen::*;
-	///Generated trait containing gRPC methods that should be implemented for use with QueryServer.
-	#[async_trait]
-	pub trait Query: Send + Sync + 'static {
-		/// ClientState queries an IBC light client.
-		async fn client_state(
-			&self,
-			request: tonic::Request<super::QueryClientStateRequest>,
-		) -> Result<tonic::Response<super::QueryClientStateResponse>, tonic::Status>;
-		/// ClientStates queries all the IBC light clients of a chain.
-		async fn client_states(
-			&self,
-			request: tonic::Request<super::QueryClientStatesRequest>,
-		) -> Result<tonic::Response<super::QueryClientStatesResponse>, tonic::Status>;
-		/// ConsensusState queries a consensus state associated with a client state at
-		/// a given height.
-		async fn consensus_state(
-			&self,
-			request: tonic::Request<super::QueryConsensusStateRequest>,
-		) -> Result<tonic::Response<super::QueryConsensusStateResponse>, tonic::Status>;
-		/// ConsensusStates queries all the consensus state associated with a given
-		/// client.
-		async fn consensus_states(
-			&self,
-			request: tonic::Request<super::QueryConsensusStatesRequest>,
-		) -> Result<tonic::Response<super::QueryConsensusStatesResponse>, tonic::Status>;
-		/// ConsensusStateHeights queries the height of every consensus states associated with a
-		/// given client.
-		async fn consensus_state_heights(
-			&self,
-			request: tonic::Request<super::QueryConsensusStateHeightsRequest>,
-		) -> Result<tonic::Response<super::QueryConsensusStateHeightsResponse>, tonic::Status>;
-		/// Status queries the status of an IBC client.
-		async fn client_status(
-			&self,
-			request: tonic::Request<super::QueryClientStatusRequest>,
-		) -> Result<tonic::Response<super::QueryClientStatusResponse>, tonic::Status>;
-		/// ClientParams queries all parameters of the ibc client.
-		async fn client_params(
-			&self,
-			request: tonic::Request<super::QueryClientParamsRequest>,
-		) -> Result<tonic::Response<super::QueryClientParamsResponse>, tonic::Status>;
-		/// UpgradedClientState queries an Upgraded IBC light client.
-		async fn upgraded_client_state(
-			&self,
-			request: tonic::Request<super::QueryUpgradedClientStateRequest>,
-		) -> Result<tonic::Response<super::QueryUpgradedClientStateResponse>, tonic::Status>;
-		/// UpgradedConsensusState queries an Upgraded IBC consensus state.
-		async fn upgraded_consensus_state(
-			&self,
-			request: tonic::Request<super::QueryUpgradedConsensusStateRequest>,
-		) -> Result<tonic::Response<super::QueryUpgradedConsensusStateResponse>, tonic::Status>;
-	}
-	/// Query provides defines the gRPC querier service
-	#[derive(Debug)]
-	pub struct QueryServer<T: Query> {
-		inner: _Inner<T>,
-		accept_compression_encodings: EnabledCompressionEncodings,
-		send_compression_encodings: EnabledCompressionEncodings,
-	}
-	struct _Inner<T>(Arc<T>);
-	impl<T: Query> QueryServer<T> {
-		pub fn new(inner: T) -> Self {
-			Self::from_arc(Arc::new(inner))
-		}
-		pub fn from_arc(inner: Arc<T>) -> Self {
-			let inner = _Inner(inner);
-			Self {
-				inner,
-				accept_compression_encodings: Default::default(),
-				send_compression_encodings: Default::default(),
-			}
-		}
-		pub fn with_interceptor<F>(inner: T, interceptor: F) -> InterceptedService<Self, F>
-		where
-			F: tonic::service::Interceptor,
-		{
-			InterceptedService::new(Self::new(inner), interceptor)
-		}
-		/// Enable decompressing requests with the given encoding.
-		#[must_use]
-		pub fn accept_compressed(mut self, encoding: CompressionEncoding) -> Self {
-			self.accept_compression_encodings.enable(encoding);
-			self
-		}
-		/// Compress responses with the given encoding, if the client supports it.
-		#[must_use]
-		pub fn send_compressed(mut self, encoding: CompressionEncoding) -> Self {
-			self.send_compression_encodings.enable(encoding);
-			self
-		}
-	}
-	impl<T, B> tonic::codegen::Service<http::Request<B>> for QueryServer<T>
-	where
-		T: Query,
-		B: Body + Send + 'static,
-		B::Error: Into<StdError> + Send + 'static,
-	{
-		type Response = http::Response<tonic::body::BoxBody>;
-		type Error = std::convert::Infallible;
-		type Future = BoxFuture<Self::Response, Self::Error>;
-		fn poll_ready(&mut self, _cx: &mut Context<'_>) -> Poll<Result<(), Self::Error>> {
-			Poll::Ready(Ok(()))
-		}
-		fn call(&mut self, req: http::Request<B>) -> Self::Future {
-			let inner = self.inner.clone();
-			match req.uri().path() {
-				"/ibc.core.client.v1.Query/ClientState" => {
-					#[allow(non_camel_case_types)]
-					struct ClientStateSvc<T: Query>(pub Arc<T>);
-					impl<T: Query> tonic::server::UnaryService<super::QueryClientStateRequest> for ClientStateSvc<T> {
-						type Response = super::QueryClientStateResponse;
-						type Future = BoxFuture<tonic::Response<Self::Response>, tonic::Status>;
-						fn call(
-							&mut self,
-							request: tonic::Request<super::QueryClientStateRequest>,
-						) -> Self::Future {
-							let inner = self.0.clone();
-							let fut = async move { (*inner).client_state(request).await };
-							Box::pin(fut)
-						}
-					}
-					let accept_compression_encodings = self.accept_compression_encodings;
-					let send_compression_encodings = self.send_compression_encodings;
-					let inner = self.inner.clone();
-					let fut = async move {
-						let inner = inner.0;
-						let method = ClientStateSvc(inner);
-						let codec = tonic::codec::ProstCodec::default();
-						let mut grpc = tonic::server::Grpc::new(codec).apply_compression_config(
-							accept_compression_encodings,
-							send_compression_encodings,
-						);
-						let res = grpc.unary(method, req).await;
-						Ok(res)
-					};
-					Box::pin(fut)
-				},
-				"/ibc.core.client.v1.Query/ClientStates" => {
-					#[allow(non_camel_case_types)]
-					struct ClientStatesSvc<T: Query>(pub Arc<T>);
-					impl<T: Query> tonic::server::UnaryService<super::QueryClientStatesRequest> for ClientStatesSvc<T> {
-						type Response = super::QueryClientStatesResponse;
-						type Future = BoxFuture<tonic::Response<Self::Response>, tonic::Status>;
-						fn call(
-							&mut self,
-							request: tonic::Request<super::QueryClientStatesRequest>,
-						) -> Self::Future {
-							let inner = self.0.clone();
-							let fut = async move { (*inner).client_states(request).await };
-							Box::pin(fut)
-						}
-					}
-					let accept_compression_encodings = self.accept_compression_encodings;
-					let send_compression_encodings = self.send_compression_encodings;
-					let inner = self.inner.clone();
-					let fut = async move {
-						let inner = inner.0;
-						let method = ClientStatesSvc(inner);
-						let codec = tonic::codec::ProstCodec::default();
-						let mut grpc = tonic::server::Grpc::new(codec).apply_compression_config(
-							accept_compression_encodings,
-							send_compression_encodings,
-						);
-						let res = grpc.unary(method, req).await;
-						Ok(res)
-					};
-					Box::pin(fut)
-				},
-				"/ibc.core.client.v1.Query/ConsensusState" => {
-					#[allow(non_camel_case_types)]
-					struct ConsensusStateSvc<T: Query>(pub Arc<T>);
-					impl<T: Query> tonic::server::UnaryService<super::QueryConsensusStateRequest>
-						for ConsensusStateSvc<T>
-					{
-						type Response = super::QueryConsensusStateResponse;
-						type Future = BoxFuture<tonic::Response<Self::Response>, tonic::Status>;
-						fn call(
-							&mut self,
-							request: tonic::Request<super::QueryConsensusStateRequest>,
-						) -> Self::Future {
-							let inner = self.0.clone();
-							let fut = async move { (*inner).consensus_state(request).await };
-							Box::pin(fut)
-						}
-					}
-					let accept_compression_encodings = self.accept_compression_encodings;
-					let send_compression_encodings = self.send_compression_encodings;
-					let inner = self.inner.clone();
-					let fut = async move {
-						let inner = inner.0;
-						let method = ConsensusStateSvc(inner);
-						let codec = tonic::codec::ProstCodec::default();
-						let mut grpc = tonic::server::Grpc::new(codec).apply_compression_config(
-							accept_compression_encodings,
-							send_compression_encodings,
-						);
-						let res = grpc.unary(method, req).await;
-						Ok(res)
-					};
-					Box::pin(fut)
-				},
-				"/ibc.core.client.v1.Query/ConsensusStates" => {
-					#[allow(non_camel_case_types)]
-					struct ConsensusStatesSvc<T: Query>(pub Arc<T>);
-					impl<T: Query> tonic::server::UnaryService<super::QueryConsensusStatesRequest>
-						for ConsensusStatesSvc<T>
-					{
-						type Response = super::QueryConsensusStatesResponse;
-						type Future = BoxFuture<tonic::Response<Self::Response>, tonic::Status>;
-						fn call(
-							&mut self,
-							request: tonic::Request<super::QueryConsensusStatesRequest>,
-						) -> Self::Future {
-							let inner = self.0.clone();
-							let fut = async move { (*inner).consensus_states(request).await };
-							Box::pin(fut)
-						}
-					}
-					let accept_compression_encodings = self.accept_compression_encodings;
-					let send_compression_encodings = self.send_compression_encodings;
-					let inner = self.inner.clone();
-					let fut = async move {
-						let inner = inner.0;
-						let method = ConsensusStatesSvc(inner);
-						let codec = tonic::codec::ProstCodec::default();
-						let mut grpc = tonic::server::Grpc::new(codec).apply_compression_config(
-							accept_compression_encodings,
-							send_compression_encodings,
-						);
-						let res = grpc.unary(method, req).await;
-						Ok(res)
-					};
-					Box::pin(fut)
-				},
-				"/ibc.core.client.v1.Query/ConsensusStateHeights" => {
-					#[allow(non_camel_case_types)]
-					struct ConsensusStateHeightsSvc<T: Query>(pub Arc<T>);
-					impl<T: Query>
-						tonic::server::UnaryService<super::QueryConsensusStateHeightsRequest>
-						for ConsensusStateHeightsSvc<T>
-					{
-						type Response = super::QueryConsensusStateHeightsResponse;
-						type Future = BoxFuture<tonic::Response<Self::Response>, tonic::Status>;
-						fn call(
-							&mut self,
-							request: tonic::Request<super::QueryConsensusStateHeightsRequest>,
-						) -> Self::Future {
-							let inner = self.0.clone();
-							let fut =
-								async move { (*inner).consensus_state_heights(request).await };
-							Box::pin(fut)
-						}
-					}
-					let accept_compression_encodings = self.accept_compression_encodings;
-					let send_compression_encodings = self.send_compression_encodings;
-					let inner = self.inner.clone();
-					let fut = async move {
-						let inner = inner.0;
-						let method = ConsensusStateHeightsSvc(inner);
-						let codec = tonic::codec::ProstCodec::default();
-						let mut grpc = tonic::server::Grpc::new(codec).apply_compression_config(
-							accept_compression_encodings,
-							send_compression_encodings,
-						);
-						let res = grpc.unary(method, req).await;
-						Ok(res)
-					};
-					Box::pin(fut)
-				},
-				"/ibc.core.client.v1.Query/ClientStatus" => {
-					#[allow(non_camel_case_types)]
-					struct ClientStatusSvc<T: Query>(pub Arc<T>);
-					impl<T: Query> tonic::server::UnaryService<super::QueryClientStatusRequest> for ClientStatusSvc<T> {
-						type Response = super::QueryClientStatusResponse;
-						type Future = BoxFuture<tonic::Response<Self::Response>, tonic::Status>;
-						fn call(
-							&mut self,
-							request: tonic::Request<super::QueryClientStatusRequest>,
-						) -> Self::Future {
-							let inner = self.0.clone();
-							let fut = async move { (*inner).client_status(request).await };
-							Box::pin(fut)
-						}
-					}
-					let accept_compression_encodings = self.accept_compression_encodings;
-					let send_compression_encodings = self.send_compression_encodings;
-					let inner = self.inner.clone();
-					let fut = async move {
-						let inner = inner.0;
-						let method = ClientStatusSvc(inner);
-						let codec = tonic::codec::ProstCodec::default();
-						let mut grpc = tonic::server::Grpc::new(codec).apply_compression_config(
-							accept_compression_encodings,
-							send_compression_encodings,
-						);
-						let res = grpc.unary(method, req).await;
-						Ok(res)
-					};
-					Box::pin(fut)
-				},
-				"/ibc.core.client.v1.Query/ClientParams" => {
-					#[allow(non_camel_case_types)]
-					struct ClientParamsSvc<T: Query>(pub Arc<T>);
-					impl<T: Query> tonic::server::UnaryService<super::QueryClientParamsRequest> for ClientParamsSvc<T> {
-						type Response = super::QueryClientParamsResponse;
-						type Future = BoxFuture<tonic::Response<Self::Response>, tonic::Status>;
-						fn call(
-							&mut self,
-							request: tonic::Request<super::QueryClientParamsRequest>,
-						) -> Self::Future {
-							let inner = self.0.clone();
-							let fut = async move { (*inner).client_params(request).await };
-							Box::pin(fut)
-						}
-					}
-					let accept_compression_encodings = self.accept_compression_encodings;
-					let send_compression_encodings = self.send_compression_encodings;
-					let inner = self.inner.clone();
-					let fut = async move {
-						let inner = inner.0;
-						let method = ClientParamsSvc(inner);
-						let codec = tonic::codec::ProstCodec::default();
-						let mut grpc = tonic::server::Grpc::new(codec).apply_compression_config(
-							accept_compression_encodings,
-							send_compression_encodings,
-						);
-						let res = grpc.unary(method, req).await;
-						Ok(res)
-					};
-					Box::pin(fut)
-				},
-				"/ibc.core.client.v1.Query/UpgradedClientState" => {
-					#[allow(non_camel_case_types)]
-					struct UpgradedClientStateSvc<T: Query>(pub Arc<T>);
-					impl<T: Query>
-						tonic::server::UnaryService<super::QueryUpgradedClientStateRequest> for UpgradedClientStateSvc<T>
-					{
-						type Response = super::QueryUpgradedClientStateResponse;
-						type Future = BoxFuture<tonic::Response<Self::Response>, tonic::Status>;
-						fn call(
-							&mut self,
-							request: tonic::Request<super::QueryUpgradedClientStateRequest>,
-						) -> Self::Future {
-							let inner = self.0.clone();
-							let fut = async move { (*inner).upgraded_client_state(request).await };
-							Box::pin(fut)
-						}
-					}
-					let accept_compression_encodings = self.accept_compression_encodings;
-					let send_compression_encodings = self.send_compression_encodings;
-					let inner = self.inner.clone();
-					let fut = async move {
-						let inner = inner.0;
-						let method = UpgradedClientStateSvc(inner);
-						let codec = tonic::codec::ProstCodec::default();
-						let mut grpc = tonic::server::Grpc::new(codec).apply_compression_config(
-							accept_compression_encodings,
-							send_compression_encodings,
-						);
-						let res = grpc.unary(method, req).await;
-						Ok(res)
-					};
-					Box::pin(fut)
-				},
-				"/ibc.core.client.v1.Query/UpgradedConsensusState" => {
-					#[allow(non_camel_case_types)]
-					struct UpgradedConsensusStateSvc<T: Query>(pub Arc<T>);
-					impl<T: Query>
-						tonic::server::UnaryService<super::QueryUpgradedConsensusStateRequest>
-						for UpgradedConsensusStateSvc<T>
-					{
-						type Response = super::QueryUpgradedConsensusStateResponse;
-						type Future = BoxFuture<tonic::Response<Self::Response>, tonic::Status>;
-						fn call(
-							&mut self,
-							request: tonic::Request<super::QueryUpgradedConsensusStateRequest>,
-						) -> Self::Future {
-							let inner = self.0.clone();
-							let fut =
-								async move { (*inner).upgraded_consensus_state(request).await };
-							Box::pin(fut)
-						}
-					}
-					let accept_compression_encodings = self.accept_compression_encodings;
-					let send_compression_encodings = self.send_compression_encodings;
-					let inner = self.inner.clone();
-					let fut = async move {
-						let inner = inner.0;
-						let method = UpgradedConsensusStateSvc(inner);
-						let codec = tonic::codec::ProstCodec::default();
-						let mut grpc = tonic::server::Grpc::new(codec).apply_compression_config(
-							accept_compression_encodings,
-							send_compression_encodings,
-						);
-						let res = grpc.unary(method, req).await;
-						Ok(res)
-					};
-					Box::pin(fut)
-				},
-				_ => Box::pin(async move {
-					Ok(http::Response::builder()
-						.status(200)
-						.header("grpc-status", "12")
-						.header("content-type", "application/grpc")
-						.body(empty_body())
-						.unwrap())
-				}),
-			}
-		}
-	}
-	impl<T: Query> Clone for QueryServer<T> {
-		fn clone(&self) -> Self {
-			let inner = self.inner.clone();
-			Self {
-				inner,
-				accept_compression_encodings: self.accept_compression_encodings,
-				send_compression_encodings: self.send_compression_encodings,
-			}
-		}
-	}
-	impl<T: Query> Clone for _Inner<T> {
-		fn clone(&self) -> Self {
-			Self(self.0.clone())
-		}
-	}
-	impl<T: std::fmt::Debug> std::fmt::Debug for _Inner<T> {
-		fn fmt(&self, f: &mut std::fmt::Formatter<'_>) -> std::fmt::Result {
-			write!(f, "{:?}", self.0)
-		}
-	}
-	impl<T: Query> tonic::server::NamedService for QueryServer<T> {
-		const NAME: &'static str = "ibc.core.client.v1.Query";
-	}
-=======
     #![allow(unused_variables, dead_code, missing_docs, clippy::let_unit_value)]
     use tonic::codegen::*;
     /// Generated trait containing gRPC methods that should be implemented for use with QueryServer.
@@ -3017,5 +1745,4 @@
     impl<T: Query> tonic::server::NamedService for QueryServer<T> {
         const NAME: &'static str = "ibc.core.client.v1.Query";
     }
->>>>>>> 106fe625
 }