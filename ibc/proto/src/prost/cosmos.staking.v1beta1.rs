/// HistoricalInfo contains header and validator information for a given block.
/// It is stored as part of staking module's state, which persists the `n` most
/// recent HistoricalInfo
/// (`n` is set by the staking module's `historical_entries` parameter).
#[allow(clippy::derive_partial_eq_without_eq)]
#[derive(Clone, PartialEq, ::prost::Message)]
pub struct HistoricalInfo {
<<<<<<< HEAD
	#[prost(message, optional, tag = "1")]
	pub header: ::core::option::Option<::tendermint_proto::types::Header>,
	#[prost(message, repeated, tag = "2")]
	pub valset: ::prost::alloc::vec::Vec<Validator>,
=======
    #[prost(message, optional, tag = "1")]
    pub header: ::core::option::Option<::tendermint_proto::types::Header>,
    #[prost(message, repeated, tag = "2")]
    pub valset: ::prost::alloc::vec::Vec<Validator>,
>>>>>>> 4793f997
}
/// CommissionRates defines the initial commission rates to be used for creating
/// a validator.
#[allow(clippy::derive_partial_eq_without_eq)]
#[derive(Clone, PartialEq, ::prost::Message)]
pub struct CommissionRates {
<<<<<<< HEAD
	/// rate is the commission rate charged to delegators, as a fraction.
	#[prost(string, tag = "1")]
	pub rate: ::prost::alloc::string::String,
	/// max_rate defines the maximum commission rate which validator can ever charge, as a
	/// fraction.
	#[prost(string, tag = "2")]
	pub max_rate: ::prost::alloc::string::String,
	/// max_change_rate defines the maximum daily increase of the validator commission, as a
	/// fraction.
	#[prost(string, tag = "3")]
	pub max_change_rate: ::prost::alloc::string::String,
=======
    /// rate is the commission rate charged to delegators, as a fraction.
    #[prost(string, tag = "1")]
    pub rate: ::prost::alloc::string::String,
    /// max_rate defines the maximum commission rate which validator can ever charge, as a fraction.
    #[prost(string, tag = "2")]
    pub max_rate: ::prost::alloc::string::String,
    /// max_change_rate defines the maximum daily increase of the validator commission, as a fraction.
    #[prost(string, tag = "3")]
    pub max_change_rate: ::prost::alloc::string::String,
>>>>>>> 4793f997
}
/// Commission defines commission parameters for a given validator.
#[allow(clippy::derive_partial_eq_without_eq)]
#[derive(Clone, PartialEq, ::prost::Message)]
pub struct Commission {
<<<<<<< HEAD
	/// commission_rates defines the initial commission rates to be used for creating a validator.
	#[prost(message, optional, tag = "1")]
	pub commission_rates: ::core::option::Option<CommissionRates>,
	/// update_time is the last time the commission rate was changed.
	#[prost(message, optional, tag = "2")]
	pub update_time: ::core::option::Option<super::super::super::google::protobuf::Timestamp>,
=======
    /// commission_rates defines the initial commission rates to be used for creating a validator.
    #[prost(message, optional, tag = "1")]
    pub commission_rates: ::core::option::Option<CommissionRates>,
    /// update_time is the last time the commission rate was changed.
    #[prost(message, optional, tag = "2")]
    pub update_time: ::core::option::Option<
        super::super::super::google::protobuf::Timestamp,
    >,
>>>>>>> 4793f997
}
/// Description defines a validator description.
#[allow(clippy::derive_partial_eq_without_eq)]
#[derive(Clone, PartialEq, ::prost::Message)]
pub struct Description {
<<<<<<< HEAD
	/// moniker defines a human-readable name for the validator.
	#[prost(string, tag = "1")]
	pub moniker: ::prost::alloc::string::String,
	/// identity defines an optional identity signature (ex. UPort or Keybase).
	#[prost(string, tag = "2")]
	pub identity: ::prost::alloc::string::String,
	/// website defines an optional website link.
	#[prost(string, tag = "3")]
	pub website: ::prost::alloc::string::String,
	/// security_contact defines an optional email for security contact.
	#[prost(string, tag = "4")]
	pub security_contact: ::prost::alloc::string::String,
	/// details define other optional details.
	#[prost(string, tag = "5")]
	pub details: ::prost::alloc::string::String,
=======
    /// moniker defines a human-readable name for the validator.
    #[prost(string, tag = "1")]
    pub moniker: ::prost::alloc::string::String,
    /// identity defines an optional identity signature (ex. UPort or Keybase).
    #[prost(string, tag = "2")]
    pub identity: ::prost::alloc::string::String,
    /// website defines an optional website link.
    #[prost(string, tag = "3")]
    pub website: ::prost::alloc::string::String,
    /// security_contact defines an optional email for security contact.
    #[prost(string, tag = "4")]
    pub security_contact: ::prost::alloc::string::String,
    /// details define other optional details.
    #[prost(string, tag = "5")]
    pub details: ::prost::alloc::string::String,
>>>>>>> 4793f997
}
/// Validator defines a validator, together with the total amount of the
/// Validator's bond shares and their exchange rate to coins. Slashing results in
/// a decrease in the exchange rate, allowing correct calculation of future
/// undelegations without iterating over delegators. When coins are delegated to
/// this validator, the validator is credited with a delegation whose number of
/// bond shares is based on the amount of coins delegated divided by the current
/// exchange rate. Voting power can be calculated as total bonded shares
/// multiplied by exchange rate.
#[allow(clippy::derive_partial_eq_without_eq)]
#[derive(Clone, PartialEq, ::prost::Message)]
pub struct Validator {
<<<<<<< HEAD
	/// operator_address defines the address of the validator's operator; bech encoded in JSON.
	#[prost(string, tag = "1")]
	pub operator_address: ::prost::alloc::string::String,
	/// consensus_pubkey is the consensus public key of the validator, as a Protobuf Any.
	#[prost(message, optional, tag = "2")]
	pub consensus_pubkey: ::core::option::Option<super::super::super::google::protobuf::Any>,
	/// jailed defined whether the validator has been jailed from bonded status or not.
	#[prost(bool, tag = "3")]
	pub jailed: bool,
	/// status is the validator status (bonded/unbonding/unbonded).
	#[prost(enumeration = "BondStatus", tag = "4")]
	pub status: i32,
	/// tokens define the delegated tokens (incl. self-delegation).
	#[prost(string, tag = "5")]
	pub tokens: ::prost::alloc::string::String,
	/// delegator_shares defines total shares issued to a validator's delegators.
	#[prost(string, tag = "6")]
	pub delegator_shares: ::prost::alloc::string::String,
	/// description defines the description terms for the validator.
	#[prost(message, optional, tag = "7")]
	pub description: ::core::option::Option<Description>,
	/// unbonding_height defines, if unbonding, the height at which this validator has begun
	/// unbonding.
	#[prost(int64, tag = "8")]
	pub unbonding_height: i64,
	/// unbonding_time defines, if unbonding, the min time for the validator to complete unbonding.
	#[prost(message, optional, tag = "9")]
	pub unbonding_time: ::core::option::Option<super::super::super::google::protobuf::Timestamp>,
	/// commission defines the commission parameters.
	#[prost(message, optional, tag = "10")]
	pub commission: ::core::option::Option<Commission>,
	/// min_self_delegation is the validator's self declared minimum self delegation.
	///
	/// Since: cosmos-sdk 0.46
	#[prost(string, tag = "11")]
	pub min_self_delegation: ::prost::alloc::string::String,
=======
    /// operator_address defines the address of the validator's operator; bech encoded in JSON.
    #[prost(string, tag = "1")]
    pub operator_address: ::prost::alloc::string::String,
    /// consensus_pubkey is the consensus public key of the validator, as a Protobuf Any.
    #[prost(message, optional, tag = "2")]
    pub consensus_pubkey: ::core::option::Option<
        super::super::super::google::protobuf::Any,
    >,
    /// jailed defined whether the validator has been jailed from bonded status or not.
    #[prost(bool, tag = "3")]
    pub jailed: bool,
    /// status is the validator status (bonded/unbonding/unbonded).
    #[prost(enumeration = "BondStatus", tag = "4")]
    pub status: i32,
    /// tokens define the delegated tokens (incl. self-delegation).
    #[prost(string, tag = "5")]
    pub tokens: ::prost::alloc::string::String,
    /// delegator_shares defines total shares issued to a validator's delegators.
    #[prost(string, tag = "6")]
    pub delegator_shares: ::prost::alloc::string::String,
    /// description defines the description terms for the validator.
    #[prost(message, optional, tag = "7")]
    pub description: ::core::option::Option<Description>,
    /// unbonding_height defines, if unbonding, the height at which this validator has begun unbonding.
    #[prost(int64, tag = "8")]
    pub unbonding_height: i64,
    /// unbonding_time defines, if unbonding, the min time for the validator to complete unbonding.
    #[prost(message, optional, tag = "9")]
    pub unbonding_time: ::core::option::Option<
        super::super::super::google::protobuf::Timestamp,
    >,
    /// commission defines the commission parameters.
    #[prost(message, optional, tag = "10")]
    pub commission: ::core::option::Option<Commission>,
    /// min_self_delegation is the validator's self declared minimum self delegation.
    ///
    /// Since: cosmos-sdk 0.46
    #[prost(string, tag = "11")]
    pub min_self_delegation: ::prost::alloc::string::String,
>>>>>>> 4793f997
}
/// ValAddresses defines a repeated set of validator addresses.
#[allow(clippy::derive_partial_eq_without_eq)]
#[derive(Clone, PartialEq, ::prost::Message)]
pub struct ValAddresses {
<<<<<<< HEAD
	#[prost(string, repeated, tag = "1")]
	pub addresses: ::prost::alloc::vec::Vec<::prost::alloc::string::String>,
=======
    #[prost(string, repeated, tag = "1")]
    pub addresses: ::prost::alloc::vec::Vec<::prost::alloc::string::String>,
>>>>>>> 4793f997
}
/// DVPair is struct that just has a delegator-validator pair with no other data.
/// It is intended to be used as a marshalable pointer. For example, a DVPair can
/// be used to construct the key to getting an UnbondingDelegation from state.
#[allow(clippy::derive_partial_eq_without_eq)]
#[derive(Clone, PartialEq, ::prost::Message)]
pub struct DvPair {
<<<<<<< HEAD
	#[prost(string, tag = "1")]
	pub delegator_address: ::prost::alloc::string::String,
	#[prost(string, tag = "2")]
	pub validator_address: ::prost::alloc::string::String,
=======
    #[prost(string, tag = "1")]
    pub delegator_address: ::prost::alloc::string::String,
    #[prost(string, tag = "2")]
    pub validator_address: ::prost::alloc::string::String,
>>>>>>> 4793f997
}
/// DVPairs defines an array of DVPair objects.
#[allow(clippy::derive_partial_eq_without_eq)]
#[derive(Clone, PartialEq, ::prost::Message)]
pub struct DvPairs {
<<<<<<< HEAD
	#[prost(message, repeated, tag = "1")]
	pub pairs: ::prost::alloc::vec::Vec<DvPair>,
=======
    #[prost(message, repeated, tag = "1")]
    pub pairs: ::prost::alloc::vec::Vec<DvPair>,
>>>>>>> 4793f997
}
/// DVVTriplet is struct that just has a delegator-validator-validator triplet
/// with no other data. It is intended to be used as a marshalable pointer. For
/// example, a DVVTriplet can be used to construct the key to getting a
/// Redelegation from state.
#[allow(clippy::derive_partial_eq_without_eq)]
#[derive(Clone, PartialEq, ::prost::Message)]
pub struct DvvTriplet {
<<<<<<< HEAD
	#[prost(string, tag = "1")]
	pub delegator_address: ::prost::alloc::string::String,
	#[prost(string, tag = "2")]
	pub validator_src_address: ::prost::alloc::string::String,
	#[prost(string, tag = "3")]
	pub validator_dst_address: ::prost::alloc::string::String,
=======
    #[prost(string, tag = "1")]
    pub delegator_address: ::prost::alloc::string::String,
    #[prost(string, tag = "2")]
    pub validator_src_address: ::prost::alloc::string::String,
    #[prost(string, tag = "3")]
    pub validator_dst_address: ::prost::alloc::string::String,
>>>>>>> 4793f997
}
/// DVVTriplets defines an array of DVVTriplet objects.
#[allow(clippy::derive_partial_eq_without_eq)]
#[derive(Clone, PartialEq, ::prost::Message)]
pub struct DvvTriplets {
<<<<<<< HEAD
	#[prost(message, repeated, tag = "1")]
	pub triplets: ::prost::alloc::vec::Vec<DvvTriplet>,
=======
    #[prost(message, repeated, tag = "1")]
    pub triplets: ::prost::alloc::vec::Vec<DvvTriplet>,
>>>>>>> 4793f997
}
/// Delegation represents the bond with tokens held by an account. It is
/// owned by one delegator, and is associated with the voting power of one
/// validator.
#[allow(clippy::derive_partial_eq_without_eq)]
#[derive(Clone, PartialEq, ::prost::Message)]
pub struct Delegation {
<<<<<<< HEAD
	/// delegator_address is the bech32-encoded address of the delegator.
	#[prost(string, tag = "1")]
	pub delegator_address: ::prost::alloc::string::String,
	/// validator_address is the bech32-encoded address of the validator.
	#[prost(string, tag = "2")]
	pub validator_address: ::prost::alloc::string::String,
	/// shares define the delegation shares received.
	#[prost(string, tag = "3")]
	pub shares: ::prost::alloc::string::String,
=======
    /// delegator_address is the bech32-encoded address of the delegator.
    #[prost(string, tag = "1")]
    pub delegator_address: ::prost::alloc::string::String,
    /// validator_address is the bech32-encoded address of the validator.
    #[prost(string, tag = "2")]
    pub validator_address: ::prost::alloc::string::String,
    /// shares define the delegation shares received.
    #[prost(string, tag = "3")]
    pub shares: ::prost::alloc::string::String,
>>>>>>> 4793f997
}
/// UnbondingDelegation stores all of a single delegator's unbonding bonds
/// for a single validator in an time-ordered list.
#[allow(clippy::derive_partial_eq_without_eq)]
#[derive(Clone, PartialEq, ::prost::Message)]
pub struct UnbondingDelegation {
<<<<<<< HEAD
	/// delegator_address is the bech32-encoded address of the delegator.
	#[prost(string, tag = "1")]
	pub delegator_address: ::prost::alloc::string::String,
	/// validator_address is the bech32-encoded address of the validator.
	#[prost(string, tag = "2")]
	pub validator_address: ::prost::alloc::string::String,
	/// entries are the unbonding delegation entries.
	///
	/// unbonding delegation entries
	#[prost(message, repeated, tag = "3")]
	pub entries: ::prost::alloc::vec::Vec<UnbondingDelegationEntry>,
=======
    /// delegator_address is the bech32-encoded address of the delegator.
    #[prost(string, tag = "1")]
    pub delegator_address: ::prost::alloc::string::String,
    /// validator_address is the bech32-encoded address of the validator.
    #[prost(string, tag = "2")]
    pub validator_address: ::prost::alloc::string::String,
    /// entries are the unbonding delegation entries.
    ///
    /// unbonding delegation entries
    #[prost(message, repeated, tag = "3")]
    pub entries: ::prost::alloc::vec::Vec<UnbondingDelegationEntry>,
>>>>>>> 4793f997
}
/// UnbondingDelegationEntry defines an unbonding object with relevant metadata.
#[allow(clippy::derive_partial_eq_without_eq)]
#[derive(Clone, PartialEq, ::prost::Message)]
pub struct UnbondingDelegationEntry {
<<<<<<< HEAD
	/// creation_height is the height which the unbonding took place.
	#[prost(int64, tag = "1")]
	pub creation_height: i64,
	/// completion_time is the unix time for unbonding completion.
	#[prost(message, optional, tag = "2")]
	pub completion_time: ::core::option::Option<super::super::super::google::protobuf::Timestamp>,
	/// initial_balance defines the tokens initially scheduled to receive at completion.
	#[prost(string, tag = "3")]
	pub initial_balance: ::prost::alloc::string::String,
	/// balance defines the tokens to receive at completion.
	#[prost(string, tag = "4")]
	pub balance: ::prost::alloc::string::String,
=======
    /// creation_height is the height which the unbonding took place.
    #[prost(int64, tag = "1")]
    pub creation_height: i64,
    /// completion_time is the unix time for unbonding completion.
    #[prost(message, optional, tag = "2")]
    pub completion_time: ::core::option::Option<
        super::super::super::google::protobuf::Timestamp,
    >,
    /// initial_balance defines the tokens initially scheduled to receive at completion.
    #[prost(string, tag = "3")]
    pub initial_balance: ::prost::alloc::string::String,
    /// balance defines the tokens to receive at completion.
    #[prost(string, tag = "4")]
    pub balance: ::prost::alloc::string::String,
>>>>>>> 4793f997
}
/// RedelegationEntry defines a redelegation object with relevant metadata.
#[allow(clippy::derive_partial_eq_without_eq)]
#[derive(Clone, PartialEq, ::prost::Message)]
pub struct RedelegationEntry {
<<<<<<< HEAD
	/// creation_height  defines the height which the redelegation took place.
	#[prost(int64, tag = "1")]
	pub creation_height: i64,
	/// completion_time defines the unix time for redelegation completion.
	#[prost(message, optional, tag = "2")]
	pub completion_time: ::core::option::Option<super::super::super::google::protobuf::Timestamp>,
	/// initial_balance defines the initial balance when redelegation started.
	#[prost(string, tag = "3")]
	pub initial_balance: ::prost::alloc::string::String,
	/// shares_dst is the amount of destination-validator shares created by redelegation.
	#[prost(string, tag = "4")]
	pub shares_dst: ::prost::alloc::string::String,
=======
    /// creation_height  defines the height which the redelegation took place.
    #[prost(int64, tag = "1")]
    pub creation_height: i64,
    /// completion_time defines the unix time for redelegation completion.
    #[prost(message, optional, tag = "2")]
    pub completion_time: ::core::option::Option<
        super::super::super::google::protobuf::Timestamp,
    >,
    /// initial_balance defines the initial balance when redelegation started.
    #[prost(string, tag = "3")]
    pub initial_balance: ::prost::alloc::string::String,
    /// shares_dst is the amount of destination-validator shares created by redelegation.
    #[prost(string, tag = "4")]
    pub shares_dst: ::prost::alloc::string::String,
>>>>>>> 4793f997
}
/// Redelegation contains the list of a particular delegator's redelegating bonds
/// from a particular source validator to a particular destination validator.
#[allow(clippy::derive_partial_eq_without_eq)]
#[derive(Clone, PartialEq, ::prost::Message)]
pub struct Redelegation {
<<<<<<< HEAD
	/// delegator_address is the bech32-encoded address of the delegator.
	#[prost(string, tag = "1")]
	pub delegator_address: ::prost::alloc::string::String,
	/// validator_src_address is the validator redelegation source operator address.
	#[prost(string, tag = "2")]
	pub validator_src_address: ::prost::alloc::string::String,
	/// validator_dst_address is the validator redelegation destination operator address.
	#[prost(string, tag = "3")]
	pub validator_dst_address: ::prost::alloc::string::String,
	/// entries are the redelegation entries.
	///
	/// redelegation entries
	#[prost(message, repeated, tag = "4")]
	pub entries: ::prost::alloc::vec::Vec<RedelegationEntry>,
=======
    /// delegator_address is the bech32-encoded address of the delegator.
    #[prost(string, tag = "1")]
    pub delegator_address: ::prost::alloc::string::String,
    /// validator_src_address is the validator redelegation source operator address.
    #[prost(string, tag = "2")]
    pub validator_src_address: ::prost::alloc::string::String,
    /// validator_dst_address is the validator redelegation destination operator address.
    #[prost(string, tag = "3")]
    pub validator_dst_address: ::prost::alloc::string::String,
    /// entries are the redelegation entries.
    ///
    /// redelegation entries
    #[prost(message, repeated, tag = "4")]
    pub entries: ::prost::alloc::vec::Vec<RedelegationEntry>,
>>>>>>> 4793f997
}
/// Params defines the parameters for the staking module.
#[allow(clippy::derive_partial_eq_without_eq)]
#[derive(Clone, PartialEq, ::prost::Message)]
pub struct Params {
<<<<<<< HEAD
	/// unbonding_time is the time duration of unbonding.
	#[prost(message, optional, tag = "1")]
	pub unbonding_time: ::core::option::Option<super::super::super::google::protobuf::Duration>,
	/// max_validators is the maximum number of validators.
	#[prost(uint32, tag = "2")]
	pub max_validators: u32,
	/// max_entries is the max entries for either unbonding delegation or redelegation (per
	/// pair/trio).
	#[prost(uint32, tag = "3")]
	pub max_entries: u32,
	/// historical_entries is the number of historical entries to persist.
	#[prost(uint32, tag = "4")]
	pub historical_entries: u32,
	/// bond_denom defines the bondable coin denomination.
	#[prost(string, tag = "5")]
	pub bond_denom: ::prost::alloc::string::String,
	/// min_commission_rate is the chain-wide minimum commission rate that a validator can charge
	/// their delegators
	#[prost(string, tag = "6")]
	pub min_commission_rate: ::prost::alloc::string::String,
=======
    /// unbonding_time is the time duration of unbonding.
    #[prost(message, optional, tag = "1")]
    pub unbonding_time: ::core::option::Option<
        super::super::super::google::protobuf::Duration,
    >,
    /// max_validators is the maximum number of validators.
    #[prost(uint32, tag = "2")]
    pub max_validators: u32,
    /// max_entries is the max entries for either unbonding delegation or redelegation (per pair/trio).
    #[prost(uint32, tag = "3")]
    pub max_entries: u32,
    /// historical_entries is the number of historical entries to persist.
    #[prost(uint32, tag = "4")]
    pub historical_entries: u32,
    /// bond_denom defines the bondable coin denomination.
    #[prost(string, tag = "5")]
    pub bond_denom: ::prost::alloc::string::String,
    /// min_commission_rate is the chain-wide minimum commission rate that a validator can charge their delegators
    #[prost(string, tag = "6")]
    pub min_commission_rate: ::prost::alloc::string::String,
>>>>>>> 4793f997
}
/// DelegationResponse is equivalent to Delegation except that it contains a
/// balance in addition to shares which is more suitable for client responses.
#[allow(clippy::derive_partial_eq_without_eq)]
#[derive(Clone, PartialEq, ::prost::Message)]
pub struct DelegationResponse {
<<<<<<< HEAD
	#[prost(message, optional, tag = "1")]
	pub delegation: ::core::option::Option<Delegation>,
	#[prost(message, optional, tag = "2")]
	pub balance: ::core::option::Option<super::super::base::v1beta1::Coin>,
=======
    #[prost(message, optional, tag = "1")]
    pub delegation: ::core::option::Option<Delegation>,
    #[prost(message, optional, tag = "2")]
    pub balance: ::core::option::Option<super::super::base::v1beta1::Coin>,
>>>>>>> 4793f997
}
/// RedelegationEntryResponse is equivalent to a RedelegationEntry except that it
/// contains a balance in addition to shares which is more suitable for client
/// responses.
#[allow(clippy::derive_partial_eq_without_eq)]
#[derive(Clone, PartialEq, ::prost::Message)]
pub struct RedelegationEntryResponse {
<<<<<<< HEAD
	#[prost(message, optional, tag = "1")]
	pub redelegation_entry: ::core::option::Option<RedelegationEntry>,
	#[prost(string, tag = "4")]
	pub balance: ::prost::alloc::string::String,
=======
    #[prost(message, optional, tag = "1")]
    pub redelegation_entry: ::core::option::Option<RedelegationEntry>,
    #[prost(string, tag = "4")]
    pub balance: ::prost::alloc::string::String,
>>>>>>> 4793f997
}
/// RedelegationResponse is equivalent to a Redelegation except that its entries
/// contain a balance in addition to shares which is more suitable for client
/// responses.
#[allow(clippy::derive_partial_eq_without_eq)]
#[derive(Clone, PartialEq, ::prost::Message)]
pub struct RedelegationResponse {
<<<<<<< HEAD
	#[prost(message, optional, tag = "1")]
	pub redelegation: ::core::option::Option<Redelegation>,
	#[prost(message, repeated, tag = "2")]
	pub entries: ::prost::alloc::vec::Vec<RedelegationEntryResponse>,
=======
    #[prost(message, optional, tag = "1")]
    pub redelegation: ::core::option::Option<Redelegation>,
    #[prost(message, repeated, tag = "2")]
    pub entries: ::prost::alloc::vec::Vec<RedelegationEntryResponse>,
>>>>>>> 4793f997
}
/// Pool is used for tracking bonded and not-bonded token supply of the bond
/// denomination.
#[allow(clippy::derive_partial_eq_without_eq)]
#[derive(Clone, PartialEq, ::prost::Message)]
pub struct Pool {
<<<<<<< HEAD
	#[prost(string, tag = "1")]
	pub not_bonded_tokens: ::prost::alloc::string::String,
	#[prost(string, tag = "2")]
	pub bonded_tokens: ::prost::alloc::string::String,
=======
    #[prost(string, tag = "1")]
    pub not_bonded_tokens: ::prost::alloc::string::String,
    #[prost(string, tag = "2")]
    pub bonded_tokens: ::prost::alloc::string::String,
>>>>>>> 4793f997
}
/// BondStatus is the status of a validator.
#[derive(Clone, Copy, Debug, PartialEq, Eq, Hash, PartialOrd, Ord, ::prost::Enumeration)]
#[repr(i32)]
pub enum BondStatus {
	/// UNSPECIFIED defines an invalid validator status.
	Unspecified = 0,
	/// UNBONDED defines a validator that is not bonded.
	Unbonded = 1,
	/// UNBONDING defines a validator that is unbonding.
	Unbonding = 2,
	/// BONDED defines a validator that is bonded.
	Bonded = 3,
}
impl BondStatus {
<<<<<<< HEAD
	/// String value of the enum field names used in the ProtoBuf definition.
	///
	/// The values are not transformed in any way and thus are considered stable
	/// (if the ProtoBuf definition does not change) and safe for programmatic use.
	pub fn as_str_name(&self) -> &'static str {
		match self {
			BondStatus::Unspecified => "BOND_STATUS_UNSPECIFIED",
			BondStatus::Unbonded => "BOND_STATUS_UNBONDED",
			BondStatus::Unbonding => "BOND_STATUS_UNBONDING",
			BondStatus::Bonded => "BOND_STATUS_BONDED",
		}
	}
=======
    /// String value of the enum field names used in the ProtoBuf definition.
    ///
    /// The values are not transformed in any way and thus are considered stable
    /// (if the ProtoBuf definition does not change) and safe for programmatic use.
    pub fn as_str_name(&self) -> &'static str {
        match self {
            BondStatus::Unspecified => "BOND_STATUS_UNSPECIFIED",
            BondStatus::Unbonded => "BOND_STATUS_UNBONDED",
            BondStatus::Unbonding => "BOND_STATUS_UNBONDING",
            BondStatus::Bonded => "BOND_STATUS_BONDED",
        }
    }
    /// Creates an enum from field names used in the ProtoBuf definition.
    pub fn from_str_name(value: &str) -> ::core::option::Option<Self> {
        match value {
            "BOND_STATUS_UNSPECIFIED" => Some(Self::Unspecified),
            "BOND_STATUS_UNBONDED" => Some(Self::Unbonded),
            "BOND_STATUS_UNBONDING" => Some(Self::Unbonding),
            "BOND_STATUS_BONDED" => Some(Self::Bonded),
            _ => None,
        }
    }
>>>>>>> 4793f997
}
/// MsgCreateValidator defines a SDK message for creating a new validator.
#[allow(clippy::derive_partial_eq_without_eq)]
#[derive(Clone, PartialEq, ::prost::Message)]
pub struct MsgCreateValidator {
<<<<<<< HEAD
	#[prost(message, optional, tag = "1")]
	pub description: ::core::option::Option<Description>,
	#[prost(message, optional, tag = "2")]
	pub commission: ::core::option::Option<CommissionRates>,
	#[prost(string, tag = "3")]
	pub min_self_delegation: ::prost::alloc::string::String,
	#[prost(string, tag = "4")]
	pub delegator_address: ::prost::alloc::string::String,
	#[prost(string, tag = "5")]
	pub validator_address: ::prost::alloc::string::String,
	#[prost(message, optional, tag = "6")]
	pub pubkey: ::core::option::Option<super::super::super::google::protobuf::Any>,
	#[prost(message, optional, tag = "7")]
	pub value: ::core::option::Option<super::super::base::v1beta1::Coin>,
=======
    #[prost(message, optional, tag = "1")]
    pub description: ::core::option::Option<Description>,
    #[prost(message, optional, tag = "2")]
    pub commission: ::core::option::Option<CommissionRates>,
    #[prost(string, tag = "3")]
    pub min_self_delegation: ::prost::alloc::string::String,
    #[prost(string, tag = "4")]
    pub delegator_address: ::prost::alloc::string::String,
    #[prost(string, tag = "5")]
    pub validator_address: ::prost::alloc::string::String,
    #[prost(message, optional, tag = "6")]
    pub pubkey: ::core::option::Option<super::super::super::google::protobuf::Any>,
    #[prost(message, optional, tag = "7")]
    pub value: ::core::option::Option<super::super::base::v1beta1::Coin>,
>>>>>>> 4793f997
}
/// MsgCreateValidatorResponse defines the Msg/CreateValidator response type.
#[allow(clippy::derive_partial_eq_without_eq)]
#[derive(Clone, PartialEq, ::prost::Message)]
pub struct MsgCreateValidatorResponse {}
/// MsgEditValidator defines a SDK message for editing an existing validator.
#[allow(clippy::derive_partial_eq_without_eq)]
#[derive(Clone, PartialEq, ::prost::Message)]
pub struct MsgEditValidator {
<<<<<<< HEAD
	#[prost(message, optional, tag = "1")]
	pub description: ::core::option::Option<Description>,
	#[prost(string, tag = "2")]
	pub validator_address: ::prost::alloc::string::String,
	/// We pass a reference to the new commission rate and min self delegation as
	/// it's not mandatory to update. If not updated, the deserialized rate will be
	/// zero with no way to distinguish if an update was intended.
	/// REF: #2373
	#[prost(string, tag = "3")]
	pub commission_rate: ::prost::alloc::string::String,
	#[prost(string, tag = "4")]
	pub min_self_delegation: ::prost::alloc::string::String,
=======
    #[prost(message, optional, tag = "1")]
    pub description: ::core::option::Option<Description>,
    #[prost(string, tag = "2")]
    pub validator_address: ::prost::alloc::string::String,
    /// We pass a reference to the new commission rate and min self delegation as
    /// it's not mandatory to update. If not updated, the deserialized rate will be
    /// zero with no way to distinguish if an update was intended.
    /// REF: #2373
    #[prost(string, tag = "3")]
    pub commission_rate: ::prost::alloc::string::String,
    #[prost(string, tag = "4")]
    pub min_self_delegation: ::prost::alloc::string::String,
>>>>>>> 4793f997
}
/// MsgEditValidatorResponse defines the Msg/EditValidator response type.
#[allow(clippy::derive_partial_eq_without_eq)]
#[derive(Clone, PartialEq, ::prost::Message)]
pub struct MsgEditValidatorResponse {}
/// MsgDelegate defines a SDK message for performing a delegation of coins
/// from a delegator to a validator.
#[allow(clippy::derive_partial_eq_without_eq)]
#[derive(Clone, PartialEq, ::prost::Message)]
pub struct MsgDelegate {
<<<<<<< HEAD
	#[prost(string, tag = "1")]
	pub delegator_address: ::prost::alloc::string::String,
	#[prost(string, tag = "2")]
	pub validator_address: ::prost::alloc::string::String,
	#[prost(message, optional, tag = "3")]
	pub amount: ::core::option::Option<super::super::base::v1beta1::Coin>,
=======
    #[prost(string, tag = "1")]
    pub delegator_address: ::prost::alloc::string::String,
    #[prost(string, tag = "2")]
    pub validator_address: ::prost::alloc::string::String,
    #[prost(message, optional, tag = "3")]
    pub amount: ::core::option::Option<super::super::base::v1beta1::Coin>,
>>>>>>> 4793f997
}
/// MsgDelegateResponse defines the Msg/Delegate response type.
#[allow(clippy::derive_partial_eq_without_eq)]
#[derive(Clone, PartialEq, ::prost::Message)]
pub struct MsgDelegateResponse {}
/// MsgBeginRedelegate defines a SDK message for performing a redelegation
/// of coins from a delegator and source validator to a destination validator.
#[allow(clippy::derive_partial_eq_without_eq)]
#[derive(Clone, PartialEq, ::prost::Message)]
pub struct MsgBeginRedelegate {
<<<<<<< HEAD
	#[prost(string, tag = "1")]
	pub delegator_address: ::prost::alloc::string::String,
	#[prost(string, tag = "2")]
	pub validator_src_address: ::prost::alloc::string::String,
	#[prost(string, tag = "3")]
	pub validator_dst_address: ::prost::alloc::string::String,
	#[prost(message, optional, tag = "4")]
	pub amount: ::core::option::Option<super::super::base::v1beta1::Coin>,
=======
    #[prost(string, tag = "1")]
    pub delegator_address: ::prost::alloc::string::String,
    #[prost(string, tag = "2")]
    pub validator_src_address: ::prost::alloc::string::String,
    #[prost(string, tag = "3")]
    pub validator_dst_address: ::prost::alloc::string::String,
    #[prost(message, optional, tag = "4")]
    pub amount: ::core::option::Option<super::super::base::v1beta1::Coin>,
>>>>>>> 4793f997
}
/// MsgBeginRedelegateResponse defines the Msg/BeginRedelegate response type.
#[allow(clippy::derive_partial_eq_without_eq)]
#[derive(Clone, PartialEq, ::prost::Message)]
pub struct MsgBeginRedelegateResponse {
<<<<<<< HEAD
	#[prost(message, optional, tag = "1")]
	pub completion_time: ::core::option::Option<super::super::super::google::protobuf::Timestamp>,
=======
    #[prost(message, optional, tag = "1")]
    pub completion_time: ::core::option::Option<
        super::super::super::google::protobuf::Timestamp,
    >,
>>>>>>> 4793f997
}
/// MsgUndelegate defines a SDK message for performing an undelegation from a
/// delegate and a validator.
#[allow(clippy::derive_partial_eq_without_eq)]
#[derive(Clone, PartialEq, ::prost::Message)]
pub struct MsgUndelegate {
<<<<<<< HEAD
	#[prost(string, tag = "1")]
	pub delegator_address: ::prost::alloc::string::String,
	#[prost(string, tag = "2")]
	pub validator_address: ::prost::alloc::string::String,
	#[prost(message, optional, tag = "3")]
	pub amount: ::core::option::Option<super::super::base::v1beta1::Coin>,
=======
    #[prost(string, tag = "1")]
    pub delegator_address: ::prost::alloc::string::String,
    #[prost(string, tag = "2")]
    pub validator_address: ::prost::alloc::string::String,
    #[prost(message, optional, tag = "3")]
    pub amount: ::core::option::Option<super::super::base::v1beta1::Coin>,
>>>>>>> 4793f997
}
/// MsgUndelegateResponse defines the Msg/Undelegate response type.
#[allow(clippy::derive_partial_eq_without_eq)]
#[derive(Clone, PartialEq, ::prost::Message)]
pub struct MsgUndelegateResponse {
<<<<<<< HEAD
	#[prost(message, optional, tag = "1")]
	pub completion_time: ::core::option::Option<super::super::super::google::protobuf::Timestamp>,
}
/// MsgCancelUnbondingDelegation defines the SDK message for performing a cancel unbonding
/// delegation for delegator
///
/// Since: cosmos-sdk 0.46
#[derive(Clone, PartialEq, ::prost::Message)]
pub struct MsgCancelUnbondingDelegation {
	#[prost(string, tag = "1")]
	pub delegator_address: ::prost::alloc::string::String,
	#[prost(string, tag = "2")]
	pub validator_address: ::prost::alloc::string::String,
	/// amount is always less than or equal to unbonding delegation entry balance
	#[prost(message, optional, tag = "3")]
	pub amount: ::core::option::Option<super::super::base::v1beta1::Coin>,
	/// creation_height is the height which the unbonding took place.
	#[prost(int64, tag = "4")]
	pub creation_height: i64,
=======
    #[prost(message, optional, tag = "1")]
    pub completion_time: ::core::option::Option<
        super::super::super::google::protobuf::Timestamp,
    >,
}
/// MsgCancelUnbondingDelegation defines the SDK message for performing a cancel unbonding delegation for delegator
///
/// Since: cosmos-sdk 0.46
#[allow(clippy::derive_partial_eq_without_eq)]
#[derive(Clone, PartialEq, ::prost::Message)]
pub struct MsgCancelUnbondingDelegation {
    #[prost(string, tag = "1")]
    pub delegator_address: ::prost::alloc::string::String,
    #[prost(string, tag = "2")]
    pub validator_address: ::prost::alloc::string::String,
    /// amount is always less than or equal to unbonding delegation entry balance
    #[prost(message, optional, tag = "3")]
    pub amount: ::core::option::Option<super::super::base::v1beta1::Coin>,
    /// creation_height is the height which the unbonding took place.
    #[prost(int64, tag = "4")]
    pub creation_height: i64,
>>>>>>> 4793f997
}
/// MsgCancelUnbondingDelegationResponse
///
/// Since: cosmos-sdk 0.46
<<<<<<< HEAD
=======
#[allow(clippy::derive_partial_eq_without_eq)]
>>>>>>> 4793f997
#[derive(Clone, PartialEq, ::prost::Message)]
pub struct MsgCancelUnbondingDelegationResponse {}
/// Generated client implementations.
#[cfg(feature = "client")]
pub mod msg_client {
<<<<<<< HEAD
	#![allow(unused_variables, dead_code, missing_docs, clippy::let_unit_value)]
	use tonic::codegen::{http::Uri, *};
	/// Msg defines the staking Msg service.
	#[derive(Debug, Clone)]
	pub struct MsgClient<T> {
		inner: tonic::client::Grpc<T>,
	}
	impl MsgClient<tonic::transport::Channel> {
		/// Attempt to create a new client by connecting to a given endpoint.
		pub async fn connect<D>(dst: D) -> Result<Self, tonic::transport::Error>
		where
			D: std::convert::TryInto<tonic::transport::Endpoint>,
			D::Error: Into<StdError>,
		{
			let conn = tonic::transport::Endpoint::new(dst)?.connect().await?;
			Ok(Self::new(conn))
		}
	}
	impl<T> MsgClient<T>
	where
		T: tonic::client::GrpcService<tonic::body::BoxBody>,
		T::Error: Into<StdError>,
		T::ResponseBody: Body<Data = Bytes> + Send + 'static,
		<T::ResponseBody as Body>::Error: Into<StdError> + Send,
	{
		pub fn new(inner: T) -> Self {
			let inner = tonic::client::Grpc::new(inner);
			Self { inner }
		}
		pub fn with_origin(inner: T, origin: Uri) -> Self {
			let inner = tonic::client::Grpc::with_origin(inner, origin);
			Self { inner }
		}
		pub fn with_interceptor<F>(inner: T, interceptor: F) -> MsgClient<InterceptedService<T, F>>
		where
			F: tonic::service::Interceptor,
			T::ResponseBody: Default,
			T: tonic::codegen::Service<
				http::Request<tonic::body::BoxBody>,
				Response = http::Response<
					<T as tonic::client::GrpcService<tonic::body::BoxBody>>::ResponseBody,
				>,
			>,
			<T as tonic::codegen::Service<http::Request<tonic::body::BoxBody>>>::Error:
				Into<StdError> + Send + Sync,
		{
			MsgClient::new(InterceptedService::new(inner, interceptor))
		}
		/// Compress requests with the given encoding.
		///
		/// This requires the server to support it otherwise it might respond with an
		/// error.
		#[must_use]
		pub fn send_compressed(mut self, encoding: CompressionEncoding) -> Self {
			self.inner = self.inner.send_compressed(encoding);
			self
		}
		/// Enable decompressing responses.
		#[must_use]
		pub fn accept_compressed(mut self, encoding: CompressionEncoding) -> Self {
			self.inner = self.inner.accept_compressed(encoding);
			self
		}
		/// CreateValidator defines a method for creating a new validator.
		pub async fn create_validator(
			&mut self,
			request: impl tonic::IntoRequest<super::MsgCreateValidator>,
		) -> Result<tonic::Response<super::MsgCreateValidatorResponse>, tonic::Status> {
			self.inner.ready().await.map_err(|e| {
				tonic::Status::new(
					tonic::Code::Unknown,
					format!("Service was not ready: {}", e.into()),
				)
			})?;
			let codec = tonic::codec::ProstCodec::default();
			let path =
				http::uri::PathAndQuery::from_static("/cosmos.staking.v1beta1.Msg/CreateValidator");
			self.inner.unary(request.into_request(), path, codec).await
		}
		/// EditValidator defines a method for editing an existing validator.
		pub async fn edit_validator(
			&mut self,
			request: impl tonic::IntoRequest<super::MsgEditValidator>,
		) -> Result<tonic::Response<super::MsgEditValidatorResponse>, tonic::Status> {
			self.inner.ready().await.map_err(|e| {
				tonic::Status::new(
					tonic::Code::Unknown,
					format!("Service was not ready: {}", e.into()),
				)
			})?;
			let codec = tonic::codec::ProstCodec::default();
			let path =
				http::uri::PathAndQuery::from_static("/cosmos.staking.v1beta1.Msg/EditValidator");
			self.inner.unary(request.into_request(), path, codec).await
		}
		/// Delegate defines a method for performing a delegation of coins
		/// from a delegator to a validator.
		pub async fn delegate(
			&mut self,
			request: impl tonic::IntoRequest<super::MsgDelegate>,
		) -> Result<tonic::Response<super::MsgDelegateResponse>, tonic::Status> {
			self.inner.ready().await.map_err(|e| {
				tonic::Status::new(
					tonic::Code::Unknown,
					format!("Service was not ready: {}", e.into()),
				)
			})?;
			let codec = tonic::codec::ProstCodec::default();
			let path = http::uri::PathAndQuery::from_static("/cosmos.staking.v1beta1.Msg/Delegate");
			self.inner.unary(request.into_request(), path, codec).await
		}
		/// BeginRedelegate defines a method for performing a redelegation
		/// of coins from a delegator and source validator to a destination validator.
		pub async fn begin_redelegate(
			&mut self,
			request: impl tonic::IntoRequest<super::MsgBeginRedelegate>,
		) -> Result<tonic::Response<super::MsgBeginRedelegateResponse>, tonic::Status> {
			self.inner.ready().await.map_err(|e| {
				tonic::Status::new(
					tonic::Code::Unknown,
					format!("Service was not ready: {}", e.into()),
				)
			})?;
			let codec = tonic::codec::ProstCodec::default();
			let path =
				http::uri::PathAndQuery::from_static("/cosmos.staking.v1beta1.Msg/BeginRedelegate");
			self.inner.unary(request.into_request(), path, codec).await
		}
		/// Undelegate defines a method for performing an undelegation from a
		/// delegate and a validator.
		pub async fn undelegate(
			&mut self,
			request: impl tonic::IntoRequest<super::MsgUndelegate>,
		) -> Result<tonic::Response<super::MsgUndelegateResponse>, tonic::Status> {
			self.inner.ready().await.map_err(|e| {
				tonic::Status::new(
					tonic::Code::Unknown,
					format!("Service was not ready: {}", e.into()),
				)
			})?;
			let codec = tonic::codec::ProstCodec::default();
			let path =
				http::uri::PathAndQuery::from_static("/cosmos.staking.v1beta1.Msg/Undelegate");
			self.inner.unary(request.into_request(), path, codec).await
		}
		/// CancelUnbondingDelegation defines a method for performing canceling the unbonding
		/// delegation and delegate back to previous validator.
		///
		/// Since: cosmos-sdk 0.46
		pub async fn cancel_unbonding_delegation(
			&mut self,
			request: impl tonic::IntoRequest<super::MsgCancelUnbondingDelegation>,
		) -> Result<tonic::Response<super::MsgCancelUnbondingDelegationResponse>, tonic::Status> {
			self.inner.ready().await.map_err(|e| {
				tonic::Status::new(
					tonic::Code::Unknown,
					format!("Service was not ready: {}", e.into()),
				)
			})?;
			let codec = tonic::codec::ProstCodec::default();
			let path = http::uri::PathAndQuery::from_static(
				"/cosmos.staking.v1beta1.Msg/CancelUnbondingDelegation",
			);
			self.inner.unary(request.into_request(), path, codec).await
		}
	}
=======
    #![allow(unused_variables, dead_code, missing_docs, clippy::let_unit_value)]
    use tonic::codegen::*;
    use tonic::codegen::http::Uri;
    /// Msg defines the staking Msg service.
    #[derive(Debug, Clone)]
    pub struct MsgClient<T> {
        inner: tonic::client::Grpc<T>,
    }
    impl MsgClient<tonic::transport::Channel> {
        /// Attempt to create a new client by connecting to a given endpoint.
        pub async fn connect<D>(dst: D) -> Result<Self, tonic::transport::Error>
        where
            D: std::convert::TryInto<tonic::transport::Endpoint>,
            D::Error: Into<StdError>,
        {
            let conn = tonic::transport::Endpoint::new(dst)?.connect().await?;
            Ok(Self::new(conn))
        }
    }
    impl<T> MsgClient<T>
    where
        T: tonic::client::GrpcService<tonic::body::BoxBody>,
        T::Error: Into<StdError>,
        T::ResponseBody: Body<Data = Bytes> + Send + 'static,
        <T::ResponseBody as Body>::Error: Into<StdError> + Send,
    {
        pub fn new(inner: T) -> Self {
            let inner = tonic::client::Grpc::new(inner);
            Self { inner }
        }
        pub fn with_origin(inner: T, origin: Uri) -> Self {
            let inner = tonic::client::Grpc::with_origin(inner, origin);
            Self { inner }
        }
        pub fn with_interceptor<F>(
            inner: T,
            interceptor: F,
        ) -> MsgClient<InterceptedService<T, F>>
        where
            F: tonic::service::Interceptor,
            T::ResponseBody: Default,
            T: tonic::codegen::Service<
                http::Request<tonic::body::BoxBody>,
                Response = http::Response<
                    <T as tonic::client::GrpcService<tonic::body::BoxBody>>::ResponseBody,
                >,
            >,
            <T as tonic::codegen::Service<
                http::Request<tonic::body::BoxBody>,
            >>::Error: Into<StdError> + Send + Sync,
        {
            MsgClient::new(InterceptedService::new(inner, interceptor))
        }
        /// Compress requests with the given encoding.
        ///
        /// This requires the server to support it otherwise it might respond with an
        /// error.
        #[must_use]
        pub fn send_compressed(mut self, encoding: CompressionEncoding) -> Self {
            self.inner = self.inner.send_compressed(encoding);
            self
        }
        /// Enable decompressing responses.
        #[must_use]
        pub fn accept_compressed(mut self, encoding: CompressionEncoding) -> Self {
            self.inner = self.inner.accept_compressed(encoding);
            self
        }
        /// CreateValidator defines a method for creating a new validator.
        pub async fn create_validator(
            &mut self,
            request: impl tonic::IntoRequest<super::MsgCreateValidator>,
        ) -> Result<tonic::Response<super::MsgCreateValidatorResponse>, tonic::Status> {
            self.inner
                .ready()
                .await
                .map_err(|e| {
                    tonic::Status::new(
                        tonic::Code::Unknown,
                        format!("Service was not ready: {}", e.into()),
                    )
                })?;
            let codec = tonic::codec::ProstCodec::default();
            let path = http::uri::PathAndQuery::from_static(
                "/cosmos.staking.v1beta1.Msg/CreateValidator",
            );
            self.inner.unary(request.into_request(), path, codec).await
        }
        /// EditValidator defines a method for editing an existing validator.
        pub async fn edit_validator(
            &mut self,
            request: impl tonic::IntoRequest<super::MsgEditValidator>,
        ) -> Result<tonic::Response<super::MsgEditValidatorResponse>, tonic::Status> {
            self.inner
                .ready()
                .await
                .map_err(|e| {
                    tonic::Status::new(
                        tonic::Code::Unknown,
                        format!("Service was not ready: {}", e.into()),
                    )
                })?;
            let codec = tonic::codec::ProstCodec::default();
            let path = http::uri::PathAndQuery::from_static(
                "/cosmos.staking.v1beta1.Msg/EditValidator",
            );
            self.inner.unary(request.into_request(), path, codec).await
        }
        /// Delegate defines a method for performing a delegation of coins
        /// from a delegator to a validator.
        pub async fn delegate(
            &mut self,
            request: impl tonic::IntoRequest<super::MsgDelegate>,
        ) -> Result<tonic::Response<super::MsgDelegateResponse>, tonic::Status> {
            self.inner
                .ready()
                .await
                .map_err(|e| {
                    tonic::Status::new(
                        tonic::Code::Unknown,
                        format!("Service was not ready: {}", e.into()),
                    )
                })?;
            let codec = tonic::codec::ProstCodec::default();
            let path = http::uri::PathAndQuery::from_static(
                "/cosmos.staking.v1beta1.Msg/Delegate",
            );
            self.inner.unary(request.into_request(), path, codec).await
        }
        /// BeginRedelegate defines a method for performing a redelegation
        /// of coins from a delegator and source validator to a destination validator.
        pub async fn begin_redelegate(
            &mut self,
            request: impl tonic::IntoRequest<super::MsgBeginRedelegate>,
        ) -> Result<tonic::Response<super::MsgBeginRedelegateResponse>, tonic::Status> {
            self.inner
                .ready()
                .await
                .map_err(|e| {
                    tonic::Status::new(
                        tonic::Code::Unknown,
                        format!("Service was not ready: {}", e.into()),
                    )
                })?;
            let codec = tonic::codec::ProstCodec::default();
            let path = http::uri::PathAndQuery::from_static(
                "/cosmos.staking.v1beta1.Msg/BeginRedelegate",
            );
            self.inner.unary(request.into_request(), path, codec).await
        }
        /// Undelegate defines a method for performing an undelegation from a
        /// delegate and a validator.
        pub async fn undelegate(
            &mut self,
            request: impl tonic::IntoRequest<super::MsgUndelegate>,
        ) -> Result<tonic::Response<super::MsgUndelegateResponse>, tonic::Status> {
            self.inner
                .ready()
                .await
                .map_err(|e| {
                    tonic::Status::new(
                        tonic::Code::Unknown,
                        format!("Service was not ready: {}", e.into()),
                    )
                })?;
            let codec = tonic::codec::ProstCodec::default();
            let path = http::uri::PathAndQuery::from_static(
                "/cosmos.staking.v1beta1.Msg/Undelegate",
            );
            self.inner.unary(request.into_request(), path, codec).await
        }
        /// CancelUnbondingDelegation defines a method for performing canceling the unbonding delegation
        /// and delegate back to previous validator.
        ///
        /// Since: cosmos-sdk 0.46
        pub async fn cancel_unbonding_delegation(
            &mut self,
            request: impl tonic::IntoRequest<super::MsgCancelUnbondingDelegation>,
        ) -> Result<
            tonic::Response<super::MsgCancelUnbondingDelegationResponse>,
            tonic::Status,
        > {
            self.inner
                .ready()
                .await
                .map_err(|e| {
                    tonic::Status::new(
                        tonic::Code::Unknown,
                        format!("Service was not ready: {}", e.into()),
                    )
                })?;
            let codec = tonic::codec::ProstCodec::default();
            let path = http::uri::PathAndQuery::from_static(
                "/cosmos.staking.v1beta1.Msg/CancelUnbondingDelegation",
            );
            self.inner.unary(request.into_request(), path, codec).await
        }
    }
>>>>>>> 4793f997
}
/// Generated server implementations.
#[cfg(feature = "server")]
pub mod msg_server {
<<<<<<< HEAD
	#![allow(unused_variables, dead_code, missing_docs, clippy::let_unit_value)]
	use tonic::codegen::*;
	///Generated trait containing gRPC methods that should be implemented for use with MsgServer.
	#[async_trait]
	pub trait Msg: Send + Sync + 'static {
		/// CreateValidator defines a method for creating a new validator.
		async fn create_validator(
			&self,
			request: tonic::Request<super::MsgCreateValidator>,
		) -> Result<tonic::Response<super::MsgCreateValidatorResponse>, tonic::Status>;
		/// EditValidator defines a method for editing an existing validator.
		async fn edit_validator(
			&self,
			request: tonic::Request<super::MsgEditValidator>,
		) -> Result<tonic::Response<super::MsgEditValidatorResponse>, tonic::Status>;
		/// Delegate defines a method for performing a delegation of coins
		/// from a delegator to a validator.
		async fn delegate(
			&self,
			request: tonic::Request<super::MsgDelegate>,
		) -> Result<tonic::Response<super::MsgDelegateResponse>, tonic::Status>;
		/// BeginRedelegate defines a method for performing a redelegation
		/// of coins from a delegator and source validator to a destination validator.
		async fn begin_redelegate(
			&self,
			request: tonic::Request<super::MsgBeginRedelegate>,
		) -> Result<tonic::Response<super::MsgBeginRedelegateResponse>, tonic::Status>;
		/// Undelegate defines a method for performing an undelegation from a
		/// delegate and a validator.
		async fn undelegate(
			&self,
			request: tonic::Request<super::MsgUndelegate>,
		) -> Result<tonic::Response<super::MsgUndelegateResponse>, tonic::Status>;
		/// CancelUnbondingDelegation defines a method for performing canceling the unbonding
		/// delegation and delegate back to previous validator.
		///
		/// Since: cosmos-sdk 0.46
		async fn cancel_unbonding_delegation(
			&self,
			request: tonic::Request<super::MsgCancelUnbondingDelegation>,
		) -> Result<tonic::Response<super::MsgCancelUnbondingDelegationResponse>, tonic::Status>;
	}
	/// Msg defines the staking Msg service.
	#[derive(Debug)]
	pub struct MsgServer<T: Msg> {
		inner: _Inner<T>,
		accept_compression_encodings: EnabledCompressionEncodings,
		send_compression_encodings: EnabledCompressionEncodings,
	}
	struct _Inner<T>(Arc<T>);
	impl<T: Msg> MsgServer<T> {
		pub fn new(inner: T) -> Self {
			Self::from_arc(Arc::new(inner))
		}
		pub fn from_arc(inner: Arc<T>) -> Self {
			let inner = _Inner(inner);
			Self {
				inner,
				accept_compression_encodings: Default::default(),
				send_compression_encodings: Default::default(),
			}
		}
		pub fn with_interceptor<F>(inner: T, interceptor: F) -> InterceptedService<Self, F>
		where
			F: tonic::service::Interceptor,
		{
			InterceptedService::new(Self::new(inner), interceptor)
		}
		/// Enable decompressing requests with the given encoding.
		#[must_use]
		pub fn accept_compressed(mut self, encoding: CompressionEncoding) -> Self {
			self.accept_compression_encodings.enable(encoding);
			self
		}
		/// Compress responses with the given encoding, if the client supports it.
		#[must_use]
		pub fn send_compressed(mut self, encoding: CompressionEncoding) -> Self {
			self.send_compression_encodings.enable(encoding);
			self
		}
	}
	impl<T, B> tonic::codegen::Service<http::Request<B>> for MsgServer<T>
	where
		T: Msg,
		B: Body + Send + 'static,
		B::Error: Into<StdError> + Send + 'static,
	{
		type Response = http::Response<tonic::body::BoxBody>;
		type Error = std::convert::Infallible;
		type Future = BoxFuture<Self::Response, Self::Error>;
		fn poll_ready(&mut self, _cx: &mut Context<'_>) -> Poll<Result<(), Self::Error>> {
			Poll::Ready(Ok(()))
		}
		fn call(&mut self, req: http::Request<B>) -> Self::Future {
			let inner = self.inner.clone();
			match req.uri().path() {
				"/cosmos.staking.v1beta1.Msg/CreateValidator" => {
					#[allow(non_camel_case_types)]
					struct CreateValidatorSvc<T: Msg>(pub Arc<T>);
					impl<T: Msg> tonic::server::UnaryService<super::MsgCreateValidator> for CreateValidatorSvc<T> {
						type Response = super::MsgCreateValidatorResponse;
						type Future = BoxFuture<tonic::Response<Self::Response>, tonic::Status>;
						fn call(
							&mut self,
							request: tonic::Request<super::MsgCreateValidator>,
						) -> Self::Future {
							let inner = self.0.clone();
							let fut = async move { (*inner).create_validator(request).await };
							Box::pin(fut)
						}
					}
					let accept_compression_encodings = self.accept_compression_encodings;
					let send_compression_encodings = self.send_compression_encodings;
					let inner = self.inner.clone();
					let fut = async move {
						let inner = inner.0;
						let method = CreateValidatorSvc(inner);
						let codec = tonic::codec::ProstCodec::default();
						let mut grpc = tonic::server::Grpc::new(codec).apply_compression_config(
							accept_compression_encodings,
							send_compression_encodings,
						);
						let res = grpc.unary(method, req).await;
						Ok(res)
					};
					Box::pin(fut)
				},
				"/cosmos.staking.v1beta1.Msg/EditValidator" => {
					#[allow(non_camel_case_types)]
					struct EditValidatorSvc<T: Msg>(pub Arc<T>);
					impl<T: Msg> tonic::server::UnaryService<super::MsgEditValidator> for EditValidatorSvc<T> {
						type Response = super::MsgEditValidatorResponse;
						type Future = BoxFuture<tonic::Response<Self::Response>, tonic::Status>;
						fn call(
							&mut self,
							request: tonic::Request<super::MsgEditValidator>,
						) -> Self::Future {
							let inner = self.0.clone();
							let fut = async move { (*inner).edit_validator(request).await };
							Box::pin(fut)
						}
					}
					let accept_compression_encodings = self.accept_compression_encodings;
					let send_compression_encodings = self.send_compression_encodings;
					let inner = self.inner.clone();
					let fut = async move {
						let inner = inner.0;
						let method = EditValidatorSvc(inner);
						let codec = tonic::codec::ProstCodec::default();
						let mut grpc = tonic::server::Grpc::new(codec).apply_compression_config(
							accept_compression_encodings,
							send_compression_encodings,
						);
						let res = grpc.unary(method, req).await;
						Ok(res)
					};
					Box::pin(fut)
				},
				"/cosmos.staking.v1beta1.Msg/Delegate" => {
					#[allow(non_camel_case_types)]
					struct DelegateSvc<T: Msg>(pub Arc<T>);
					impl<T: Msg> tonic::server::UnaryService<super::MsgDelegate> for DelegateSvc<T> {
						type Response = super::MsgDelegateResponse;
						type Future = BoxFuture<tonic::Response<Self::Response>, tonic::Status>;
						fn call(
							&mut self,
							request: tonic::Request<super::MsgDelegate>,
						) -> Self::Future {
							let inner = self.0.clone();
							let fut = async move { (*inner).delegate(request).await };
							Box::pin(fut)
						}
					}
					let accept_compression_encodings = self.accept_compression_encodings;
					let send_compression_encodings = self.send_compression_encodings;
					let inner = self.inner.clone();
					let fut = async move {
						let inner = inner.0;
						let method = DelegateSvc(inner);
						let codec = tonic::codec::ProstCodec::default();
						let mut grpc = tonic::server::Grpc::new(codec).apply_compression_config(
							accept_compression_encodings,
							send_compression_encodings,
						);
						let res = grpc.unary(method, req).await;
						Ok(res)
					};
					Box::pin(fut)
				},
				"/cosmos.staking.v1beta1.Msg/BeginRedelegate" => {
					#[allow(non_camel_case_types)]
					struct BeginRedelegateSvc<T: Msg>(pub Arc<T>);
					impl<T: Msg> tonic::server::UnaryService<super::MsgBeginRedelegate> for BeginRedelegateSvc<T> {
						type Response = super::MsgBeginRedelegateResponse;
						type Future = BoxFuture<tonic::Response<Self::Response>, tonic::Status>;
						fn call(
							&mut self,
							request: tonic::Request<super::MsgBeginRedelegate>,
						) -> Self::Future {
							let inner = self.0.clone();
							let fut = async move { (*inner).begin_redelegate(request).await };
							Box::pin(fut)
						}
					}
					let accept_compression_encodings = self.accept_compression_encodings;
					let send_compression_encodings = self.send_compression_encodings;
					let inner = self.inner.clone();
					let fut = async move {
						let inner = inner.0;
						let method = BeginRedelegateSvc(inner);
						let codec = tonic::codec::ProstCodec::default();
						let mut grpc = tonic::server::Grpc::new(codec).apply_compression_config(
							accept_compression_encodings,
							send_compression_encodings,
						);
						let res = grpc.unary(method, req).await;
						Ok(res)
					};
					Box::pin(fut)
				},
				"/cosmos.staking.v1beta1.Msg/Undelegate" => {
					#[allow(non_camel_case_types)]
					struct UndelegateSvc<T: Msg>(pub Arc<T>);
					impl<T: Msg> tonic::server::UnaryService<super::MsgUndelegate> for UndelegateSvc<T> {
						type Response = super::MsgUndelegateResponse;
						type Future = BoxFuture<tonic::Response<Self::Response>, tonic::Status>;
						fn call(
							&mut self,
							request: tonic::Request<super::MsgUndelegate>,
						) -> Self::Future {
							let inner = self.0.clone();
							let fut = async move { (*inner).undelegate(request).await };
							Box::pin(fut)
						}
					}
					let accept_compression_encodings = self.accept_compression_encodings;
					let send_compression_encodings = self.send_compression_encodings;
					let inner = self.inner.clone();
					let fut = async move {
						let inner = inner.0;
						let method = UndelegateSvc(inner);
						let codec = tonic::codec::ProstCodec::default();
						let mut grpc = tonic::server::Grpc::new(codec).apply_compression_config(
							accept_compression_encodings,
							send_compression_encodings,
						);
						let res = grpc.unary(method, req).await;
						Ok(res)
					};
					Box::pin(fut)
				},
				"/cosmos.staking.v1beta1.Msg/CancelUnbondingDelegation" => {
					#[allow(non_camel_case_types)]
					struct CancelUnbondingDelegationSvc<T: Msg>(pub Arc<T>);
					impl<T: Msg> tonic::server::UnaryService<super::MsgCancelUnbondingDelegation>
						for CancelUnbondingDelegationSvc<T>
					{
						type Response = super::MsgCancelUnbondingDelegationResponse;
						type Future = BoxFuture<tonic::Response<Self::Response>, tonic::Status>;
						fn call(
							&mut self,
							request: tonic::Request<super::MsgCancelUnbondingDelegation>,
						) -> Self::Future {
							let inner = self.0.clone();
							let fut =
								async move { (*inner).cancel_unbonding_delegation(request).await };
							Box::pin(fut)
						}
					}
					let accept_compression_encodings = self.accept_compression_encodings;
					let send_compression_encodings = self.send_compression_encodings;
					let inner = self.inner.clone();
					let fut = async move {
						let inner = inner.0;
						let method = CancelUnbondingDelegationSvc(inner);
						let codec = tonic::codec::ProstCodec::default();
						let mut grpc = tonic::server::Grpc::new(codec).apply_compression_config(
							accept_compression_encodings,
							send_compression_encodings,
						);
						let res = grpc.unary(method, req).await;
						Ok(res)
					};
					Box::pin(fut)
				},
				_ => Box::pin(async move {
					Ok(http::Response::builder()
						.status(200)
						.header("grpc-status", "12")
						.header("content-type", "application/grpc")
						.body(empty_body())
						.unwrap())
				}),
			}
		}
	}
	impl<T: Msg> Clone for MsgServer<T> {
		fn clone(&self) -> Self {
			let inner = self.inner.clone();
			Self {
				inner,
				accept_compression_encodings: self.accept_compression_encodings,
				send_compression_encodings: self.send_compression_encodings,
			}
		}
	}
	impl<T: Msg> Clone for _Inner<T> {
		fn clone(&self) -> Self {
			Self(self.0.clone())
		}
	}
	impl<T: std::fmt::Debug> std::fmt::Debug for _Inner<T> {
		fn fmt(&self, f: &mut std::fmt::Formatter<'_>) -> std::fmt::Result {
			write!(f, "{:?}", self.0)
		}
	}
	impl<T: Msg> tonic::server::NamedService for MsgServer<T> {
		const NAME: &'static str = "cosmos.staking.v1beta1.Msg";
	}
=======
    #![allow(unused_variables, dead_code, missing_docs, clippy::let_unit_value)]
    use tonic::codegen::*;
    /// Generated trait containing gRPC methods that should be implemented for use with MsgServer.
    #[async_trait]
    pub trait Msg: Send + Sync + 'static {
        /// CreateValidator defines a method for creating a new validator.
        async fn create_validator(
            &self,
            request: tonic::Request<super::MsgCreateValidator>,
        ) -> Result<tonic::Response<super::MsgCreateValidatorResponse>, tonic::Status>;
        /// EditValidator defines a method for editing an existing validator.
        async fn edit_validator(
            &self,
            request: tonic::Request<super::MsgEditValidator>,
        ) -> Result<tonic::Response<super::MsgEditValidatorResponse>, tonic::Status>;
        /// Delegate defines a method for performing a delegation of coins
        /// from a delegator to a validator.
        async fn delegate(
            &self,
            request: tonic::Request<super::MsgDelegate>,
        ) -> Result<tonic::Response<super::MsgDelegateResponse>, tonic::Status>;
        /// BeginRedelegate defines a method for performing a redelegation
        /// of coins from a delegator and source validator to a destination validator.
        async fn begin_redelegate(
            &self,
            request: tonic::Request<super::MsgBeginRedelegate>,
        ) -> Result<tonic::Response<super::MsgBeginRedelegateResponse>, tonic::Status>;
        /// Undelegate defines a method for performing an undelegation from a
        /// delegate and a validator.
        async fn undelegate(
            &self,
            request: tonic::Request<super::MsgUndelegate>,
        ) -> Result<tonic::Response<super::MsgUndelegateResponse>, tonic::Status>;
        /// CancelUnbondingDelegation defines a method for performing canceling the unbonding delegation
        /// and delegate back to previous validator.
        ///
        /// Since: cosmos-sdk 0.46
        async fn cancel_unbonding_delegation(
            &self,
            request: tonic::Request<super::MsgCancelUnbondingDelegation>,
        ) -> Result<
            tonic::Response<super::MsgCancelUnbondingDelegationResponse>,
            tonic::Status,
        >;
    }
    /// Msg defines the staking Msg service.
    #[derive(Debug)]
    pub struct MsgServer<T: Msg> {
        inner: _Inner<T>,
        accept_compression_encodings: EnabledCompressionEncodings,
        send_compression_encodings: EnabledCompressionEncodings,
    }
    struct _Inner<T>(Arc<T>);
    impl<T: Msg> MsgServer<T> {
        pub fn new(inner: T) -> Self {
            Self::from_arc(Arc::new(inner))
        }
        pub fn from_arc(inner: Arc<T>) -> Self {
            let inner = _Inner(inner);
            Self {
                inner,
                accept_compression_encodings: Default::default(),
                send_compression_encodings: Default::default(),
            }
        }
        pub fn with_interceptor<F>(
            inner: T,
            interceptor: F,
        ) -> InterceptedService<Self, F>
        where
            F: tonic::service::Interceptor,
        {
            InterceptedService::new(Self::new(inner), interceptor)
        }
        /// Enable decompressing requests with the given encoding.
        #[must_use]
        pub fn accept_compressed(mut self, encoding: CompressionEncoding) -> Self {
            self.accept_compression_encodings.enable(encoding);
            self
        }
        /// Compress responses with the given encoding, if the client supports it.
        #[must_use]
        pub fn send_compressed(mut self, encoding: CompressionEncoding) -> Self {
            self.send_compression_encodings.enable(encoding);
            self
        }
    }
    impl<T, B> tonic::codegen::Service<http::Request<B>> for MsgServer<T>
    where
        T: Msg,
        B: Body + Send + 'static,
        B::Error: Into<StdError> + Send + 'static,
    {
        type Response = http::Response<tonic::body::BoxBody>;
        type Error = std::convert::Infallible;
        type Future = BoxFuture<Self::Response, Self::Error>;
        fn poll_ready(
            &mut self,
            _cx: &mut Context<'_>,
        ) -> Poll<Result<(), Self::Error>> {
            Poll::Ready(Ok(()))
        }
        fn call(&mut self, req: http::Request<B>) -> Self::Future {
            let inner = self.inner.clone();
            match req.uri().path() {
                "/cosmos.staking.v1beta1.Msg/CreateValidator" => {
                    #[allow(non_camel_case_types)]
                    struct CreateValidatorSvc<T: Msg>(pub Arc<T>);
                    impl<T: Msg> tonic::server::UnaryService<super::MsgCreateValidator>
                    for CreateValidatorSvc<T> {
                        type Response = super::MsgCreateValidatorResponse;
                        type Future = BoxFuture<
                            tonic::Response<Self::Response>,
                            tonic::Status,
                        >;
                        fn call(
                            &mut self,
                            request: tonic::Request<super::MsgCreateValidator>,
                        ) -> Self::Future {
                            let inner = self.0.clone();
                            let fut = async move {
                                (*inner).create_validator(request).await
                            };
                            Box::pin(fut)
                        }
                    }
                    let accept_compression_encodings = self.accept_compression_encodings;
                    let send_compression_encodings = self.send_compression_encodings;
                    let inner = self.inner.clone();
                    let fut = async move {
                        let inner = inner.0;
                        let method = CreateValidatorSvc(inner);
                        let codec = tonic::codec::ProstCodec::default();
                        let mut grpc = tonic::server::Grpc::new(codec)
                            .apply_compression_config(
                                accept_compression_encodings,
                                send_compression_encodings,
                            );
                        let res = grpc.unary(method, req).await;
                        Ok(res)
                    };
                    Box::pin(fut)
                }
                "/cosmos.staking.v1beta1.Msg/EditValidator" => {
                    #[allow(non_camel_case_types)]
                    struct EditValidatorSvc<T: Msg>(pub Arc<T>);
                    impl<T: Msg> tonic::server::UnaryService<super::MsgEditValidator>
                    for EditValidatorSvc<T> {
                        type Response = super::MsgEditValidatorResponse;
                        type Future = BoxFuture<
                            tonic::Response<Self::Response>,
                            tonic::Status,
                        >;
                        fn call(
                            &mut self,
                            request: tonic::Request<super::MsgEditValidator>,
                        ) -> Self::Future {
                            let inner = self.0.clone();
                            let fut = async move {
                                (*inner).edit_validator(request).await
                            };
                            Box::pin(fut)
                        }
                    }
                    let accept_compression_encodings = self.accept_compression_encodings;
                    let send_compression_encodings = self.send_compression_encodings;
                    let inner = self.inner.clone();
                    let fut = async move {
                        let inner = inner.0;
                        let method = EditValidatorSvc(inner);
                        let codec = tonic::codec::ProstCodec::default();
                        let mut grpc = tonic::server::Grpc::new(codec)
                            .apply_compression_config(
                                accept_compression_encodings,
                                send_compression_encodings,
                            );
                        let res = grpc.unary(method, req).await;
                        Ok(res)
                    };
                    Box::pin(fut)
                }
                "/cosmos.staking.v1beta1.Msg/Delegate" => {
                    #[allow(non_camel_case_types)]
                    struct DelegateSvc<T: Msg>(pub Arc<T>);
                    impl<T: Msg> tonic::server::UnaryService<super::MsgDelegate>
                    for DelegateSvc<T> {
                        type Response = super::MsgDelegateResponse;
                        type Future = BoxFuture<
                            tonic::Response<Self::Response>,
                            tonic::Status,
                        >;
                        fn call(
                            &mut self,
                            request: tonic::Request<super::MsgDelegate>,
                        ) -> Self::Future {
                            let inner = self.0.clone();
                            let fut = async move { (*inner).delegate(request).await };
                            Box::pin(fut)
                        }
                    }
                    let accept_compression_encodings = self.accept_compression_encodings;
                    let send_compression_encodings = self.send_compression_encodings;
                    let inner = self.inner.clone();
                    let fut = async move {
                        let inner = inner.0;
                        let method = DelegateSvc(inner);
                        let codec = tonic::codec::ProstCodec::default();
                        let mut grpc = tonic::server::Grpc::new(codec)
                            .apply_compression_config(
                                accept_compression_encodings,
                                send_compression_encodings,
                            );
                        let res = grpc.unary(method, req).await;
                        Ok(res)
                    };
                    Box::pin(fut)
                }
                "/cosmos.staking.v1beta1.Msg/BeginRedelegate" => {
                    #[allow(non_camel_case_types)]
                    struct BeginRedelegateSvc<T: Msg>(pub Arc<T>);
                    impl<T: Msg> tonic::server::UnaryService<super::MsgBeginRedelegate>
                    for BeginRedelegateSvc<T> {
                        type Response = super::MsgBeginRedelegateResponse;
                        type Future = BoxFuture<
                            tonic::Response<Self::Response>,
                            tonic::Status,
                        >;
                        fn call(
                            &mut self,
                            request: tonic::Request<super::MsgBeginRedelegate>,
                        ) -> Self::Future {
                            let inner = self.0.clone();
                            let fut = async move {
                                (*inner).begin_redelegate(request).await
                            };
                            Box::pin(fut)
                        }
                    }
                    let accept_compression_encodings = self.accept_compression_encodings;
                    let send_compression_encodings = self.send_compression_encodings;
                    let inner = self.inner.clone();
                    let fut = async move {
                        let inner = inner.0;
                        let method = BeginRedelegateSvc(inner);
                        let codec = tonic::codec::ProstCodec::default();
                        let mut grpc = tonic::server::Grpc::new(codec)
                            .apply_compression_config(
                                accept_compression_encodings,
                                send_compression_encodings,
                            );
                        let res = grpc.unary(method, req).await;
                        Ok(res)
                    };
                    Box::pin(fut)
                }
                "/cosmos.staking.v1beta1.Msg/Undelegate" => {
                    #[allow(non_camel_case_types)]
                    struct UndelegateSvc<T: Msg>(pub Arc<T>);
                    impl<T: Msg> tonic::server::UnaryService<super::MsgUndelegate>
                    for UndelegateSvc<T> {
                        type Response = super::MsgUndelegateResponse;
                        type Future = BoxFuture<
                            tonic::Response<Self::Response>,
                            tonic::Status,
                        >;
                        fn call(
                            &mut self,
                            request: tonic::Request<super::MsgUndelegate>,
                        ) -> Self::Future {
                            let inner = self.0.clone();
                            let fut = async move { (*inner).undelegate(request).await };
                            Box::pin(fut)
                        }
                    }
                    let accept_compression_encodings = self.accept_compression_encodings;
                    let send_compression_encodings = self.send_compression_encodings;
                    let inner = self.inner.clone();
                    let fut = async move {
                        let inner = inner.0;
                        let method = UndelegateSvc(inner);
                        let codec = tonic::codec::ProstCodec::default();
                        let mut grpc = tonic::server::Grpc::new(codec)
                            .apply_compression_config(
                                accept_compression_encodings,
                                send_compression_encodings,
                            );
                        let res = grpc.unary(method, req).await;
                        Ok(res)
                    };
                    Box::pin(fut)
                }
                "/cosmos.staking.v1beta1.Msg/CancelUnbondingDelegation" => {
                    #[allow(non_camel_case_types)]
                    struct CancelUnbondingDelegationSvc<T: Msg>(pub Arc<T>);
                    impl<
                        T: Msg,
                    > tonic::server::UnaryService<super::MsgCancelUnbondingDelegation>
                    for CancelUnbondingDelegationSvc<T> {
                        type Response = super::MsgCancelUnbondingDelegationResponse;
                        type Future = BoxFuture<
                            tonic::Response<Self::Response>,
                            tonic::Status,
                        >;
                        fn call(
                            &mut self,
                            request: tonic::Request<super::MsgCancelUnbondingDelegation>,
                        ) -> Self::Future {
                            let inner = self.0.clone();
                            let fut = async move {
                                (*inner).cancel_unbonding_delegation(request).await
                            };
                            Box::pin(fut)
                        }
                    }
                    let accept_compression_encodings = self.accept_compression_encodings;
                    let send_compression_encodings = self.send_compression_encodings;
                    let inner = self.inner.clone();
                    let fut = async move {
                        let inner = inner.0;
                        let method = CancelUnbondingDelegationSvc(inner);
                        let codec = tonic::codec::ProstCodec::default();
                        let mut grpc = tonic::server::Grpc::new(codec)
                            .apply_compression_config(
                                accept_compression_encodings,
                                send_compression_encodings,
                            );
                        let res = grpc.unary(method, req).await;
                        Ok(res)
                    };
                    Box::pin(fut)
                }
                _ => {
                    Box::pin(async move {
                        Ok(
                            http::Response::builder()
                                .status(200)
                                .header("grpc-status", "12")
                                .header("content-type", "application/grpc")
                                .body(empty_body())
                                .unwrap(),
                        )
                    })
                }
            }
        }
    }
    impl<T: Msg> Clone for MsgServer<T> {
        fn clone(&self) -> Self {
            let inner = self.inner.clone();
            Self {
                inner,
                accept_compression_encodings: self.accept_compression_encodings,
                send_compression_encodings: self.send_compression_encodings,
            }
        }
    }
    impl<T: Msg> Clone for _Inner<T> {
        fn clone(&self) -> Self {
            Self(self.0.clone())
        }
    }
    impl<T: std::fmt::Debug> std::fmt::Debug for _Inner<T> {
        fn fmt(&self, f: &mut std::fmt::Formatter<'_>) -> std::fmt::Result {
            write!(f, "{:?}", self.0)
        }
    }
    impl<T: Msg> tonic::server::NamedService for MsgServer<T> {
        const NAME: &'static str = "cosmos.staking.v1beta1.Msg";
    }
>>>>>>> 4793f997
}
/// QueryValidatorsRequest is request type for Query/Validators RPC method.
#[allow(clippy::derive_partial_eq_without_eq)]
#[derive(Clone, PartialEq, ::prost::Message)]
pub struct QueryValidatorsRequest {
<<<<<<< HEAD
	/// status enables to query for validators matching a given status.
	#[prost(string, tag = "1")]
	pub status: ::prost::alloc::string::String,
	/// pagination defines an optional pagination for the request.
	#[prost(message, optional, tag = "2")]
	pub pagination: ::core::option::Option<super::super::base::query::v1beta1::PageRequest>,
=======
    /// status enables to query for validators matching a given status.
    #[prost(string, tag = "1")]
    pub status: ::prost::alloc::string::String,
    /// pagination defines an optional pagination for the request.
    #[prost(message, optional, tag = "2")]
    pub pagination: ::core::option::Option<
        super::super::base::query::v1beta1::PageRequest,
    >,
>>>>>>> 4793f997
}
/// QueryValidatorsResponse is response type for the Query/Validators RPC method
#[allow(clippy::derive_partial_eq_without_eq)]
#[derive(Clone, PartialEq, ::prost::Message)]
pub struct QueryValidatorsResponse {
<<<<<<< HEAD
	/// validators contains all the queried validators.
	#[prost(message, repeated, tag = "1")]
	pub validators: ::prost::alloc::vec::Vec<Validator>,
	/// pagination defines the pagination in the response.
	#[prost(message, optional, tag = "2")]
	pub pagination: ::core::option::Option<super::super::base::query::v1beta1::PageResponse>,
=======
    /// validators contains all the queried validators.
    #[prost(message, repeated, tag = "1")]
    pub validators: ::prost::alloc::vec::Vec<Validator>,
    /// pagination defines the pagination in the response.
    #[prost(message, optional, tag = "2")]
    pub pagination: ::core::option::Option<
        super::super::base::query::v1beta1::PageResponse,
    >,
>>>>>>> 4793f997
}
/// QueryValidatorRequest is response type for the Query/Validator RPC method
#[allow(clippy::derive_partial_eq_without_eq)]
#[derive(Clone, PartialEq, ::prost::Message)]
pub struct QueryValidatorRequest {
<<<<<<< HEAD
	/// validator_addr defines the validator address to query for.
	#[prost(string, tag = "1")]
	pub validator_addr: ::prost::alloc::string::String,
=======
    /// validator_addr defines the validator address to query for.
    #[prost(string, tag = "1")]
    pub validator_addr: ::prost::alloc::string::String,
>>>>>>> 4793f997
}
/// QueryValidatorResponse is response type for the Query/Validator RPC method
#[allow(clippy::derive_partial_eq_without_eq)]
#[derive(Clone, PartialEq, ::prost::Message)]
pub struct QueryValidatorResponse {
<<<<<<< HEAD
	/// validator defines the validator info.
	#[prost(message, optional, tag = "1")]
	pub validator: ::core::option::Option<Validator>,
=======
    /// validator defines the validator info.
    #[prost(message, optional, tag = "1")]
    pub validator: ::core::option::Option<Validator>,
>>>>>>> 4793f997
}
/// QueryValidatorDelegationsRequest is request type for the
/// Query/ValidatorDelegations RPC method
#[allow(clippy::derive_partial_eq_without_eq)]
#[derive(Clone, PartialEq, ::prost::Message)]
pub struct QueryValidatorDelegationsRequest {
<<<<<<< HEAD
	/// validator_addr defines the validator address to query for.
	#[prost(string, tag = "1")]
	pub validator_addr: ::prost::alloc::string::String,
	/// pagination defines an optional pagination for the request.
	#[prost(message, optional, tag = "2")]
	pub pagination: ::core::option::Option<super::super::base::query::v1beta1::PageRequest>,
=======
    /// validator_addr defines the validator address to query for.
    #[prost(string, tag = "1")]
    pub validator_addr: ::prost::alloc::string::String,
    /// pagination defines an optional pagination for the request.
    #[prost(message, optional, tag = "2")]
    pub pagination: ::core::option::Option<
        super::super::base::query::v1beta1::PageRequest,
    >,
>>>>>>> 4793f997
}
/// QueryValidatorDelegationsResponse is response type for the
/// Query/ValidatorDelegations RPC method
#[allow(clippy::derive_partial_eq_without_eq)]
#[derive(Clone, PartialEq, ::prost::Message)]
pub struct QueryValidatorDelegationsResponse {
<<<<<<< HEAD
	#[prost(message, repeated, tag = "1")]
	pub delegation_responses: ::prost::alloc::vec::Vec<DelegationResponse>,
	/// pagination defines the pagination in the response.
	#[prost(message, optional, tag = "2")]
	pub pagination: ::core::option::Option<super::super::base::query::v1beta1::PageResponse>,
=======
    #[prost(message, repeated, tag = "1")]
    pub delegation_responses: ::prost::alloc::vec::Vec<DelegationResponse>,
    /// pagination defines the pagination in the response.
    #[prost(message, optional, tag = "2")]
    pub pagination: ::core::option::Option<
        super::super::base::query::v1beta1::PageResponse,
    >,
>>>>>>> 4793f997
}
/// QueryValidatorUnbondingDelegationsRequest is required type for the
/// Query/ValidatorUnbondingDelegations RPC method
#[allow(clippy::derive_partial_eq_without_eq)]
#[derive(Clone, PartialEq, ::prost::Message)]
pub struct QueryValidatorUnbondingDelegationsRequest {
<<<<<<< HEAD
	/// validator_addr defines the validator address to query for.
	#[prost(string, tag = "1")]
	pub validator_addr: ::prost::alloc::string::String,
	/// pagination defines an optional pagination for the request.
	#[prost(message, optional, tag = "2")]
	pub pagination: ::core::option::Option<super::super::base::query::v1beta1::PageRequest>,
=======
    /// validator_addr defines the validator address to query for.
    #[prost(string, tag = "1")]
    pub validator_addr: ::prost::alloc::string::String,
    /// pagination defines an optional pagination for the request.
    #[prost(message, optional, tag = "2")]
    pub pagination: ::core::option::Option<
        super::super::base::query::v1beta1::PageRequest,
    >,
>>>>>>> 4793f997
}
/// QueryValidatorUnbondingDelegationsResponse is response type for the
/// Query/ValidatorUnbondingDelegations RPC method.
#[allow(clippy::derive_partial_eq_without_eq)]
#[derive(Clone, PartialEq, ::prost::Message)]
pub struct QueryValidatorUnbondingDelegationsResponse {
<<<<<<< HEAD
	#[prost(message, repeated, tag = "1")]
	pub unbonding_responses: ::prost::alloc::vec::Vec<UnbondingDelegation>,
	/// pagination defines the pagination in the response.
	#[prost(message, optional, tag = "2")]
	pub pagination: ::core::option::Option<super::super::base::query::v1beta1::PageResponse>,
=======
    #[prost(message, repeated, tag = "1")]
    pub unbonding_responses: ::prost::alloc::vec::Vec<UnbondingDelegation>,
    /// pagination defines the pagination in the response.
    #[prost(message, optional, tag = "2")]
    pub pagination: ::core::option::Option<
        super::super::base::query::v1beta1::PageResponse,
    >,
>>>>>>> 4793f997
}
/// QueryDelegationRequest is request type for the Query/Delegation RPC method.
#[allow(clippy::derive_partial_eq_without_eq)]
#[derive(Clone, PartialEq, ::prost::Message)]
pub struct QueryDelegationRequest {
<<<<<<< HEAD
	/// delegator_addr defines the delegator address to query for.
	#[prost(string, tag = "1")]
	pub delegator_addr: ::prost::alloc::string::String,
	/// validator_addr defines the validator address to query for.
	#[prost(string, tag = "2")]
	pub validator_addr: ::prost::alloc::string::String,
=======
    /// delegator_addr defines the delegator address to query for.
    #[prost(string, tag = "1")]
    pub delegator_addr: ::prost::alloc::string::String,
    /// validator_addr defines the validator address to query for.
    #[prost(string, tag = "2")]
    pub validator_addr: ::prost::alloc::string::String,
>>>>>>> 4793f997
}
/// QueryDelegationResponse is response type for the Query/Delegation RPC method.
#[allow(clippy::derive_partial_eq_without_eq)]
#[derive(Clone, PartialEq, ::prost::Message)]
pub struct QueryDelegationResponse {
<<<<<<< HEAD
	/// delegation_responses defines the delegation info of a delegation.
	#[prost(message, optional, tag = "1")]
	pub delegation_response: ::core::option::Option<DelegationResponse>,
=======
    /// delegation_responses defines the delegation info of a delegation.
    #[prost(message, optional, tag = "1")]
    pub delegation_response: ::core::option::Option<DelegationResponse>,
>>>>>>> 4793f997
}
/// QueryUnbondingDelegationRequest is request type for the
/// Query/UnbondingDelegation RPC method.
#[allow(clippy::derive_partial_eq_without_eq)]
#[derive(Clone, PartialEq, ::prost::Message)]
pub struct QueryUnbondingDelegationRequest {
<<<<<<< HEAD
	/// delegator_addr defines the delegator address to query for.
	#[prost(string, tag = "1")]
	pub delegator_addr: ::prost::alloc::string::String,
	/// validator_addr defines the validator address to query for.
	#[prost(string, tag = "2")]
	pub validator_addr: ::prost::alloc::string::String,
=======
    /// delegator_addr defines the delegator address to query for.
    #[prost(string, tag = "1")]
    pub delegator_addr: ::prost::alloc::string::String,
    /// validator_addr defines the validator address to query for.
    #[prost(string, tag = "2")]
    pub validator_addr: ::prost::alloc::string::String,
>>>>>>> 4793f997
}
/// QueryDelegationResponse is response type for the Query/UnbondingDelegation
/// RPC method.
#[allow(clippy::derive_partial_eq_without_eq)]
#[derive(Clone, PartialEq, ::prost::Message)]
pub struct QueryUnbondingDelegationResponse {
<<<<<<< HEAD
	/// unbond defines the unbonding information of a delegation.
	#[prost(message, optional, tag = "1")]
	pub unbond: ::core::option::Option<UnbondingDelegation>,
=======
    /// unbond defines the unbonding information of a delegation.
    #[prost(message, optional, tag = "1")]
    pub unbond: ::core::option::Option<UnbondingDelegation>,
>>>>>>> 4793f997
}
/// QueryDelegatorDelegationsRequest is request type for the
/// Query/DelegatorDelegations RPC method.
#[allow(clippy::derive_partial_eq_without_eq)]
#[derive(Clone, PartialEq, ::prost::Message)]
pub struct QueryDelegatorDelegationsRequest {
<<<<<<< HEAD
	/// delegator_addr defines the delegator address to query for.
	#[prost(string, tag = "1")]
	pub delegator_addr: ::prost::alloc::string::String,
	/// pagination defines an optional pagination for the request.
	#[prost(message, optional, tag = "2")]
	pub pagination: ::core::option::Option<super::super::base::query::v1beta1::PageRequest>,
=======
    /// delegator_addr defines the delegator address to query for.
    #[prost(string, tag = "1")]
    pub delegator_addr: ::prost::alloc::string::String,
    /// pagination defines an optional pagination for the request.
    #[prost(message, optional, tag = "2")]
    pub pagination: ::core::option::Option<
        super::super::base::query::v1beta1::PageRequest,
    >,
>>>>>>> 4793f997
}
/// QueryDelegatorDelegationsResponse is response type for the
/// Query/DelegatorDelegations RPC method.
#[allow(clippy::derive_partial_eq_without_eq)]
#[derive(Clone, PartialEq, ::prost::Message)]
pub struct QueryDelegatorDelegationsResponse {
<<<<<<< HEAD
	/// delegation_responses defines all the delegations' info of a delegator.
	#[prost(message, repeated, tag = "1")]
	pub delegation_responses: ::prost::alloc::vec::Vec<DelegationResponse>,
	/// pagination defines the pagination in the response.
	#[prost(message, optional, tag = "2")]
	pub pagination: ::core::option::Option<super::super::base::query::v1beta1::PageResponse>,
=======
    /// delegation_responses defines all the delegations' info of a delegator.
    #[prost(message, repeated, tag = "1")]
    pub delegation_responses: ::prost::alloc::vec::Vec<DelegationResponse>,
    /// pagination defines the pagination in the response.
    #[prost(message, optional, tag = "2")]
    pub pagination: ::core::option::Option<
        super::super::base::query::v1beta1::PageResponse,
    >,
>>>>>>> 4793f997
}
/// QueryDelegatorUnbondingDelegationsRequest is request type for the
/// Query/DelegatorUnbondingDelegations RPC method.
#[allow(clippy::derive_partial_eq_without_eq)]
#[derive(Clone, PartialEq, ::prost::Message)]
pub struct QueryDelegatorUnbondingDelegationsRequest {
<<<<<<< HEAD
	/// delegator_addr defines the delegator address to query for.
	#[prost(string, tag = "1")]
	pub delegator_addr: ::prost::alloc::string::String,
	/// pagination defines an optional pagination for the request.
	#[prost(message, optional, tag = "2")]
	pub pagination: ::core::option::Option<super::super::base::query::v1beta1::PageRequest>,
=======
    /// delegator_addr defines the delegator address to query for.
    #[prost(string, tag = "1")]
    pub delegator_addr: ::prost::alloc::string::String,
    /// pagination defines an optional pagination for the request.
    #[prost(message, optional, tag = "2")]
    pub pagination: ::core::option::Option<
        super::super::base::query::v1beta1::PageRequest,
    >,
>>>>>>> 4793f997
}
/// QueryUnbondingDelegatorDelegationsResponse is response type for the
/// Query/UnbondingDelegatorDelegations RPC method.
#[allow(clippy::derive_partial_eq_without_eq)]
#[derive(Clone, PartialEq, ::prost::Message)]
pub struct QueryDelegatorUnbondingDelegationsResponse {
<<<<<<< HEAD
	#[prost(message, repeated, tag = "1")]
	pub unbonding_responses: ::prost::alloc::vec::Vec<UnbondingDelegation>,
	/// pagination defines the pagination in the response.
	#[prost(message, optional, tag = "2")]
	pub pagination: ::core::option::Option<super::super::base::query::v1beta1::PageResponse>,
=======
    #[prost(message, repeated, tag = "1")]
    pub unbonding_responses: ::prost::alloc::vec::Vec<UnbondingDelegation>,
    /// pagination defines the pagination in the response.
    #[prost(message, optional, tag = "2")]
    pub pagination: ::core::option::Option<
        super::super::base::query::v1beta1::PageResponse,
    >,
>>>>>>> 4793f997
}
/// QueryRedelegationsRequest is request type for the Query/Redelegations RPC
/// method.
#[allow(clippy::derive_partial_eq_without_eq)]
#[derive(Clone, PartialEq, ::prost::Message)]
pub struct QueryRedelegationsRequest {
<<<<<<< HEAD
	/// delegator_addr defines the delegator address to query for.
	#[prost(string, tag = "1")]
	pub delegator_addr: ::prost::alloc::string::String,
	/// src_validator_addr defines the validator address to redelegate from.
	#[prost(string, tag = "2")]
	pub src_validator_addr: ::prost::alloc::string::String,
	/// dst_validator_addr defines the validator address to redelegate to.
	#[prost(string, tag = "3")]
	pub dst_validator_addr: ::prost::alloc::string::String,
	/// pagination defines an optional pagination for the request.
	#[prost(message, optional, tag = "4")]
	pub pagination: ::core::option::Option<super::super::base::query::v1beta1::PageRequest>,
=======
    /// delegator_addr defines the delegator address to query for.
    #[prost(string, tag = "1")]
    pub delegator_addr: ::prost::alloc::string::String,
    /// src_validator_addr defines the validator address to redelegate from.
    #[prost(string, tag = "2")]
    pub src_validator_addr: ::prost::alloc::string::String,
    /// dst_validator_addr defines the validator address to redelegate to.
    #[prost(string, tag = "3")]
    pub dst_validator_addr: ::prost::alloc::string::String,
    /// pagination defines an optional pagination for the request.
    #[prost(message, optional, tag = "4")]
    pub pagination: ::core::option::Option<
        super::super::base::query::v1beta1::PageRequest,
    >,
>>>>>>> 4793f997
}
/// QueryRedelegationsResponse is response type for the Query/Redelegations RPC
/// method.
#[allow(clippy::derive_partial_eq_without_eq)]
#[derive(Clone, PartialEq, ::prost::Message)]
pub struct QueryRedelegationsResponse {
<<<<<<< HEAD
	#[prost(message, repeated, tag = "1")]
	pub redelegation_responses: ::prost::alloc::vec::Vec<RedelegationResponse>,
	/// pagination defines the pagination in the response.
	#[prost(message, optional, tag = "2")]
	pub pagination: ::core::option::Option<super::super::base::query::v1beta1::PageResponse>,
=======
    #[prost(message, repeated, tag = "1")]
    pub redelegation_responses: ::prost::alloc::vec::Vec<RedelegationResponse>,
    /// pagination defines the pagination in the response.
    #[prost(message, optional, tag = "2")]
    pub pagination: ::core::option::Option<
        super::super::base::query::v1beta1::PageResponse,
    >,
>>>>>>> 4793f997
}
/// QueryDelegatorValidatorsRequest is request type for the
/// Query/DelegatorValidators RPC method.
#[allow(clippy::derive_partial_eq_without_eq)]
#[derive(Clone, PartialEq, ::prost::Message)]
pub struct QueryDelegatorValidatorsRequest {
<<<<<<< HEAD
	/// delegator_addr defines the delegator address to query for.
	#[prost(string, tag = "1")]
	pub delegator_addr: ::prost::alloc::string::String,
	/// pagination defines an optional pagination for the request.
	#[prost(message, optional, tag = "2")]
	pub pagination: ::core::option::Option<super::super::base::query::v1beta1::PageRequest>,
=======
    /// delegator_addr defines the delegator address to query for.
    #[prost(string, tag = "1")]
    pub delegator_addr: ::prost::alloc::string::String,
    /// pagination defines an optional pagination for the request.
    #[prost(message, optional, tag = "2")]
    pub pagination: ::core::option::Option<
        super::super::base::query::v1beta1::PageRequest,
    >,
>>>>>>> 4793f997
}
/// QueryDelegatorValidatorsResponse is response type for the
/// Query/DelegatorValidators RPC method.
#[allow(clippy::derive_partial_eq_without_eq)]
#[derive(Clone, PartialEq, ::prost::Message)]
pub struct QueryDelegatorValidatorsResponse {
<<<<<<< HEAD
	/// validators defines the validators' info of a delegator.
	#[prost(message, repeated, tag = "1")]
	pub validators: ::prost::alloc::vec::Vec<Validator>,
	/// pagination defines the pagination in the response.
	#[prost(message, optional, tag = "2")]
	pub pagination: ::core::option::Option<super::super::base::query::v1beta1::PageResponse>,
=======
    /// validators defines the validators' info of a delegator.
    #[prost(message, repeated, tag = "1")]
    pub validators: ::prost::alloc::vec::Vec<Validator>,
    /// pagination defines the pagination in the response.
    #[prost(message, optional, tag = "2")]
    pub pagination: ::core::option::Option<
        super::super::base::query::v1beta1::PageResponse,
    >,
>>>>>>> 4793f997
}
/// QueryDelegatorValidatorRequest is request type for the
/// Query/DelegatorValidator RPC method.
#[allow(clippy::derive_partial_eq_without_eq)]
#[derive(Clone, PartialEq, ::prost::Message)]
pub struct QueryDelegatorValidatorRequest {
<<<<<<< HEAD
	/// delegator_addr defines the delegator address to query for.
	#[prost(string, tag = "1")]
	pub delegator_addr: ::prost::alloc::string::String,
	/// validator_addr defines the validator address to query for.
	#[prost(string, tag = "2")]
	pub validator_addr: ::prost::alloc::string::String,
=======
    /// delegator_addr defines the delegator address to query for.
    #[prost(string, tag = "1")]
    pub delegator_addr: ::prost::alloc::string::String,
    /// validator_addr defines the validator address to query for.
    #[prost(string, tag = "2")]
    pub validator_addr: ::prost::alloc::string::String,
>>>>>>> 4793f997
}
/// QueryDelegatorValidatorResponse response type for the
/// Query/DelegatorValidator RPC method.
#[allow(clippy::derive_partial_eq_without_eq)]
#[derive(Clone, PartialEq, ::prost::Message)]
pub struct QueryDelegatorValidatorResponse {
<<<<<<< HEAD
	/// validator defines the validator info.
	#[prost(message, optional, tag = "1")]
	pub validator: ::core::option::Option<Validator>,
=======
    /// validator defines the validator info.
    #[prost(message, optional, tag = "1")]
    pub validator: ::core::option::Option<Validator>,
>>>>>>> 4793f997
}
/// QueryHistoricalInfoRequest is request type for the Query/HistoricalInfo RPC
/// method.
#[allow(clippy::derive_partial_eq_without_eq)]
#[derive(Clone, PartialEq, ::prost::Message)]
pub struct QueryHistoricalInfoRequest {
<<<<<<< HEAD
	/// height defines at which height to query the historical info.
	#[prost(int64, tag = "1")]
	pub height: i64,
=======
    /// height defines at which height to query the historical info.
    #[prost(int64, tag = "1")]
    pub height: i64,
>>>>>>> 4793f997
}
/// QueryHistoricalInfoResponse is response type for the Query/HistoricalInfo RPC
/// method.
#[allow(clippy::derive_partial_eq_without_eq)]
#[derive(Clone, PartialEq, ::prost::Message)]
pub struct QueryHistoricalInfoResponse {
<<<<<<< HEAD
	/// hist defines the historical info at the given height.
	#[prost(message, optional, tag = "1")]
	pub hist: ::core::option::Option<HistoricalInfo>,
=======
    /// hist defines the historical info at the given height.
    #[prost(message, optional, tag = "1")]
    pub hist: ::core::option::Option<HistoricalInfo>,
>>>>>>> 4793f997
}
/// QueryPoolRequest is request type for the Query/Pool RPC method.
#[allow(clippy::derive_partial_eq_without_eq)]
#[derive(Clone, PartialEq, ::prost::Message)]
pub struct QueryPoolRequest {}
/// QueryPoolResponse is response type for the Query/Pool RPC method.
#[allow(clippy::derive_partial_eq_without_eq)]
#[derive(Clone, PartialEq, ::prost::Message)]
pub struct QueryPoolResponse {
<<<<<<< HEAD
	/// pool defines the pool info.
	#[prost(message, optional, tag = "1")]
	pub pool: ::core::option::Option<Pool>,
=======
    /// pool defines the pool info.
    #[prost(message, optional, tag = "1")]
    pub pool: ::core::option::Option<Pool>,
>>>>>>> 4793f997
}
/// QueryParamsRequest is request type for the Query/Params RPC method.
#[allow(clippy::derive_partial_eq_without_eq)]
#[derive(Clone, PartialEq, ::prost::Message)]
pub struct QueryParamsRequest {}
/// QueryParamsResponse is response type for the Query/Params RPC method.
#[allow(clippy::derive_partial_eq_without_eq)]
#[derive(Clone, PartialEq, ::prost::Message)]
pub struct QueryParamsResponse {
<<<<<<< HEAD
	/// params holds all the parameters of this module.
	#[prost(message, optional, tag = "1")]
	pub params: ::core::option::Option<Params>,
=======
    /// params holds all the parameters of this module.
    #[prost(message, optional, tag = "1")]
    pub params: ::core::option::Option<Params>,
>>>>>>> 4793f997
}
/// Generated client implementations.
#[cfg(feature = "client")]
pub mod query_client {
	#![allow(unused_variables, dead_code, missing_docs, clippy::let_unit_value)]
	use tonic::codegen::{http::Uri, *};
	/// Query defines the gRPC querier service.
	#[derive(Debug, Clone)]
	pub struct QueryClient<T> {
		inner: tonic::client::Grpc<T>,
	}
	impl QueryClient<tonic::transport::Channel> {
		/// Attempt to create a new client by connecting to a given endpoint.
		pub async fn connect<D>(dst: D) -> Result<Self, tonic::transport::Error>
		where
			D: std::convert::TryInto<tonic::transport::Endpoint>,
			D::Error: Into<StdError>,
		{
			let conn = tonic::transport::Endpoint::new(dst)?.connect().await?;
			Ok(Self::new(conn))
		}
	}
	impl<T> QueryClient<T>
	where
		T: tonic::client::GrpcService<tonic::body::BoxBody>,
		T::Error: Into<StdError>,
		T::ResponseBody: Body<Data = Bytes> + Send + 'static,
		<T::ResponseBody as Body>::Error: Into<StdError> + Send,
	{
		pub fn new(inner: T) -> Self {
			let inner = tonic::client::Grpc::new(inner);
			Self { inner }
		}
		pub fn with_origin(inner: T, origin: Uri) -> Self {
			let inner = tonic::client::Grpc::with_origin(inner, origin);
			Self { inner }
		}
		pub fn with_interceptor<F>(
			inner: T,
			interceptor: F,
		) -> QueryClient<InterceptedService<T, F>>
		where
			F: tonic::service::Interceptor,
			T::ResponseBody: Default,
			T: tonic::codegen::Service<
				http::Request<tonic::body::BoxBody>,
				Response = http::Response<
					<T as tonic::client::GrpcService<tonic::body::BoxBody>>::ResponseBody,
				>,
			>,
			<T as tonic::codegen::Service<http::Request<tonic::body::BoxBody>>>::Error:
				Into<StdError> + Send + Sync,
		{
			QueryClient::new(InterceptedService::new(inner, interceptor))
		}
		/// Compress requests with the given encoding.
		///
		/// This requires the server to support it otherwise it might respond with an
		/// error.
		#[must_use]
		pub fn send_compressed(mut self, encoding: CompressionEncoding) -> Self {
			self.inner = self.inner.send_compressed(encoding);
			self
		}
		/// Enable decompressing responses.
		#[must_use]
		pub fn accept_compressed(mut self, encoding: CompressionEncoding) -> Self {
			self.inner = self.inner.accept_compressed(encoding);
			self
		}
		/// Validators queries all validators that match the given status.
		pub async fn validators(
			&mut self,
			request: impl tonic::IntoRequest<super::QueryValidatorsRequest>,
		) -> Result<tonic::Response<super::QueryValidatorsResponse>, tonic::Status> {
			self.inner.ready().await.map_err(|e| {
				tonic::Status::new(
					tonic::Code::Unknown,
					format!("Service was not ready: {}", e.into()),
				)
			})?;
			let codec = tonic::codec::ProstCodec::default();
			let path =
				http::uri::PathAndQuery::from_static("/cosmos.staking.v1beta1.Query/Validators");
			self.inner.unary(request.into_request(), path, codec).await
		}
		/// Validator queries validator info for given validator address.
		pub async fn validator(
			&mut self,
			request: impl tonic::IntoRequest<super::QueryValidatorRequest>,
		) -> Result<tonic::Response<super::QueryValidatorResponse>, tonic::Status> {
			self.inner.ready().await.map_err(|e| {
				tonic::Status::new(
					tonic::Code::Unknown,
					format!("Service was not ready: {}", e.into()),
				)
			})?;
			let codec = tonic::codec::ProstCodec::default();
			let path =
				http::uri::PathAndQuery::from_static("/cosmos.staking.v1beta1.Query/Validator");
			self.inner.unary(request.into_request(), path, codec).await
		}
		/// ValidatorDelegations queries delegate info for given validator.
		pub async fn validator_delegations(
			&mut self,
			request: impl tonic::IntoRequest<super::QueryValidatorDelegationsRequest>,
		) -> Result<tonic::Response<super::QueryValidatorDelegationsResponse>, tonic::Status> {
			self.inner.ready().await.map_err(|e| {
				tonic::Status::new(
					tonic::Code::Unknown,
					format!("Service was not ready: {}", e.into()),
				)
			})?;
			let codec = tonic::codec::ProstCodec::default();
			let path = http::uri::PathAndQuery::from_static(
				"/cosmos.staking.v1beta1.Query/ValidatorDelegations",
			);
			self.inner.unary(request.into_request(), path, codec).await
		}
		/// ValidatorUnbondingDelegations queries unbonding delegations of a validator.
		pub async fn validator_unbonding_delegations(
			&mut self,
			request: impl tonic::IntoRequest<super::QueryValidatorUnbondingDelegationsRequest>,
		) -> Result<tonic::Response<super::QueryValidatorUnbondingDelegationsResponse>, tonic::Status>
		{
			self.inner.ready().await.map_err(|e| {
				tonic::Status::new(
					tonic::Code::Unknown,
					format!("Service was not ready: {}", e.into()),
				)
			})?;
			let codec = tonic::codec::ProstCodec::default();
			let path = http::uri::PathAndQuery::from_static(
				"/cosmos.staking.v1beta1.Query/ValidatorUnbondingDelegations",
			);
			self.inner.unary(request.into_request(), path, codec).await
		}
		/// Delegation queries delegate info for given validator delegator pair.
		pub async fn delegation(
			&mut self,
			request: impl tonic::IntoRequest<super::QueryDelegationRequest>,
		) -> Result<tonic::Response<super::QueryDelegationResponse>, tonic::Status> {
			self.inner.ready().await.map_err(|e| {
				tonic::Status::new(
					tonic::Code::Unknown,
					format!("Service was not ready: {}", e.into()),
				)
			})?;
			let codec = tonic::codec::ProstCodec::default();
			let path =
				http::uri::PathAndQuery::from_static("/cosmos.staking.v1beta1.Query/Delegation");
			self.inner.unary(request.into_request(), path, codec).await
		}
		/// UnbondingDelegation queries unbonding info for given validator delegator
		/// pair.
		pub async fn unbonding_delegation(
			&mut self,
			request: impl tonic::IntoRequest<super::QueryUnbondingDelegationRequest>,
		) -> Result<tonic::Response<super::QueryUnbondingDelegationResponse>, tonic::Status> {
			self.inner.ready().await.map_err(|e| {
				tonic::Status::new(
					tonic::Code::Unknown,
					format!("Service was not ready: {}", e.into()),
				)
			})?;
			let codec = tonic::codec::ProstCodec::default();
			let path = http::uri::PathAndQuery::from_static(
				"/cosmos.staking.v1beta1.Query/UnbondingDelegation",
			);
			self.inner.unary(request.into_request(), path, codec).await
		}
		/// DelegatorDelegations queries all delegations of a given delegator address.
		pub async fn delegator_delegations(
			&mut self,
			request: impl tonic::IntoRequest<super::QueryDelegatorDelegationsRequest>,
		) -> Result<tonic::Response<super::QueryDelegatorDelegationsResponse>, tonic::Status> {
			self.inner.ready().await.map_err(|e| {
				tonic::Status::new(
					tonic::Code::Unknown,
					format!("Service was not ready: {}", e.into()),
				)
			})?;
			let codec = tonic::codec::ProstCodec::default();
			let path = http::uri::PathAndQuery::from_static(
				"/cosmos.staking.v1beta1.Query/DelegatorDelegations",
			);
			self.inner.unary(request.into_request(), path, codec).await
		}
		/// DelegatorUnbondingDelegations queries all unbonding delegations of a given
		/// delegator address.
		pub async fn delegator_unbonding_delegations(
			&mut self,
			request: impl tonic::IntoRequest<super::QueryDelegatorUnbondingDelegationsRequest>,
		) -> Result<tonic::Response<super::QueryDelegatorUnbondingDelegationsResponse>, tonic::Status>
		{
			self.inner.ready().await.map_err(|e| {
				tonic::Status::new(
					tonic::Code::Unknown,
					format!("Service was not ready: {}", e.into()),
				)
			})?;
			let codec = tonic::codec::ProstCodec::default();
			let path = http::uri::PathAndQuery::from_static(
				"/cosmos.staking.v1beta1.Query/DelegatorUnbondingDelegations",
			);
			self.inner.unary(request.into_request(), path, codec).await
		}
		/// Redelegations queries redelegations of given address.
		pub async fn redelegations(
			&mut self,
			request: impl tonic::IntoRequest<super::QueryRedelegationsRequest>,
		) -> Result<tonic::Response<super::QueryRedelegationsResponse>, tonic::Status> {
			self.inner.ready().await.map_err(|e| {
				tonic::Status::new(
					tonic::Code::Unknown,
					format!("Service was not ready: {}", e.into()),
				)
			})?;
			let codec = tonic::codec::ProstCodec::default();
			let path =
				http::uri::PathAndQuery::from_static("/cosmos.staking.v1beta1.Query/Redelegations");
			self.inner.unary(request.into_request(), path, codec).await
		}
		/// DelegatorValidators queries all validators info for given delegator
		/// address.
		pub async fn delegator_validators(
			&mut self,
			request: impl tonic::IntoRequest<super::QueryDelegatorValidatorsRequest>,
		) -> Result<tonic::Response<super::QueryDelegatorValidatorsResponse>, tonic::Status> {
			self.inner.ready().await.map_err(|e| {
				tonic::Status::new(
					tonic::Code::Unknown,
					format!("Service was not ready: {}", e.into()),
				)
			})?;
			let codec = tonic::codec::ProstCodec::default();
			let path = http::uri::PathAndQuery::from_static(
				"/cosmos.staking.v1beta1.Query/DelegatorValidators",
			);
			self.inner.unary(request.into_request(), path, codec).await
		}
		/// DelegatorValidator queries validator info for given delegator validator
		/// pair.
		pub async fn delegator_validator(
			&mut self,
			request: impl tonic::IntoRequest<super::QueryDelegatorValidatorRequest>,
		) -> Result<tonic::Response<super::QueryDelegatorValidatorResponse>, tonic::Status> {
			self.inner.ready().await.map_err(|e| {
				tonic::Status::new(
					tonic::Code::Unknown,
					format!("Service was not ready: {}", e.into()),
				)
			})?;
			let codec = tonic::codec::ProstCodec::default();
			let path = http::uri::PathAndQuery::from_static(
				"/cosmos.staking.v1beta1.Query/DelegatorValidator",
			);
			self.inner.unary(request.into_request(), path, codec).await
		}
		/// HistoricalInfo queries the historical info for given height.
		pub async fn historical_info(
			&mut self,
			request: impl tonic::IntoRequest<super::QueryHistoricalInfoRequest>,
		) -> Result<tonic::Response<super::QueryHistoricalInfoResponse>, tonic::Status> {
			self.inner.ready().await.map_err(|e| {
				tonic::Status::new(
					tonic::Code::Unknown,
					format!("Service was not ready: {}", e.into()),
				)
			})?;
			let codec = tonic::codec::ProstCodec::default();
			let path = http::uri::PathAndQuery::from_static(
				"/cosmos.staking.v1beta1.Query/HistoricalInfo",
			);
			self.inner.unary(request.into_request(), path, codec).await
		}
		/// Pool queries the pool info.
		pub async fn pool(
			&mut self,
			request: impl tonic::IntoRequest<super::QueryPoolRequest>,
		) -> Result<tonic::Response<super::QueryPoolResponse>, tonic::Status> {
			self.inner.ready().await.map_err(|e| {
				tonic::Status::new(
					tonic::Code::Unknown,
					format!("Service was not ready: {}", e.into()),
				)
			})?;
			let codec = tonic::codec::ProstCodec::default();
			let path = http::uri::PathAndQuery::from_static("/cosmos.staking.v1beta1.Query/Pool");
			self.inner.unary(request.into_request(), path, codec).await
		}
		/// Parameters queries the staking parameters.
		pub async fn params(
			&mut self,
			request: impl tonic::IntoRequest<super::QueryParamsRequest>,
		) -> Result<tonic::Response<super::QueryParamsResponse>, tonic::Status> {
			self.inner.ready().await.map_err(|e| {
				tonic::Status::new(
					tonic::Code::Unknown,
					format!("Service was not ready: {}", e.into()),
				)
			})?;
			let codec = tonic::codec::ProstCodec::default();
			let path = http::uri::PathAndQuery::from_static("/cosmos.staking.v1beta1.Query/Params");
			self.inner.unary(request.into_request(), path, codec).await
		}
	}
}
/// Generated server implementations.
#[cfg(feature = "server")]
pub mod query_server {
<<<<<<< HEAD
	#![allow(unused_variables, dead_code, missing_docs, clippy::let_unit_value)]
	use tonic::codegen::*;
	///Generated trait containing gRPC methods that should be implemented for use with QueryServer.
	#[async_trait]
	pub trait Query: Send + Sync + 'static {
		/// Validators queries all validators that match the given status.
		async fn validators(
			&self,
			request: tonic::Request<super::QueryValidatorsRequest>,
		) -> Result<tonic::Response<super::QueryValidatorsResponse>, tonic::Status>;
		/// Validator queries validator info for given validator address.
		async fn validator(
			&self,
			request: tonic::Request<super::QueryValidatorRequest>,
		) -> Result<tonic::Response<super::QueryValidatorResponse>, tonic::Status>;
		/// ValidatorDelegations queries delegate info for given validator.
		async fn validator_delegations(
			&self,
			request: tonic::Request<super::QueryValidatorDelegationsRequest>,
		) -> Result<tonic::Response<super::QueryValidatorDelegationsResponse>, tonic::Status>;
		/// ValidatorUnbondingDelegations queries unbonding delegations of a validator.
		async fn validator_unbonding_delegations(
			&self,
			request: tonic::Request<super::QueryValidatorUnbondingDelegationsRequest>,
		) -> Result<tonic::Response<super::QueryValidatorUnbondingDelegationsResponse>, tonic::Status>;
		/// Delegation queries delegate info for given validator delegator pair.
		async fn delegation(
			&self,
			request: tonic::Request<super::QueryDelegationRequest>,
		) -> Result<tonic::Response<super::QueryDelegationResponse>, tonic::Status>;
		/// UnbondingDelegation queries unbonding info for given validator delegator
		/// pair.
		async fn unbonding_delegation(
			&self,
			request: tonic::Request<super::QueryUnbondingDelegationRequest>,
		) -> Result<tonic::Response<super::QueryUnbondingDelegationResponse>, tonic::Status>;
		/// DelegatorDelegations queries all delegations of a given delegator address.
		async fn delegator_delegations(
			&self,
			request: tonic::Request<super::QueryDelegatorDelegationsRequest>,
		) -> Result<tonic::Response<super::QueryDelegatorDelegationsResponse>, tonic::Status>;
		/// DelegatorUnbondingDelegations queries all unbonding delegations of a given
		/// delegator address.
		async fn delegator_unbonding_delegations(
			&self,
			request: tonic::Request<super::QueryDelegatorUnbondingDelegationsRequest>,
		) -> Result<tonic::Response<super::QueryDelegatorUnbondingDelegationsResponse>, tonic::Status>;
		/// Redelegations queries redelegations of given address.
		async fn redelegations(
			&self,
			request: tonic::Request<super::QueryRedelegationsRequest>,
		) -> Result<tonic::Response<super::QueryRedelegationsResponse>, tonic::Status>;
		/// DelegatorValidators queries all validators info for given delegator
		/// address.
		async fn delegator_validators(
			&self,
			request: tonic::Request<super::QueryDelegatorValidatorsRequest>,
		) -> Result<tonic::Response<super::QueryDelegatorValidatorsResponse>, tonic::Status>;
		/// DelegatorValidator queries validator info for given delegator validator
		/// pair.
		async fn delegator_validator(
			&self,
			request: tonic::Request<super::QueryDelegatorValidatorRequest>,
		) -> Result<tonic::Response<super::QueryDelegatorValidatorResponse>, tonic::Status>;
		/// HistoricalInfo queries the historical info for given height.
		async fn historical_info(
			&self,
			request: tonic::Request<super::QueryHistoricalInfoRequest>,
		) -> Result<tonic::Response<super::QueryHistoricalInfoResponse>, tonic::Status>;
		/// Pool queries the pool info.
		async fn pool(
			&self,
			request: tonic::Request<super::QueryPoolRequest>,
		) -> Result<tonic::Response<super::QueryPoolResponse>, tonic::Status>;
		/// Parameters queries the staking parameters.
		async fn params(
			&self,
			request: tonic::Request<super::QueryParamsRequest>,
		) -> Result<tonic::Response<super::QueryParamsResponse>, tonic::Status>;
	}
	/// Query defines the gRPC querier service.
	#[derive(Debug)]
	pub struct QueryServer<T: Query> {
		inner: _Inner<T>,
		accept_compression_encodings: EnabledCompressionEncodings,
		send_compression_encodings: EnabledCompressionEncodings,
	}
	struct _Inner<T>(Arc<T>);
	impl<T: Query> QueryServer<T> {
		pub fn new(inner: T) -> Self {
			Self::from_arc(Arc::new(inner))
		}
		pub fn from_arc(inner: Arc<T>) -> Self {
			let inner = _Inner(inner);
			Self {
				inner,
				accept_compression_encodings: Default::default(),
				send_compression_encodings: Default::default(),
			}
		}
		pub fn with_interceptor<F>(inner: T, interceptor: F) -> InterceptedService<Self, F>
		where
			F: tonic::service::Interceptor,
		{
			InterceptedService::new(Self::new(inner), interceptor)
		}
		/// Enable decompressing requests with the given encoding.
		#[must_use]
		pub fn accept_compressed(mut self, encoding: CompressionEncoding) -> Self {
			self.accept_compression_encodings.enable(encoding);
			self
		}
		/// Compress responses with the given encoding, if the client supports it.
		#[must_use]
		pub fn send_compressed(mut self, encoding: CompressionEncoding) -> Self {
			self.send_compression_encodings.enable(encoding);
			self
		}
	}
	impl<T, B> tonic::codegen::Service<http::Request<B>> for QueryServer<T>
	where
		T: Query,
		B: Body + Send + 'static,
		B::Error: Into<StdError> + Send + 'static,
	{
		type Response = http::Response<tonic::body::BoxBody>;
		type Error = std::convert::Infallible;
		type Future = BoxFuture<Self::Response, Self::Error>;
		fn poll_ready(&mut self, _cx: &mut Context<'_>) -> Poll<Result<(), Self::Error>> {
			Poll::Ready(Ok(()))
		}
		fn call(&mut self, req: http::Request<B>) -> Self::Future {
			let inner = self.inner.clone();
			match req.uri().path() {
				"/cosmos.staking.v1beta1.Query/Validators" => {
					#[allow(non_camel_case_types)]
					struct ValidatorsSvc<T: Query>(pub Arc<T>);
					impl<T: Query> tonic::server::UnaryService<super::QueryValidatorsRequest> for ValidatorsSvc<T> {
						type Response = super::QueryValidatorsResponse;
						type Future = BoxFuture<tonic::Response<Self::Response>, tonic::Status>;
						fn call(
							&mut self,
							request: tonic::Request<super::QueryValidatorsRequest>,
						) -> Self::Future {
							let inner = self.0.clone();
							let fut = async move { (*inner).validators(request).await };
							Box::pin(fut)
						}
					}
					let accept_compression_encodings = self.accept_compression_encodings;
					let send_compression_encodings = self.send_compression_encodings;
					let inner = self.inner.clone();
					let fut = async move {
						let inner = inner.0;
						let method = ValidatorsSvc(inner);
						let codec = tonic::codec::ProstCodec::default();
						let mut grpc = tonic::server::Grpc::new(codec).apply_compression_config(
							accept_compression_encodings,
							send_compression_encodings,
						);
						let res = grpc.unary(method, req).await;
						Ok(res)
					};
					Box::pin(fut)
				},
				"/cosmos.staking.v1beta1.Query/Validator" => {
					#[allow(non_camel_case_types)]
					struct ValidatorSvc<T: Query>(pub Arc<T>);
					impl<T: Query> tonic::server::UnaryService<super::QueryValidatorRequest> for ValidatorSvc<T> {
						type Response = super::QueryValidatorResponse;
						type Future = BoxFuture<tonic::Response<Self::Response>, tonic::Status>;
						fn call(
							&mut self,
							request: tonic::Request<super::QueryValidatorRequest>,
						) -> Self::Future {
							let inner = self.0.clone();
							let fut = async move { (*inner).validator(request).await };
							Box::pin(fut)
						}
					}
					let accept_compression_encodings = self.accept_compression_encodings;
					let send_compression_encodings = self.send_compression_encodings;
					let inner = self.inner.clone();
					let fut = async move {
						let inner = inner.0;
						let method = ValidatorSvc(inner);
						let codec = tonic::codec::ProstCodec::default();
						let mut grpc = tonic::server::Grpc::new(codec).apply_compression_config(
							accept_compression_encodings,
							send_compression_encodings,
						);
						let res = grpc.unary(method, req).await;
						Ok(res)
					};
					Box::pin(fut)
				},
				"/cosmos.staking.v1beta1.Query/ValidatorDelegations" => {
					#[allow(non_camel_case_types)]
					struct ValidatorDelegationsSvc<T: Query>(pub Arc<T>);
					impl<T: Query>
						tonic::server::UnaryService<super::QueryValidatorDelegationsRequest>
						for ValidatorDelegationsSvc<T>
					{
						type Response = super::QueryValidatorDelegationsResponse;
						type Future = BoxFuture<tonic::Response<Self::Response>, tonic::Status>;
						fn call(
							&mut self,
							request: tonic::Request<super::QueryValidatorDelegationsRequest>,
						) -> Self::Future {
							let inner = self.0.clone();
							let fut = async move { (*inner).validator_delegations(request).await };
							Box::pin(fut)
						}
					}
					let accept_compression_encodings = self.accept_compression_encodings;
					let send_compression_encodings = self.send_compression_encodings;
					let inner = self.inner.clone();
					let fut = async move {
						let inner = inner.0;
						let method = ValidatorDelegationsSvc(inner);
						let codec = tonic::codec::ProstCodec::default();
						let mut grpc = tonic::server::Grpc::new(codec).apply_compression_config(
							accept_compression_encodings,
							send_compression_encodings,
						);
						let res = grpc.unary(method, req).await;
						Ok(res)
					};
					Box::pin(fut)
				},
				"/cosmos.staking.v1beta1.Query/ValidatorUnbondingDelegations" => {
					#[allow(non_camel_case_types)]
					struct ValidatorUnbondingDelegationsSvc<T: Query>(pub Arc<T>);
					impl<T: Query>
						tonic::server::UnaryService<
							super::QueryValidatorUnbondingDelegationsRequest,
						> for ValidatorUnbondingDelegationsSvc<T>
					{
						type Response = super::QueryValidatorUnbondingDelegationsResponse;
						type Future = BoxFuture<tonic::Response<Self::Response>, tonic::Status>;
						fn call(
							&mut self,
							request: tonic::Request<
								super::QueryValidatorUnbondingDelegationsRequest,
							>,
						) -> Self::Future {
							let inner = self.0.clone();
							let fut = async move {
								(*inner).validator_unbonding_delegations(request).await
							};
							Box::pin(fut)
						}
					}
					let accept_compression_encodings = self.accept_compression_encodings;
					let send_compression_encodings = self.send_compression_encodings;
					let inner = self.inner.clone();
					let fut = async move {
						let inner = inner.0;
						let method = ValidatorUnbondingDelegationsSvc(inner);
						let codec = tonic::codec::ProstCodec::default();
						let mut grpc = tonic::server::Grpc::new(codec).apply_compression_config(
							accept_compression_encodings,
							send_compression_encodings,
						);
						let res = grpc.unary(method, req).await;
						Ok(res)
					};
					Box::pin(fut)
				},
				"/cosmos.staking.v1beta1.Query/Delegation" => {
					#[allow(non_camel_case_types)]
					struct DelegationSvc<T: Query>(pub Arc<T>);
					impl<T: Query> tonic::server::UnaryService<super::QueryDelegationRequest> for DelegationSvc<T> {
						type Response = super::QueryDelegationResponse;
						type Future = BoxFuture<tonic::Response<Self::Response>, tonic::Status>;
						fn call(
							&mut self,
							request: tonic::Request<super::QueryDelegationRequest>,
						) -> Self::Future {
							let inner = self.0.clone();
							let fut = async move { (*inner).delegation(request).await };
							Box::pin(fut)
						}
					}
					let accept_compression_encodings = self.accept_compression_encodings;
					let send_compression_encodings = self.send_compression_encodings;
					let inner = self.inner.clone();
					let fut = async move {
						let inner = inner.0;
						let method = DelegationSvc(inner);
						let codec = tonic::codec::ProstCodec::default();
						let mut grpc = tonic::server::Grpc::new(codec).apply_compression_config(
							accept_compression_encodings,
							send_compression_encodings,
						);
						let res = grpc.unary(method, req).await;
						Ok(res)
					};
					Box::pin(fut)
				},
				"/cosmos.staking.v1beta1.Query/UnbondingDelegation" => {
					#[allow(non_camel_case_types)]
					struct UnbondingDelegationSvc<T: Query>(pub Arc<T>);
					impl<T: Query>
						tonic::server::UnaryService<super::QueryUnbondingDelegationRequest> for UnbondingDelegationSvc<T>
					{
						type Response = super::QueryUnbondingDelegationResponse;
						type Future = BoxFuture<tonic::Response<Self::Response>, tonic::Status>;
						fn call(
							&mut self,
							request: tonic::Request<super::QueryUnbondingDelegationRequest>,
						) -> Self::Future {
							let inner = self.0.clone();
							let fut = async move { (*inner).unbonding_delegation(request).await };
							Box::pin(fut)
						}
					}
					let accept_compression_encodings = self.accept_compression_encodings;
					let send_compression_encodings = self.send_compression_encodings;
					let inner = self.inner.clone();
					let fut = async move {
						let inner = inner.0;
						let method = UnbondingDelegationSvc(inner);
						let codec = tonic::codec::ProstCodec::default();
						let mut grpc = tonic::server::Grpc::new(codec).apply_compression_config(
							accept_compression_encodings,
							send_compression_encodings,
						);
						let res = grpc.unary(method, req).await;
						Ok(res)
					};
					Box::pin(fut)
				},
				"/cosmos.staking.v1beta1.Query/DelegatorDelegations" => {
					#[allow(non_camel_case_types)]
					struct DelegatorDelegationsSvc<T: Query>(pub Arc<T>);
					impl<T: Query>
						tonic::server::UnaryService<super::QueryDelegatorDelegationsRequest>
						for DelegatorDelegationsSvc<T>
					{
						type Response = super::QueryDelegatorDelegationsResponse;
						type Future = BoxFuture<tonic::Response<Self::Response>, tonic::Status>;
						fn call(
							&mut self,
							request: tonic::Request<super::QueryDelegatorDelegationsRequest>,
						) -> Self::Future {
							let inner = self.0.clone();
							let fut = async move { (*inner).delegator_delegations(request).await };
							Box::pin(fut)
						}
					}
					let accept_compression_encodings = self.accept_compression_encodings;
					let send_compression_encodings = self.send_compression_encodings;
					let inner = self.inner.clone();
					let fut = async move {
						let inner = inner.0;
						let method = DelegatorDelegationsSvc(inner);
						let codec = tonic::codec::ProstCodec::default();
						let mut grpc = tonic::server::Grpc::new(codec).apply_compression_config(
							accept_compression_encodings,
							send_compression_encodings,
						);
						let res = grpc.unary(method, req).await;
						Ok(res)
					};
					Box::pin(fut)
				},
				"/cosmos.staking.v1beta1.Query/DelegatorUnbondingDelegations" => {
					#[allow(non_camel_case_types)]
					struct DelegatorUnbondingDelegationsSvc<T: Query>(pub Arc<T>);
					impl<T: Query>
						tonic::server::UnaryService<
							super::QueryDelegatorUnbondingDelegationsRequest,
						> for DelegatorUnbondingDelegationsSvc<T>
					{
						type Response = super::QueryDelegatorUnbondingDelegationsResponse;
						type Future = BoxFuture<tonic::Response<Self::Response>, tonic::Status>;
						fn call(
							&mut self,
							request: tonic::Request<
								super::QueryDelegatorUnbondingDelegationsRequest,
							>,
						) -> Self::Future {
							let inner = self.0.clone();
							let fut = async move {
								(*inner).delegator_unbonding_delegations(request).await
							};
							Box::pin(fut)
						}
					}
					let accept_compression_encodings = self.accept_compression_encodings;
					let send_compression_encodings = self.send_compression_encodings;
					let inner = self.inner.clone();
					let fut = async move {
						let inner = inner.0;
						let method = DelegatorUnbondingDelegationsSvc(inner);
						let codec = tonic::codec::ProstCodec::default();
						let mut grpc = tonic::server::Grpc::new(codec).apply_compression_config(
							accept_compression_encodings,
							send_compression_encodings,
						);
						let res = grpc.unary(method, req).await;
						Ok(res)
					};
					Box::pin(fut)
				},
				"/cosmos.staking.v1beta1.Query/Redelegations" => {
					#[allow(non_camel_case_types)]
					struct RedelegationsSvc<T: Query>(pub Arc<T>);
					impl<T: Query> tonic::server::UnaryService<super::QueryRedelegationsRequest>
						for RedelegationsSvc<T>
					{
						type Response = super::QueryRedelegationsResponse;
						type Future = BoxFuture<tonic::Response<Self::Response>, tonic::Status>;
						fn call(
							&mut self,
							request: tonic::Request<super::QueryRedelegationsRequest>,
						) -> Self::Future {
							let inner = self.0.clone();
							let fut = async move { (*inner).redelegations(request).await };
							Box::pin(fut)
						}
					}
					let accept_compression_encodings = self.accept_compression_encodings;
					let send_compression_encodings = self.send_compression_encodings;
					let inner = self.inner.clone();
					let fut = async move {
						let inner = inner.0;
						let method = RedelegationsSvc(inner);
						let codec = tonic::codec::ProstCodec::default();
						let mut grpc = tonic::server::Grpc::new(codec).apply_compression_config(
							accept_compression_encodings,
							send_compression_encodings,
						);
						let res = grpc.unary(method, req).await;
						Ok(res)
					};
					Box::pin(fut)
				},
				"/cosmos.staking.v1beta1.Query/DelegatorValidators" => {
					#[allow(non_camel_case_types)]
					struct DelegatorValidatorsSvc<T: Query>(pub Arc<T>);
					impl<T: Query>
						tonic::server::UnaryService<super::QueryDelegatorValidatorsRequest> for DelegatorValidatorsSvc<T>
					{
						type Response = super::QueryDelegatorValidatorsResponse;
						type Future = BoxFuture<tonic::Response<Self::Response>, tonic::Status>;
						fn call(
							&mut self,
							request: tonic::Request<super::QueryDelegatorValidatorsRequest>,
						) -> Self::Future {
							let inner = self.0.clone();
							let fut = async move { (*inner).delegator_validators(request).await };
							Box::pin(fut)
						}
					}
					let accept_compression_encodings = self.accept_compression_encodings;
					let send_compression_encodings = self.send_compression_encodings;
					let inner = self.inner.clone();
					let fut = async move {
						let inner = inner.0;
						let method = DelegatorValidatorsSvc(inner);
						let codec = tonic::codec::ProstCodec::default();
						let mut grpc = tonic::server::Grpc::new(codec).apply_compression_config(
							accept_compression_encodings,
							send_compression_encodings,
						);
						let res = grpc.unary(method, req).await;
						Ok(res)
					};
					Box::pin(fut)
				},
				"/cosmos.staking.v1beta1.Query/DelegatorValidator" => {
					#[allow(non_camel_case_types)]
					struct DelegatorValidatorSvc<T: Query>(pub Arc<T>);
					impl<T: Query>
						tonic::server::UnaryService<super::QueryDelegatorValidatorRequest> for DelegatorValidatorSvc<T>
					{
						type Response = super::QueryDelegatorValidatorResponse;
						type Future = BoxFuture<tonic::Response<Self::Response>, tonic::Status>;
						fn call(
							&mut self,
							request: tonic::Request<super::QueryDelegatorValidatorRequest>,
						) -> Self::Future {
							let inner = self.0.clone();
							let fut = async move { (*inner).delegator_validator(request).await };
							Box::pin(fut)
						}
					}
					let accept_compression_encodings = self.accept_compression_encodings;
					let send_compression_encodings = self.send_compression_encodings;
					let inner = self.inner.clone();
					let fut = async move {
						let inner = inner.0;
						let method = DelegatorValidatorSvc(inner);
						let codec = tonic::codec::ProstCodec::default();
						let mut grpc = tonic::server::Grpc::new(codec).apply_compression_config(
							accept_compression_encodings,
							send_compression_encodings,
						);
						let res = grpc.unary(method, req).await;
						Ok(res)
					};
					Box::pin(fut)
				},
				"/cosmos.staking.v1beta1.Query/HistoricalInfo" => {
					#[allow(non_camel_case_types)]
					struct HistoricalInfoSvc<T: Query>(pub Arc<T>);
					impl<T: Query> tonic::server::UnaryService<super::QueryHistoricalInfoRequest>
						for HistoricalInfoSvc<T>
					{
						type Response = super::QueryHistoricalInfoResponse;
						type Future = BoxFuture<tonic::Response<Self::Response>, tonic::Status>;
						fn call(
							&mut self,
							request: tonic::Request<super::QueryHistoricalInfoRequest>,
						) -> Self::Future {
							let inner = self.0.clone();
							let fut = async move { (*inner).historical_info(request).await };
							Box::pin(fut)
						}
					}
					let accept_compression_encodings = self.accept_compression_encodings;
					let send_compression_encodings = self.send_compression_encodings;
					let inner = self.inner.clone();
					let fut = async move {
						let inner = inner.0;
						let method = HistoricalInfoSvc(inner);
						let codec = tonic::codec::ProstCodec::default();
						let mut grpc = tonic::server::Grpc::new(codec).apply_compression_config(
							accept_compression_encodings,
							send_compression_encodings,
						);
						let res = grpc.unary(method, req).await;
						Ok(res)
					};
					Box::pin(fut)
				},
				"/cosmos.staking.v1beta1.Query/Pool" => {
					#[allow(non_camel_case_types)]
					struct PoolSvc<T: Query>(pub Arc<T>);
					impl<T: Query> tonic::server::UnaryService<super::QueryPoolRequest> for PoolSvc<T> {
						type Response = super::QueryPoolResponse;
						type Future = BoxFuture<tonic::Response<Self::Response>, tonic::Status>;
						fn call(
							&mut self,
							request: tonic::Request<super::QueryPoolRequest>,
						) -> Self::Future {
							let inner = self.0.clone();
							let fut = async move { (*inner).pool(request).await };
							Box::pin(fut)
						}
					}
					let accept_compression_encodings = self.accept_compression_encodings;
					let send_compression_encodings = self.send_compression_encodings;
					let inner = self.inner.clone();
					let fut = async move {
						let inner = inner.0;
						let method = PoolSvc(inner);
						let codec = tonic::codec::ProstCodec::default();
						let mut grpc = tonic::server::Grpc::new(codec).apply_compression_config(
							accept_compression_encodings,
							send_compression_encodings,
						);
						let res = grpc.unary(method, req).await;
						Ok(res)
					};
					Box::pin(fut)
				},
				"/cosmos.staking.v1beta1.Query/Params" => {
					#[allow(non_camel_case_types)]
					struct ParamsSvc<T: Query>(pub Arc<T>);
					impl<T: Query> tonic::server::UnaryService<super::QueryParamsRequest> for ParamsSvc<T> {
						type Response = super::QueryParamsResponse;
						type Future = BoxFuture<tonic::Response<Self::Response>, tonic::Status>;
						fn call(
							&mut self,
							request: tonic::Request<super::QueryParamsRequest>,
						) -> Self::Future {
							let inner = self.0.clone();
							let fut = async move { (*inner).params(request).await };
							Box::pin(fut)
						}
					}
					let accept_compression_encodings = self.accept_compression_encodings;
					let send_compression_encodings = self.send_compression_encodings;
					let inner = self.inner.clone();
					let fut = async move {
						let inner = inner.0;
						let method = ParamsSvc(inner);
						let codec = tonic::codec::ProstCodec::default();
						let mut grpc = tonic::server::Grpc::new(codec).apply_compression_config(
							accept_compression_encodings,
							send_compression_encodings,
						);
						let res = grpc.unary(method, req).await;
						Ok(res)
					};
					Box::pin(fut)
				},
				_ => Box::pin(async move {
					Ok(http::Response::builder()
						.status(200)
						.header("grpc-status", "12")
						.header("content-type", "application/grpc")
						.body(empty_body())
						.unwrap())
				}),
			}
		}
	}
	impl<T: Query> Clone for QueryServer<T> {
		fn clone(&self) -> Self {
			let inner = self.inner.clone();
			Self {
				inner,
				accept_compression_encodings: self.accept_compression_encodings,
				send_compression_encodings: self.send_compression_encodings,
			}
		}
	}
	impl<T: Query> Clone for _Inner<T> {
		fn clone(&self) -> Self {
			Self(self.0.clone())
		}
	}
	impl<T: std::fmt::Debug> std::fmt::Debug for _Inner<T> {
		fn fmt(&self, f: &mut std::fmt::Formatter<'_>) -> std::fmt::Result {
			write!(f, "{:?}", self.0)
		}
	}
	impl<T: Query> tonic::server::NamedService for QueryServer<T> {
		const NAME: &'static str = "cosmos.staking.v1beta1.Query";
	}
=======
    #![allow(unused_variables, dead_code, missing_docs, clippy::let_unit_value)]
    use tonic::codegen::*;
    /// Generated trait containing gRPC methods that should be implemented for use with QueryServer.
    #[async_trait]
    pub trait Query: Send + Sync + 'static {
        /// Validators queries all validators that match the given status.
        async fn validators(
            &self,
            request: tonic::Request<super::QueryValidatorsRequest>,
        ) -> Result<tonic::Response<super::QueryValidatorsResponse>, tonic::Status>;
        /// Validator queries validator info for given validator address.
        async fn validator(
            &self,
            request: tonic::Request<super::QueryValidatorRequest>,
        ) -> Result<tonic::Response<super::QueryValidatorResponse>, tonic::Status>;
        /// ValidatorDelegations queries delegate info for given validator.
        async fn validator_delegations(
            &self,
            request: tonic::Request<super::QueryValidatorDelegationsRequest>,
        ) -> Result<
            tonic::Response<super::QueryValidatorDelegationsResponse>,
            tonic::Status,
        >;
        /// ValidatorUnbondingDelegations queries unbonding delegations of a validator.
        async fn validator_unbonding_delegations(
            &self,
            request: tonic::Request<super::QueryValidatorUnbondingDelegationsRequest>,
        ) -> Result<
            tonic::Response<super::QueryValidatorUnbondingDelegationsResponse>,
            tonic::Status,
        >;
        /// Delegation queries delegate info for given validator delegator pair.
        async fn delegation(
            &self,
            request: tonic::Request<super::QueryDelegationRequest>,
        ) -> Result<tonic::Response<super::QueryDelegationResponse>, tonic::Status>;
        /// UnbondingDelegation queries unbonding info for given validator delegator
        /// pair.
        async fn unbonding_delegation(
            &self,
            request: tonic::Request<super::QueryUnbondingDelegationRequest>,
        ) -> Result<
            tonic::Response<super::QueryUnbondingDelegationResponse>,
            tonic::Status,
        >;
        /// DelegatorDelegations queries all delegations of a given delegator address.
        async fn delegator_delegations(
            &self,
            request: tonic::Request<super::QueryDelegatorDelegationsRequest>,
        ) -> Result<
            tonic::Response<super::QueryDelegatorDelegationsResponse>,
            tonic::Status,
        >;
        /// DelegatorUnbondingDelegations queries all unbonding delegations of a given
        /// delegator address.
        async fn delegator_unbonding_delegations(
            &self,
            request: tonic::Request<super::QueryDelegatorUnbondingDelegationsRequest>,
        ) -> Result<
            tonic::Response<super::QueryDelegatorUnbondingDelegationsResponse>,
            tonic::Status,
        >;
        /// Redelegations queries redelegations of given address.
        async fn redelegations(
            &self,
            request: tonic::Request<super::QueryRedelegationsRequest>,
        ) -> Result<tonic::Response<super::QueryRedelegationsResponse>, tonic::Status>;
        /// DelegatorValidators queries all validators info for given delegator
        /// address.
        async fn delegator_validators(
            &self,
            request: tonic::Request<super::QueryDelegatorValidatorsRequest>,
        ) -> Result<
            tonic::Response<super::QueryDelegatorValidatorsResponse>,
            tonic::Status,
        >;
        /// DelegatorValidator queries validator info for given delegator validator
        /// pair.
        async fn delegator_validator(
            &self,
            request: tonic::Request<super::QueryDelegatorValidatorRequest>,
        ) -> Result<
            tonic::Response<super::QueryDelegatorValidatorResponse>,
            tonic::Status,
        >;
        /// HistoricalInfo queries the historical info for given height.
        async fn historical_info(
            &self,
            request: tonic::Request<super::QueryHistoricalInfoRequest>,
        ) -> Result<tonic::Response<super::QueryHistoricalInfoResponse>, tonic::Status>;
        /// Pool queries the pool info.
        async fn pool(
            &self,
            request: tonic::Request<super::QueryPoolRequest>,
        ) -> Result<tonic::Response<super::QueryPoolResponse>, tonic::Status>;
        /// Parameters queries the staking parameters.
        async fn params(
            &self,
            request: tonic::Request<super::QueryParamsRequest>,
        ) -> Result<tonic::Response<super::QueryParamsResponse>, tonic::Status>;
    }
    /// Query defines the gRPC querier service.
    #[derive(Debug)]
    pub struct QueryServer<T: Query> {
        inner: _Inner<T>,
        accept_compression_encodings: EnabledCompressionEncodings,
        send_compression_encodings: EnabledCompressionEncodings,
    }
    struct _Inner<T>(Arc<T>);
    impl<T: Query> QueryServer<T> {
        pub fn new(inner: T) -> Self {
            Self::from_arc(Arc::new(inner))
        }
        pub fn from_arc(inner: Arc<T>) -> Self {
            let inner = _Inner(inner);
            Self {
                inner,
                accept_compression_encodings: Default::default(),
                send_compression_encodings: Default::default(),
            }
        }
        pub fn with_interceptor<F>(
            inner: T,
            interceptor: F,
        ) -> InterceptedService<Self, F>
        where
            F: tonic::service::Interceptor,
        {
            InterceptedService::new(Self::new(inner), interceptor)
        }
        /// Enable decompressing requests with the given encoding.
        #[must_use]
        pub fn accept_compressed(mut self, encoding: CompressionEncoding) -> Self {
            self.accept_compression_encodings.enable(encoding);
            self
        }
        /// Compress responses with the given encoding, if the client supports it.
        #[must_use]
        pub fn send_compressed(mut self, encoding: CompressionEncoding) -> Self {
            self.send_compression_encodings.enable(encoding);
            self
        }
    }
    impl<T, B> tonic::codegen::Service<http::Request<B>> for QueryServer<T>
    where
        T: Query,
        B: Body + Send + 'static,
        B::Error: Into<StdError> + Send + 'static,
    {
        type Response = http::Response<tonic::body::BoxBody>;
        type Error = std::convert::Infallible;
        type Future = BoxFuture<Self::Response, Self::Error>;
        fn poll_ready(
            &mut self,
            _cx: &mut Context<'_>,
        ) -> Poll<Result<(), Self::Error>> {
            Poll::Ready(Ok(()))
        }
        fn call(&mut self, req: http::Request<B>) -> Self::Future {
            let inner = self.inner.clone();
            match req.uri().path() {
                "/cosmos.staking.v1beta1.Query/Validators" => {
                    #[allow(non_camel_case_types)]
                    struct ValidatorsSvc<T: Query>(pub Arc<T>);
                    impl<
                        T: Query,
                    > tonic::server::UnaryService<super::QueryValidatorsRequest>
                    for ValidatorsSvc<T> {
                        type Response = super::QueryValidatorsResponse;
                        type Future = BoxFuture<
                            tonic::Response<Self::Response>,
                            tonic::Status,
                        >;
                        fn call(
                            &mut self,
                            request: tonic::Request<super::QueryValidatorsRequest>,
                        ) -> Self::Future {
                            let inner = self.0.clone();
                            let fut = async move { (*inner).validators(request).await };
                            Box::pin(fut)
                        }
                    }
                    let accept_compression_encodings = self.accept_compression_encodings;
                    let send_compression_encodings = self.send_compression_encodings;
                    let inner = self.inner.clone();
                    let fut = async move {
                        let inner = inner.0;
                        let method = ValidatorsSvc(inner);
                        let codec = tonic::codec::ProstCodec::default();
                        let mut grpc = tonic::server::Grpc::new(codec)
                            .apply_compression_config(
                                accept_compression_encodings,
                                send_compression_encodings,
                            );
                        let res = grpc.unary(method, req).await;
                        Ok(res)
                    };
                    Box::pin(fut)
                }
                "/cosmos.staking.v1beta1.Query/Validator" => {
                    #[allow(non_camel_case_types)]
                    struct ValidatorSvc<T: Query>(pub Arc<T>);
                    impl<
                        T: Query,
                    > tonic::server::UnaryService<super::QueryValidatorRequest>
                    for ValidatorSvc<T> {
                        type Response = super::QueryValidatorResponse;
                        type Future = BoxFuture<
                            tonic::Response<Self::Response>,
                            tonic::Status,
                        >;
                        fn call(
                            &mut self,
                            request: tonic::Request<super::QueryValidatorRequest>,
                        ) -> Self::Future {
                            let inner = self.0.clone();
                            let fut = async move { (*inner).validator(request).await };
                            Box::pin(fut)
                        }
                    }
                    let accept_compression_encodings = self.accept_compression_encodings;
                    let send_compression_encodings = self.send_compression_encodings;
                    let inner = self.inner.clone();
                    let fut = async move {
                        let inner = inner.0;
                        let method = ValidatorSvc(inner);
                        let codec = tonic::codec::ProstCodec::default();
                        let mut grpc = tonic::server::Grpc::new(codec)
                            .apply_compression_config(
                                accept_compression_encodings,
                                send_compression_encodings,
                            );
                        let res = grpc.unary(method, req).await;
                        Ok(res)
                    };
                    Box::pin(fut)
                }
                "/cosmos.staking.v1beta1.Query/ValidatorDelegations" => {
                    #[allow(non_camel_case_types)]
                    struct ValidatorDelegationsSvc<T: Query>(pub Arc<T>);
                    impl<
                        T: Query,
                    > tonic::server::UnaryService<
                        super::QueryValidatorDelegationsRequest,
                    > for ValidatorDelegationsSvc<T> {
                        type Response = super::QueryValidatorDelegationsResponse;
                        type Future = BoxFuture<
                            tonic::Response<Self::Response>,
                            tonic::Status,
                        >;
                        fn call(
                            &mut self,
                            request: tonic::Request<
                                super::QueryValidatorDelegationsRequest,
                            >,
                        ) -> Self::Future {
                            let inner = self.0.clone();
                            let fut = async move {
                                (*inner).validator_delegations(request).await
                            };
                            Box::pin(fut)
                        }
                    }
                    let accept_compression_encodings = self.accept_compression_encodings;
                    let send_compression_encodings = self.send_compression_encodings;
                    let inner = self.inner.clone();
                    let fut = async move {
                        let inner = inner.0;
                        let method = ValidatorDelegationsSvc(inner);
                        let codec = tonic::codec::ProstCodec::default();
                        let mut grpc = tonic::server::Grpc::new(codec)
                            .apply_compression_config(
                                accept_compression_encodings,
                                send_compression_encodings,
                            );
                        let res = grpc.unary(method, req).await;
                        Ok(res)
                    };
                    Box::pin(fut)
                }
                "/cosmos.staking.v1beta1.Query/ValidatorUnbondingDelegations" => {
                    #[allow(non_camel_case_types)]
                    struct ValidatorUnbondingDelegationsSvc<T: Query>(pub Arc<T>);
                    impl<
                        T: Query,
                    > tonic::server::UnaryService<
                        super::QueryValidatorUnbondingDelegationsRequest,
                    > for ValidatorUnbondingDelegationsSvc<T> {
                        type Response = super::QueryValidatorUnbondingDelegationsResponse;
                        type Future = BoxFuture<
                            tonic::Response<Self::Response>,
                            tonic::Status,
                        >;
                        fn call(
                            &mut self,
                            request: tonic::Request<
                                super::QueryValidatorUnbondingDelegationsRequest,
                            >,
                        ) -> Self::Future {
                            let inner = self.0.clone();
                            let fut = async move {
                                (*inner).validator_unbonding_delegations(request).await
                            };
                            Box::pin(fut)
                        }
                    }
                    let accept_compression_encodings = self.accept_compression_encodings;
                    let send_compression_encodings = self.send_compression_encodings;
                    let inner = self.inner.clone();
                    let fut = async move {
                        let inner = inner.0;
                        let method = ValidatorUnbondingDelegationsSvc(inner);
                        let codec = tonic::codec::ProstCodec::default();
                        let mut grpc = tonic::server::Grpc::new(codec)
                            .apply_compression_config(
                                accept_compression_encodings,
                                send_compression_encodings,
                            );
                        let res = grpc.unary(method, req).await;
                        Ok(res)
                    };
                    Box::pin(fut)
                }
                "/cosmos.staking.v1beta1.Query/Delegation" => {
                    #[allow(non_camel_case_types)]
                    struct DelegationSvc<T: Query>(pub Arc<T>);
                    impl<
                        T: Query,
                    > tonic::server::UnaryService<super::QueryDelegationRequest>
                    for DelegationSvc<T> {
                        type Response = super::QueryDelegationResponse;
                        type Future = BoxFuture<
                            tonic::Response<Self::Response>,
                            tonic::Status,
                        >;
                        fn call(
                            &mut self,
                            request: tonic::Request<super::QueryDelegationRequest>,
                        ) -> Self::Future {
                            let inner = self.0.clone();
                            let fut = async move { (*inner).delegation(request).await };
                            Box::pin(fut)
                        }
                    }
                    let accept_compression_encodings = self.accept_compression_encodings;
                    let send_compression_encodings = self.send_compression_encodings;
                    let inner = self.inner.clone();
                    let fut = async move {
                        let inner = inner.0;
                        let method = DelegationSvc(inner);
                        let codec = tonic::codec::ProstCodec::default();
                        let mut grpc = tonic::server::Grpc::new(codec)
                            .apply_compression_config(
                                accept_compression_encodings,
                                send_compression_encodings,
                            );
                        let res = grpc.unary(method, req).await;
                        Ok(res)
                    };
                    Box::pin(fut)
                }
                "/cosmos.staking.v1beta1.Query/UnbondingDelegation" => {
                    #[allow(non_camel_case_types)]
                    struct UnbondingDelegationSvc<T: Query>(pub Arc<T>);
                    impl<
                        T: Query,
                    > tonic::server::UnaryService<super::QueryUnbondingDelegationRequest>
                    for UnbondingDelegationSvc<T> {
                        type Response = super::QueryUnbondingDelegationResponse;
                        type Future = BoxFuture<
                            tonic::Response<Self::Response>,
                            tonic::Status,
                        >;
                        fn call(
                            &mut self,
                            request: tonic::Request<
                                super::QueryUnbondingDelegationRequest,
                            >,
                        ) -> Self::Future {
                            let inner = self.0.clone();
                            let fut = async move {
                                (*inner).unbonding_delegation(request).await
                            };
                            Box::pin(fut)
                        }
                    }
                    let accept_compression_encodings = self.accept_compression_encodings;
                    let send_compression_encodings = self.send_compression_encodings;
                    let inner = self.inner.clone();
                    let fut = async move {
                        let inner = inner.0;
                        let method = UnbondingDelegationSvc(inner);
                        let codec = tonic::codec::ProstCodec::default();
                        let mut grpc = tonic::server::Grpc::new(codec)
                            .apply_compression_config(
                                accept_compression_encodings,
                                send_compression_encodings,
                            );
                        let res = grpc.unary(method, req).await;
                        Ok(res)
                    };
                    Box::pin(fut)
                }
                "/cosmos.staking.v1beta1.Query/DelegatorDelegations" => {
                    #[allow(non_camel_case_types)]
                    struct DelegatorDelegationsSvc<T: Query>(pub Arc<T>);
                    impl<
                        T: Query,
                    > tonic::server::UnaryService<
                        super::QueryDelegatorDelegationsRequest,
                    > for DelegatorDelegationsSvc<T> {
                        type Response = super::QueryDelegatorDelegationsResponse;
                        type Future = BoxFuture<
                            tonic::Response<Self::Response>,
                            tonic::Status,
                        >;
                        fn call(
                            &mut self,
                            request: tonic::Request<
                                super::QueryDelegatorDelegationsRequest,
                            >,
                        ) -> Self::Future {
                            let inner = self.0.clone();
                            let fut = async move {
                                (*inner).delegator_delegations(request).await
                            };
                            Box::pin(fut)
                        }
                    }
                    let accept_compression_encodings = self.accept_compression_encodings;
                    let send_compression_encodings = self.send_compression_encodings;
                    let inner = self.inner.clone();
                    let fut = async move {
                        let inner = inner.0;
                        let method = DelegatorDelegationsSvc(inner);
                        let codec = tonic::codec::ProstCodec::default();
                        let mut grpc = tonic::server::Grpc::new(codec)
                            .apply_compression_config(
                                accept_compression_encodings,
                                send_compression_encodings,
                            );
                        let res = grpc.unary(method, req).await;
                        Ok(res)
                    };
                    Box::pin(fut)
                }
                "/cosmos.staking.v1beta1.Query/DelegatorUnbondingDelegations" => {
                    #[allow(non_camel_case_types)]
                    struct DelegatorUnbondingDelegationsSvc<T: Query>(pub Arc<T>);
                    impl<
                        T: Query,
                    > tonic::server::UnaryService<
                        super::QueryDelegatorUnbondingDelegationsRequest,
                    > for DelegatorUnbondingDelegationsSvc<T> {
                        type Response = super::QueryDelegatorUnbondingDelegationsResponse;
                        type Future = BoxFuture<
                            tonic::Response<Self::Response>,
                            tonic::Status,
                        >;
                        fn call(
                            &mut self,
                            request: tonic::Request<
                                super::QueryDelegatorUnbondingDelegationsRequest,
                            >,
                        ) -> Self::Future {
                            let inner = self.0.clone();
                            let fut = async move {
                                (*inner).delegator_unbonding_delegations(request).await
                            };
                            Box::pin(fut)
                        }
                    }
                    let accept_compression_encodings = self.accept_compression_encodings;
                    let send_compression_encodings = self.send_compression_encodings;
                    let inner = self.inner.clone();
                    let fut = async move {
                        let inner = inner.0;
                        let method = DelegatorUnbondingDelegationsSvc(inner);
                        let codec = tonic::codec::ProstCodec::default();
                        let mut grpc = tonic::server::Grpc::new(codec)
                            .apply_compression_config(
                                accept_compression_encodings,
                                send_compression_encodings,
                            );
                        let res = grpc.unary(method, req).await;
                        Ok(res)
                    };
                    Box::pin(fut)
                }
                "/cosmos.staking.v1beta1.Query/Redelegations" => {
                    #[allow(non_camel_case_types)]
                    struct RedelegationsSvc<T: Query>(pub Arc<T>);
                    impl<
                        T: Query,
                    > tonic::server::UnaryService<super::QueryRedelegationsRequest>
                    for RedelegationsSvc<T> {
                        type Response = super::QueryRedelegationsResponse;
                        type Future = BoxFuture<
                            tonic::Response<Self::Response>,
                            tonic::Status,
                        >;
                        fn call(
                            &mut self,
                            request: tonic::Request<super::QueryRedelegationsRequest>,
                        ) -> Self::Future {
                            let inner = self.0.clone();
                            let fut = async move {
                                (*inner).redelegations(request).await
                            };
                            Box::pin(fut)
                        }
                    }
                    let accept_compression_encodings = self.accept_compression_encodings;
                    let send_compression_encodings = self.send_compression_encodings;
                    let inner = self.inner.clone();
                    let fut = async move {
                        let inner = inner.0;
                        let method = RedelegationsSvc(inner);
                        let codec = tonic::codec::ProstCodec::default();
                        let mut grpc = tonic::server::Grpc::new(codec)
                            .apply_compression_config(
                                accept_compression_encodings,
                                send_compression_encodings,
                            );
                        let res = grpc.unary(method, req).await;
                        Ok(res)
                    };
                    Box::pin(fut)
                }
                "/cosmos.staking.v1beta1.Query/DelegatorValidators" => {
                    #[allow(non_camel_case_types)]
                    struct DelegatorValidatorsSvc<T: Query>(pub Arc<T>);
                    impl<
                        T: Query,
                    > tonic::server::UnaryService<super::QueryDelegatorValidatorsRequest>
                    for DelegatorValidatorsSvc<T> {
                        type Response = super::QueryDelegatorValidatorsResponse;
                        type Future = BoxFuture<
                            tonic::Response<Self::Response>,
                            tonic::Status,
                        >;
                        fn call(
                            &mut self,
                            request: tonic::Request<
                                super::QueryDelegatorValidatorsRequest,
                            >,
                        ) -> Self::Future {
                            let inner = self.0.clone();
                            let fut = async move {
                                (*inner).delegator_validators(request).await
                            };
                            Box::pin(fut)
                        }
                    }
                    let accept_compression_encodings = self.accept_compression_encodings;
                    let send_compression_encodings = self.send_compression_encodings;
                    let inner = self.inner.clone();
                    let fut = async move {
                        let inner = inner.0;
                        let method = DelegatorValidatorsSvc(inner);
                        let codec = tonic::codec::ProstCodec::default();
                        let mut grpc = tonic::server::Grpc::new(codec)
                            .apply_compression_config(
                                accept_compression_encodings,
                                send_compression_encodings,
                            );
                        let res = grpc.unary(method, req).await;
                        Ok(res)
                    };
                    Box::pin(fut)
                }
                "/cosmos.staking.v1beta1.Query/DelegatorValidator" => {
                    #[allow(non_camel_case_types)]
                    struct DelegatorValidatorSvc<T: Query>(pub Arc<T>);
                    impl<
                        T: Query,
                    > tonic::server::UnaryService<super::QueryDelegatorValidatorRequest>
                    for DelegatorValidatorSvc<T> {
                        type Response = super::QueryDelegatorValidatorResponse;
                        type Future = BoxFuture<
                            tonic::Response<Self::Response>,
                            tonic::Status,
                        >;
                        fn call(
                            &mut self,
                            request: tonic::Request<
                                super::QueryDelegatorValidatorRequest,
                            >,
                        ) -> Self::Future {
                            let inner = self.0.clone();
                            let fut = async move {
                                (*inner).delegator_validator(request).await
                            };
                            Box::pin(fut)
                        }
                    }
                    let accept_compression_encodings = self.accept_compression_encodings;
                    let send_compression_encodings = self.send_compression_encodings;
                    let inner = self.inner.clone();
                    let fut = async move {
                        let inner = inner.0;
                        let method = DelegatorValidatorSvc(inner);
                        let codec = tonic::codec::ProstCodec::default();
                        let mut grpc = tonic::server::Grpc::new(codec)
                            .apply_compression_config(
                                accept_compression_encodings,
                                send_compression_encodings,
                            );
                        let res = grpc.unary(method, req).await;
                        Ok(res)
                    };
                    Box::pin(fut)
                }
                "/cosmos.staking.v1beta1.Query/HistoricalInfo" => {
                    #[allow(non_camel_case_types)]
                    struct HistoricalInfoSvc<T: Query>(pub Arc<T>);
                    impl<
                        T: Query,
                    > tonic::server::UnaryService<super::QueryHistoricalInfoRequest>
                    for HistoricalInfoSvc<T> {
                        type Response = super::QueryHistoricalInfoResponse;
                        type Future = BoxFuture<
                            tonic::Response<Self::Response>,
                            tonic::Status,
                        >;
                        fn call(
                            &mut self,
                            request: tonic::Request<super::QueryHistoricalInfoRequest>,
                        ) -> Self::Future {
                            let inner = self.0.clone();
                            let fut = async move {
                                (*inner).historical_info(request).await
                            };
                            Box::pin(fut)
                        }
                    }
                    let accept_compression_encodings = self.accept_compression_encodings;
                    let send_compression_encodings = self.send_compression_encodings;
                    let inner = self.inner.clone();
                    let fut = async move {
                        let inner = inner.0;
                        let method = HistoricalInfoSvc(inner);
                        let codec = tonic::codec::ProstCodec::default();
                        let mut grpc = tonic::server::Grpc::new(codec)
                            .apply_compression_config(
                                accept_compression_encodings,
                                send_compression_encodings,
                            );
                        let res = grpc.unary(method, req).await;
                        Ok(res)
                    };
                    Box::pin(fut)
                }
                "/cosmos.staking.v1beta1.Query/Pool" => {
                    #[allow(non_camel_case_types)]
                    struct PoolSvc<T: Query>(pub Arc<T>);
                    impl<T: Query> tonic::server::UnaryService<super::QueryPoolRequest>
                    for PoolSvc<T> {
                        type Response = super::QueryPoolResponse;
                        type Future = BoxFuture<
                            tonic::Response<Self::Response>,
                            tonic::Status,
                        >;
                        fn call(
                            &mut self,
                            request: tonic::Request<super::QueryPoolRequest>,
                        ) -> Self::Future {
                            let inner = self.0.clone();
                            let fut = async move { (*inner).pool(request).await };
                            Box::pin(fut)
                        }
                    }
                    let accept_compression_encodings = self.accept_compression_encodings;
                    let send_compression_encodings = self.send_compression_encodings;
                    let inner = self.inner.clone();
                    let fut = async move {
                        let inner = inner.0;
                        let method = PoolSvc(inner);
                        let codec = tonic::codec::ProstCodec::default();
                        let mut grpc = tonic::server::Grpc::new(codec)
                            .apply_compression_config(
                                accept_compression_encodings,
                                send_compression_encodings,
                            );
                        let res = grpc.unary(method, req).await;
                        Ok(res)
                    };
                    Box::pin(fut)
                }
                "/cosmos.staking.v1beta1.Query/Params" => {
                    #[allow(non_camel_case_types)]
                    struct ParamsSvc<T: Query>(pub Arc<T>);
                    impl<T: Query> tonic::server::UnaryService<super::QueryParamsRequest>
                    for ParamsSvc<T> {
                        type Response = super::QueryParamsResponse;
                        type Future = BoxFuture<
                            tonic::Response<Self::Response>,
                            tonic::Status,
                        >;
                        fn call(
                            &mut self,
                            request: tonic::Request<super::QueryParamsRequest>,
                        ) -> Self::Future {
                            let inner = self.0.clone();
                            let fut = async move { (*inner).params(request).await };
                            Box::pin(fut)
                        }
                    }
                    let accept_compression_encodings = self.accept_compression_encodings;
                    let send_compression_encodings = self.send_compression_encodings;
                    let inner = self.inner.clone();
                    let fut = async move {
                        let inner = inner.0;
                        let method = ParamsSvc(inner);
                        let codec = tonic::codec::ProstCodec::default();
                        let mut grpc = tonic::server::Grpc::new(codec)
                            .apply_compression_config(
                                accept_compression_encodings,
                                send_compression_encodings,
                            );
                        let res = grpc.unary(method, req).await;
                        Ok(res)
                    };
                    Box::pin(fut)
                }
                _ => {
                    Box::pin(async move {
                        Ok(
                            http::Response::builder()
                                .status(200)
                                .header("grpc-status", "12")
                                .header("content-type", "application/grpc")
                                .body(empty_body())
                                .unwrap(),
                        )
                    })
                }
            }
        }
    }
    impl<T: Query> Clone for QueryServer<T> {
        fn clone(&self) -> Self {
            let inner = self.inner.clone();
            Self {
                inner,
                accept_compression_encodings: self.accept_compression_encodings,
                send_compression_encodings: self.send_compression_encodings,
            }
        }
    }
    impl<T: Query> Clone for _Inner<T> {
        fn clone(&self) -> Self {
            Self(self.0.clone())
        }
    }
    impl<T: std::fmt::Debug> std::fmt::Debug for _Inner<T> {
        fn fmt(&self, f: &mut std::fmt::Formatter<'_>) -> std::fmt::Result {
            write!(f, "{:?}", self.0)
        }
    }
    impl<T: Query> tonic::server::NamedService for QueryServer<T> {
        const NAME: &'static str = "cosmos.staking.v1beta1.Query";
    }
>>>>>>> 4793f997
}
/// StakeAuthorization defines authorization for delegate/undelegate/redelegate.
///
/// Since: cosmos-sdk 0.43
#[allow(clippy::derive_partial_eq_without_eq)]
#[derive(Clone, PartialEq, ::prost::Message)]
pub struct StakeAuthorization {
<<<<<<< HEAD
	/// max_tokens specifies the maximum amount of tokens can be delegate to a validator. If it is
	/// empty, there is no spend limit and any amount of coins can be delegated.
	#[prost(message, optional, tag = "1")]
	pub max_tokens: ::core::option::Option<super::super::base::v1beta1::Coin>,
	/// authorization_type defines one of AuthorizationType.
	#[prost(enumeration = "AuthorizationType", tag = "4")]
	pub authorization_type: i32,
	/// validators is the oneof that represents either allow_list or deny_list
	#[prost(oneof = "stake_authorization::Validators", tags = "2, 3")]
	pub validators: ::core::option::Option<stake_authorization::Validators>,
}
/// Nested message and enum types in `StakeAuthorization`.
pub mod stake_authorization {
	/// Validators defines list of validator addresses.
	#[derive(Clone, PartialEq, ::prost::Message)]
	pub struct ValidatorsVec {
		#[prost(string, repeated, tag = "1")]
		pub address: ::prost::alloc::vec::Vec<::prost::alloc::string::String>,
	}
	/// validators is the oneof that represents either allow_list or deny_list
	#[derive(Clone, PartialEq, ::prost::Oneof)]
	pub enum Validators {
		/// allow_list specifies list of validator addresses to whom grantee can delegate tokens on
		/// behalf of granter's account.
		#[prost(message, tag = "2")]
		AllowList(ValidatorsVec),
		/// deny_list specifies list of validator addresses to whom grantee can not delegate
		/// tokens.
		#[prost(message, tag = "3")]
		DenyList(ValidatorsVec),
	}
=======
    /// max_tokens specifies the maximum amount of tokens can be delegate to a validator. If it is
    /// empty, there is no spend limit and any amount of coins can be delegated.
    #[prost(message, optional, tag = "1")]
    pub max_tokens: ::core::option::Option<super::super::base::v1beta1::Coin>,
    /// authorization_type defines one of AuthorizationType.
    #[prost(enumeration = "AuthorizationType", tag = "4")]
    pub authorization_type: i32,
    /// validators is the oneof that represents either allow_list or deny_list
    #[prost(oneof = "stake_authorization::Validators", tags = "2, 3")]
    pub validators: ::core::option::Option<stake_authorization::Validators>,
}
/// Nested message and enum types in `StakeAuthorization`.
pub mod stake_authorization {
    /// Validators defines list of validator addresses.
    #[allow(clippy::derive_partial_eq_without_eq)]
    #[derive(Clone, PartialEq, ::prost::Message)]
    pub struct ValidatorVec {
        #[prost(string, repeated, tag = "1")]
        pub address: ::prost::alloc::vec::Vec<::prost::alloc::string::String>,
    }
    /// validators is the oneof that represents either allow_list or deny_list
    #[allow(clippy::derive_partial_eq_without_eq)]
    #[derive(Clone, PartialEq, ::prost::Oneof)]
    pub enum Validators {
        /// allow_list specifies list of validator addresses to whom grantee can delegate tokens on behalf of granter's
        /// account.
        #[prost(message, tag = "2")]
        AllowList(ValidatorVec),
        /// deny_list specifies list of validator addresses to whom grantee can not delegate tokens.
        #[prost(message, tag = "3")]
        DenyList(ValidatorVec),
    }
>>>>>>> 4793f997
}
/// AuthorizationType defines the type of staking module authorization type
///
/// Since: cosmos-sdk 0.43
#[derive(Clone, Copy, Debug, PartialEq, Eq, Hash, PartialOrd, Ord, ::prost::Enumeration)]
#[repr(i32)]
pub enum AuthorizationType {
	/// AUTHORIZATION_TYPE_UNSPECIFIED specifies an unknown authorization type
	Unspecified = 0,
	/// AUTHORIZATION_TYPE_DELEGATE defines an authorization type for Msg/Delegate
	Delegate = 1,
	/// AUTHORIZATION_TYPE_UNDELEGATE defines an authorization type for Msg/Undelegate
	Undelegate = 2,
	/// AUTHORIZATION_TYPE_REDELEGATE defines an authorization type for Msg/BeginRedelegate
	Redelegate = 3,
}
impl AuthorizationType {
<<<<<<< HEAD
	/// String value of the enum field names used in the ProtoBuf definition.
	///
	/// The values are not transformed in any way and thus are considered stable
	/// (if the ProtoBuf definition does not change) and safe for programmatic use.
	pub fn as_str_name(&self) -> &'static str {
		match self {
			AuthorizationType::Unspecified => "AUTHORIZATION_TYPE_UNSPECIFIED",
			AuthorizationType::Delegate => "AUTHORIZATION_TYPE_DELEGATE",
			AuthorizationType::Undelegate => "AUTHORIZATION_TYPE_UNDELEGATE",
			AuthorizationType::Redelegate => "AUTHORIZATION_TYPE_REDELEGATE",
		}
	}
=======
    /// String value of the enum field names used in the ProtoBuf definition.
    ///
    /// The values are not transformed in any way and thus are considered stable
    /// (if the ProtoBuf definition does not change) and safe for programmatic use.
    pub fn as_str_name(&self) -> &'static str {
        match self {
            AuthorizationType::Unspecified => "AUTHORIZATION_TYPE_UNSPECIFIED",
            AuthorizationType::Delegate => "AUTHORIZATION_TYPE_DELEGATE",
            AuthorizationType::Undelegate => "AUTHORIZATION_TYPE_UNDELEGATE",
            AuthorizationType::Redelegate => "AUTHORIZATION_TYPE_REDELEGATE",
        }
    }
    /// Creates an enum from field names used in the ProtoBuf definition.
    pub fn from_str_name(value: &str) -> ::core::option::Option<Self> {
        match value {
            "AUTHORIZATION_TYPE_UNSPECIFIED" => Some(Self::Unspecified),
            "AUTHORIZATION_TYPE_DELEGATE" => Some(Self::Delegate),
            "AUTHORIZATION_TYPE_UNDELEGATE" => Some(Self::Undelegate),
            "AUTHORIZATION_TYPE_REDELEGATE" => Some(Self::Redelegate),
            _ => None,
        }
    }
>>>>>>> 4793f997
}
/// GenesisState defines the staking module's genesis state.
#[allow(clippy::derive_partial_eq_without_eq)]
#[derive(Clone, PartialEq, ::prost::Message)]
pub struct GenesisState {
<<<<<<< HEAD
	/// params defines all the paramaters of related to deposit.
	#[prost(message, optional, tag = "1")]
	pub params: ::core::option::Option<Params>,
	/// last_total_power tracks the total amounts of bonded tokens recorded during
	/// the previous end block.
	#[prost(bytes = "vec", tag = "2")]
	pub last_total_power: ::prost::alloc::vec::Vec<u8>,
	/// last_validator_powers is a special index that provides a historical list
	/// of the last-block's bonded validators.
	#[prost(message, repeated, tag = "3")]
	pub last_validator_powers: ::prost::alloc::vec::Vec<LastValidatorPower>,
	/// delegations defines the validator set at genesis.
	#[prost(message, repeated, tag = "4")]
	pub validators: ::prost::alloc::vec::Vec<Validator>,
	/// delegations defines the delegations active at genesis.
	#[prost(message, repeated, tag = "5")]
	pub delegations: ::prost::alloc::vec::Vec<Delegation>,
	/// unbonding_delegations defines the unbonding delegations active at genesis.
	#[prost(message, repeated, tag = "6")]
	pub unbonding_delegations: ::prost::alloc::vec::Vec<UnbondingDelegation>,
	/// redelegations defines the redelegations active at genesis.
	#[prost(message, repeated, tag = "7")]
	pub redelegations: ::prost::alloc::vec::Vec<Redelegation>,
	#[prost(bool, tag = "8")]
	pub exported: bool,
=======
    /// params defines all the paramaters of related to deposit.
    #[prost(message, optional, tag = "1")]
    pub params: ::core::option::Option<Params>,
    /// last_total_power tracks the total amounts of bonded tokens recorded during
    /// the previous end block.
    #[prost(bytes = "vec", tag = "2")]
    pub last_total_power: ::prost::alloc::vec::Vec<u8>,
    /// last_validator_powers is a special index that provides a historical list
    /// of the last-block's bonded validators.
    #[prost(message, repeated, tag = "3")]
    pub last_validator_powers: ::prost::alloc::vec::Vec<LastValidatorPower>,
    /// delegations defines the validator set at genesis.
    #[prost(message, repeated, tag = "4")]
    pub validators: ::prost::alloc::vec::Vec<Validator>,
    /// delegations defines the delegations active at genesis.
    #[prost(message, repeated, tag = "5")]
    pub delegations: ::prost::alloc::vec::Vec<Delegation>,
    /// unbonding_delegations defines the unbonding delegations active at genesis.
    #[prost(message, repeated, tag = "6")]
    pub unbonding_delegations: ::prost::alloc::vec::Vec<UnbondingDelegation>,
    /// redelegations defines the redelegations active at genesis.
    #[prost(message, repeated, tag = "7")]
    pub redelegations: ::prost::alloc::vec::Vec<Redelegation>,
    #[prost(bool, tag = "8")]
    pub exported: bool,
>>>>>>> 4793f997
}
/// LastValidatorPower required for validator set update logic.
#[allow(clippy::derive_partial_eq_without_eq)]
#[derive(Clone, PartialEq, ::prost::Message)]
pub struct LastValidatorPower {
<<<<<<< HEAD
	/// address is the address of the validator.
	#[prost(string, tag = "1")]
	pub address: ::prost::alloc::string::String,
	/// power defines the power of the validator.
	#[prost(int64, tag = "2")]
	pub power: i64,
=======
    /// address is the address of the validator.
    #[prost(string, tag = "1")]
    pub address: ::prost::alloc::string::String,
    /// power defines the power of the validator.
    #[prost(int64, tag = "2")]
    pub power: i64,
>>>>>>> 4793f997
}<|MERGE_RESOLUTION|>--- conflicted
+++ resolved
@@ -5,36 +5,16 @@
 #[allow(clippy::derive_partial_eq_without_eq)]
 #[derive(Clone, PartialEq, ::prost::Message)]
 pub struct HistoricalInfo {
-<<<<<<< HEAD
-	#[prost(message, optional, tag = "1")]
-	pub header: ::core::option::Option<::tendermint_proto::types::Header>,
-	#[prost(message, repeated, tag = "2")]
-	pub valset: ::prost::alloc::vec::Vec<Validator>,
-=======
     #[prost(message, optional, tag = "1")]
     pub header: ::core::option::Option<::tendermint_proto::types::Header>,
     #[prost(message, repeated, tag = "2")]
     pub valset: ::prost::alloc::vec::Vec<Validator>,
->>>>>>> 4793f997
 }
 /// CommissionRates defines the initial commission rates to be used for creating
 /// a validator.
 #[allow(clippy::derive_partial_eq_without_eq)]
 #[derive(Clone, PartialEq, ::prost::Message)]
 pub struct CommissionRates {
-<<<<<<< HEAD
-	/// rate is the commission rate charged to delegators, as a fraction.
-	#[prost(string, tag = "1")]
-	pub rate: ::prost::alloc::string::String,
-	/// max_rate defines the maximum commission rate which validator can ever charge, as a
-	/// fraction.
-	#[prost(string, tag = "2")]
-	pub max_rate: ::prost::alloc::string::String,
-	/// max_change_rate defines the maximum daily increase of the validator commission, as a
-	/// fraction.
-	#[prost(string, tag = "3")]
-	pub max_change_rate: ::prost::alloc::string::String,
-=======
     /// rate is the commission rate charged to delegators, as a fraction.
     #[prost(string, tag = "1")]
     pub rate: ::prost::alloc::string::String,
@@ -44,20 +24,11 @@
     /// max_change_rate defines the maximum daily increase of the validator commission, as a fraction.
     #[prost(string, tag = "3")]
     pub max_change_rate: ::prost::alloc::string::String,
->>>>>>> 4793f997
 }
 /// Commission defines commission parameters for a given validator.
 #[allow(clippy::derive_partial_eq_without_eq)]
 #[derive(Clone, PartialEq, ::prost::Message)]
 pub struct Commission {
-<<<<<<< HEAD
-	/// commission_rates defines the initial commission rates to be used for creating a validator.
-	#[prost(message, optional, tag = "1")]
-	pub commission_rates: ::core::option::Option<CommissionRates>,
-	/// update_time is the last time the commission rate was changed.
-	#[prost(message, optional, tag = "2")]
-	pub update_time: ::core::option::Option<super::super::super::google::protobuf::Timestamp>,
-=======
     /// commission_rates defines the initial commission rates to be used for creating a validator.
     #[prost(message, optional, tag = "1")]
     pub commission_rates: ::core::option::Option<CommissionRates>,
@@ -66,29 +37,11 @@
     pub update_time: ::core::option::Option<
         super::super::super::google::protobuf::Timestamp,
     >,
->>>>>>> 4793f997
 }
 /// Description defines a validator description.
 #[allow(clippy::derive_partial_eq_without_eq)]
 #[derive(Clone, PartialEq, ::prost::Message)]
 pub struct Description {
-<<<<<<< HEAD
-	/// moniker defines a human-readable name for the validator.
-	#[prost(string, tag = "1")]
-	pub moniker: ::prost::alloc::string::String,
-	/// identity defines an optional identity signature (ex. UPort or Keybase).
-	#[prost(string, tag = "2")]
-	pub identity: ::prost::alloc::string::String,
-	/// website defines an optional website link.
-	#[prost(string, tag = "3")]
-	pub website: ::prost::alloc::string::String,
-	/// security_contact defines an optional email for security contact.
-	#[prost(string, tag = "4")]
-	pub security_contact: ::prost::alloc::string::String,
-	/// details define other optional details.
-	#[prost(string, tag = "5")]
-	pub details: ::prost::alloc::string::String,
-=======
     /// moniker defines a human-readable name for the validator.
     #[prost(string, tag = "1")]
     pub moniker: ::prost::alloc::string::String,
@@ -104,7 +57,6 @@
     /// details define other optional details.
     #[prost(string, tag = "5")]
     pub details: ::prost::alloc::string::String,
->>>>>>> 4793f997
 }
 /// Validator defines a validator, together with the total amount of the
 /// Validator's bond shares and their exchange rate to coins. Slashing results in
@@ -117,44 +69,6 @@
 #[allow(clippy::derive_partial_eq_without_eq)]
 #[derive(Clone, PartialEq, ::prost::Message)]
 pub struct Validator {
-<<<<<<< HEAD
-	/// operator_address defines the address of the validator's operator; bech encoded in JSON.
-	#[prost(string, tag = "1")]
-	pub operator_address: ::prost::alloc::string::String,
-	/// consensus_pubkey is the consensus public key of the validator, as a Protobuf Any.
-	#[prost(message, optional, tag = "2")]
-	pub consensus_pubkey: ::core::option::Option<super::super::super::google::protobuf::Any>,
-	/// jailed defined whether the validator has been jailed from bonded status or not.
-	#[prost(bool, tag = "3")]
-	pub jailed: bool,
-	/// status is the validator status (bonded/unbonding/unbonded).
-	#[prost(enumeration = "BondStatus", tag = "4")]
-	pub status: i32,
-	/// tokens define the delegated tokens (incl. self-delegation).
-	#[prost(string, tag = "5")]
-	pub tokens: ::prost::alloc::string::String,
-	/// delegator_shares defines total shares issued to a validator's delegators.
-	#[prost(string, tag = "6")]
-	pub delegator_shares: ::prost::alloc::string::String,
-	/// description defines the description terms for the validator.
-	#[prost(message, optional, tag = "7")]
-	pub description: ::core::option::Option<Description>,
-	/// unbonding_height defines, if unbonding, the height at which this validator has begun
-	/// unbonding.
-	#[prost(int64, tag = "8")]
-	pub unbonding_height: i64,
-	/// unbonding_time defines, if unbonding, the min time for the validator to complete unbonding.
-	#[prost(message, optional, tag = "9")]
-	pub unbonding_time: ::core::option::Option<super::super::super::google::protobuf::Timestamp>,
-	/// commission defines the commission parameters.
-	#[prost(message, optional, tag = "10")]
-	pub commission: ::core::option::Option<Commission>,
-	/// min_self_delegation is the validator's self declared minimum self delegation.
-	///
-	/// Since: cosmos-sdk 0.46
-	#[prost(string, tag = "11")]
-	pub min_self_delegation: ::prost::alloc::string::String,
-=======
     /// operator_address defines the address of the validator's operator; bech encoded in JSON.
     #[prost(string, tag = "1")]
     pub operator_address: ::prost::alloc::string::String,
@@ -194,19 +108,13 @@
     /// Since: cosmos-sdk 0.46
     #[prost(string, tag = "11")]
     pub min_self_delegation: ::prost::alloc::string::String,
->>>>>>> 4793f997
 }
 /// ValAddresses defines a repeated set of validator addresses.
 #[allow(clippy::derive_partial_eq_without_eq)]
 #[derive(Clone, PartialEq, ::prost::Message)]
 pub struct ValAddresses {
-<<<<<<< HEAD
-	#[prost(string, repeated, tag = "1")]
-	pub addresses: ::prost::alloc::vec::Vec<::prost::alloc::string::String>,
-=======
     #[prost(string, repeated, tag = "1")]
     pub addresses: ::prost::alloc::vec::Vec<::prost::alloc::string::String>,
->>>>>>> 4793f997
 }
 /// DVPair is struct that just has a delegator-validator pair with no other data.
 /// It is intended to be used as a marshalable pointer. For example, a DVPair can
@@ -214,29 +122,17 @@
 #[allow(clippy::derive_partial_eq_without_eq)]
 #[derive(Clone, PartialEq, ::prost::Message)]
 pub struct DvPair {
-<<<<<<< HEAD
-	#[prost(string, tag = "1")]
-	pub delegator_address: ::prost::alloc::string::String,
-	#[prost(string, tag = "2")]
-	pub validator_address: ::prost::alloc::string::String,
-=======
     #[prost(string, tag = "1")]
     pub delegator_address: ::prost::alloc::string::String,
     #[prost(string, tag = "2")]
     pub validator_address: ::prost::alloc::string::String,
->>>>>>> 4793f997
 }
 /// DVPairs defines an array of DVPair objects.
 #[allow(clippy::derive_partial_eq_without_eq)]
 #[derive(Clone, PartialEq, ::prost::Message)]
 pub struct DvPairs {
-<<<<<<< HEAD
-	#[prost(message, repeated, tag = "1")]
-	pub pairs: ::prost::alloc::vec::Vec<DvPair>,
-=======
     #[prost(message, repeated, tag = "1")]
     pub pairs: ::prost::alloc::vec::Vec<DvPair>,
->>>>>>> 4793f997
 }
 /// DVVTriplet is struct that just has a delegator-validator-validator triplet
 /// with no other data. It is intended to be used as a marshalable pointer. For
@@ -245,33 +141,19 @@
 #[allow(clippy::derive_partial_eq_without_eq)]
 #[derive(Clone, PartialEq, ::prost::Message)]
 pub struct DvvTriplet {
-<<<<<<< HEAD
-	#[prost(string, tag = "1")]
-	pub delegator_address: ::prost::alloc::string::String,
-	#[prost(string, tag = "2")]
-	pub validator_src_address: ::prost::alloc::string::String,
-	#[prost(string, tag = "3")]
-	pub validator_dst_address: ::prost::alloc::string::String,
-=======
     #[prost(string, tag = "1")]
     pub delegator_address: ::prost::alloc::string::String,
     #[prost(string, tag = "2")]
     pub validator_src_address: ::prost::alloc::string::String,
     #[prost(string, tag = "3")]
     pub validator_dst_address: ::prost::alloc::string::String,
->>>>>>> 4793f997
 }
 /// DVVTriplets defines an array of DVVTriplet objects.
 #[allow(clippy::derive_partial_eq_without_eq)]
 #[derive(Clone, PartialEq, ::prost::Message)]
 pub struct DvvTriplets {
-<<<<<<< HEAD
-	#[prost(message, repeated, tag = "1")]
-	pub triplets: ::prost::alloc::vec::Vec<DvvTriplet>,
-=======
     #[prost(message, repeated, tag = "1")]
     pub triplets: ::prost::alloc::vec::Vec<DvvTriplet>,
->>>>>>> 4793f997
 }
 /// Delegation represents the bond with tokens held by an account. It is
 /// owned by one delegator, and is associated with the voting power of one
@@ -279,17 +161,6 @@
 #[allow(clippy::derive_partial_eq_without_eq)]
 #[derive(Clone, PartialEq, ::prost::Message)]
 pub struct Delegation {
-<<<<<<< HEAD
-	/// delegator_address is the bech32-encoded address of the delegator.
-	#[prost(string, tag = "1")]
-	pub delegator_address: ::prost::alloc::string::String,
-	/// validator_address is the bech32-encoded address of the validator.
-	#[prost(string, tag = "2")]
-	pub validator_address: ::prost::alloc::string::String,
-	/// shares define the delegation shares received.
-	#[prost(string, tag = "3")]
-	pub shares: ::prost::alloc::string::String,
-=======
     /// delegator_address is the bech32-encoded address of the delegator.
     #[prost(string, tag = "1")]
     pub delegator_address: ::prost::alloc::string::String,
@@ -299,26 +170,12 @@
     /// shares define the delegation shares received.
     #[prost(string, tag = "3")]
     pub shares: ::prost::alloc::string::String,
->>>>>>> 4793f997
 }
 /// UnbondingDelegation stores all of a single delegator's unbonding bonds
 /// for a single validator in an time-ordered list.
 #[allow(clippy::derive_partial_eq_without_eq)]
 #[derive(Clone, PartialEq, ::prost::Message)]
 pub struct UnbondingDelegation {
-<<<<<<< HEAD
-	/// delegator_address is the bech32-encoded address of the delegator.
-	#[prost(string, tag = "1")]
-	pub delegator_address: ::prost::alloc::string::String,
-	/// validator_address is the bech32-encoded address of the validator.
-	#[prost(string, tag = "2")]
-	pub validator_address: ::prost::alloc::string::String,
-	/// entries are the unbonding delegation entries.
-	///
-	/// unbonding delegation entries
-	#[prost(message, repeated, tag = "3")]
-	pub entries: ::prost::alloc::vec::Vec<UnbondingDelegationEntry>,
-=======
     /// delegator_address is the bech32-encoded address of the delegator.
     #[prost(string, tag = "1")]
     pub delegator_address: ::prost::alloc::string::String,
@@ -330,26 +187,11 @@
     /// unbonding delegation entries
     #[prost(message, repeated, tag = "3")]
     pub entries: ::prost::alloc::vec::Vec<UnbondingDelegationEntry>,
->>>>>>> 4793f997
 }
 /// UnbondingDelegationEntry defines an unbonding object with relevant metadata.
 #[allow(clippy::derive_partial_eq_without_eq)]
 #[derive(Clone, PartialEq, ::prost::Message)]
 pub struct UnbondingDelegationEntry {
-<<<<<<< HEAD
-	/// creation_height is the height which the unbonding took place.
-	#[prost(int64, tag = "1")]
-	pub creation_height: i64,
-	/// completion_time is the unix time for unbonding completion.
-	#[prost(message, optional, tag = "2")]
-	pub completion_time: ::core::option::Option<super::super::super::google::protobuf::Timestamp>,
-	/// initial_balance defines the tokens initially scheduled to receive at completion.
-	#[prost(string, tag = "3")]
-	pub initial_balance: ::prost::alloc::string::String,
-	/// balance defines the tokens to receive at completion.
-	#[prost(string, tag = "4")]
-	pub balance: ::prost::alloc::string::String,
-=======
     /// creation_height is the height which the unbonding took place.
     #[prost(int64, tag = "1")]
     pub creation_height: i64,
@@ -364,26 +206,11 @@
     /// balance defines the tokens to receive at completion.
     #[prost(string, tag = "4")]
     pub balance: ::prost::alloc::string::String,
->>>>>>> 4793f997
 }
 /// RedelegationEntry defines a redelegation object with relevant metadata.
 #[allow(clippy::derive_partial_eq_without_eq)]
 #[derive(Clone, PartialEq, ::prost::Message)]
 pub struct RedelegationEntry {
-<<<<<<< HEAD
-	/// creation_height  defines the height which the redelegation took place.
-	#[prost(int64, tag = "1")]
-	pub creation_height: i64,
-	/// completion_time defines the unix time for redelegation completion.
-	#[prost(message, optional, tag = "2")]
-	pub completion_time: ::core::option::Option<super::super::super::google::protobuf::Timestamp>,
-	/// initial_balance defines the initial balance when redelegation started.
-	#[prost(string, tag = "3")]
-	pub initial_balance: ::prost::alloc::string::String,
-	/// shares_dst is the amount of destination-validator shares created by redelegation.
-	#[prost(string, tag = "4")]
-	pub shares_dst: ::prost::alloc::string::String,
-=======
     /// creation_height  defines the height which the redelegation took place.
     #[prost(int64, tag = "1")]
     pub creation_height: i64,
@@ -398,29 +225,12 @@
     /// shares_dst is the amount of destination-validator shares created by redelegation.
     #[prost(string, tag = "4")]
     pub shares_dst: ::prost::alloc::string::String,
->>>>>>> 4793f997
 }
 /// Redelegation contains the list of a particular delegator's redelegating bonds
 /// from a particular source validator to a particular destination validator.
 #[allow(clippy::derive_partial_eq_without_eq)]
 #[derive(Clone, PartialEq, ::prost::Message)]
 pub struct Redelegation {
-<<<<<<< HEAD
-	/// delegator_address is the bech32-encoded address of the delegator.
-	#[prost(string, tag = "1")]
-	pub delegator_address: ::prost::alloc::string::String,
-	/// validator_src_address is the validator redelegation source operator address.
-	#[prost(string, tag = "2")]
-	pub validator_src_address: ::prost::alloc::string::String,
-	/// validator_dst_address is the validator redelegation destination operator address.
-	#[prost(string, tag = "3")]
-	pub validator_dst_address: ::prost::alloc::string::String,
-	/// entries are the redelegation entries.
-	///
-	/// redelegation entries
-	#[prost(message, repeated, tag = "4")]
-	pub entries: ::prost::alloc::vec::Vec<RedelegationEntry>,
-=======
     /// delegator_address is the bech32-encoded address of the delegator.
     #[prost(string, tag = "1")]
     pub delegator_address: ::prost::alloc::string::String,
@@ -435,34 +245,11 @@
     /// redelegation entries
     #[prost(message, repeated, tag = "4")]
     pub entries: ::prost::alloc::vec::Vec<RedelegationEntry>,
->>>>>>> 4793f997
 }
 /// Params defines the parameters for the staking module.
 #[allow(clippy::derive_partial_eq_without_eq)]
 #[derive(Clone, PartialEq, ::prost::Message)]
 pub struct Params {
-<<<<<<< HEAD
-	/// unbonding_time is the time duration of unbonding.
-	#[prost(message, optional, tag = "1")]
-	pub unbonding_time: ::core::option::Option<super::super::super::google::protobuf::Duration>,
-	/// max_validators is the maximum number of validators.
-	#[prost(uint32, tag = "2")]
-	pub max_validators: u32,
-	/// max_entries is the max entries for either unbonding delegation or redelegation (per
-	/// pair/trio).
-	#[prost(uint32, tag = "3")]
-	pub max_entries: u32,
-	/// historical_entries is the number of historical entries to persist.
-	#[prost(uint32, tag = "4")]
-	pub historical_entries: u32,
-	/// bond_denom defines the bondable coin denomination.
-	#[prost(string, tag = "5")]
-	pub bond_denom: ::prost::alloc::string::String,
-	/// min_commission_rate is the chain-wide minimum commission rate that a validator can charge
-	/// their delegators
-	#[prost(string, tag = "6")]
-	pub min_commission_rate: ::prost::alloc::string::String,
-=======
     /// unbonding_time is the time duration of unbonding.
     #[prost(message, optional, tag = "1")]
     pub unbonding_time: ::core::option::Option<
@@ -483,24 +270,16 @@
     /// min_commission_rate is the chain-wide minimum commission rate that a validator can charge their delegators
     #[prost(string, tag = "6")]
     pub min_commission_rate: ::prost::alloc::string::String,
->>>>>>> 4793f997
 }
 /// DelegationResponse is equivalent to Delegation except that it contains a
 /// balance in addition to shares which is more suitable for client responses.
 #[allow(clippy::derive_partial_eq_without_eq)]
 #[derive(Clone, PartialEq, ::prost::Message)]
 pub struct DelegationResponse {
-<<<<<<< HEAD
-	#[prost(message, optional, tag = "1")]
-	pub delegation: ::core::option::Option<Delegation>,
-	#[prost(message, optional, tag = "2")]
-	pub balance: ::core::option::Option<super::super::base::v1beta1::Coin>,
-=======
     #[prost(message, optional, tag = "1")]
     pub delegation: ::core::option::Option<Delegation>,
     #[prost(message, optional, tag = "2")]
     pub balance: ::core::option::Option<super::super::base::v1beta1::Coin>,
->>>>>>> 4793f997
 }
 /// RedelegationEntryResponse is equivalent to a RedelegationEntry except that it
 /// contains a balance in addition to shares which is more suitable for client
@@ -508,17 +287,10 @@
 #[allow(clippy::derive_partial_eq_without_eq)]
 #[derive(Clone, PartialEq, ::prost::Message)]
 pub struct RedelegationEntryResponse {
-<<<<<<< HEAD
-	#[prost(message, optional, tag = "1")]
-	pub redelegation_entry: ::core::option::Option<RedelegationEntry>,
-	#[prost(string, tag = "4")]
-	pub balance: ::prost::alloc::string::String,
-=======
     #[prost(message, optional, tag = "1")]
     pub redelegation_entry: ::core::option::Option<RedelegationEntry>,
     #[prost(string, tag = "4")]
     pub balance: ::prost::alloc::string::String,
->>>>>>> 4793f997
 }
 /// RedelegationResponse is equivalent to a Redelegation except that its entries
 /// contain a balance in addition to shares which is more suitable for client
@@ -526,63 +298,35 @@
 #[allow(clippy::derive_partial_eq_without_eq)]
 #[derive(Clone, PartialEq, ::prost::Message)]
 pub struct RedelegationResponse {
-<<<<<<< HEAD
-	#[prost(message, optional, tag = "1")]
-	pub redelegation: ::core::option::Option<Redelegation>,
-	#[prost(message, repeated, tag = "2")]
-	pub entries: ::prost::alloc::vec::Vec<RedelegationEntryResponse>,
-=======
     #[prost(message, optional, tag = "1")]
     pub redelegation: ::core::option::Option<Redelegation>,
     #[prost(message, repeated, tag = "2")]
     pub entries: ::prost::alloc::vec::Vec<RedelegationEntryResponse>,
->>>>>>> 4793f997
 }
 /// Pool is used for tracking bonded and not-bonded token supply of the bond
 /// denomination.
 #[allow(clippy::derive_partial_eq_without_eq)]
 #[derive(Clone, PartialEq, ::prost::Message)]
 pub struct Pool {
-<<<<<<< HEAD
-	#[prost(string, tag = "1")]
-	pub not_bonded_tokens: ::prost::alloc::string::String,
-	#[prost(string, tag = "2")]
-	pub bonded_tokens: ::prost::alloc::string::String,
-=======
     #[prost(string, tag = "1")]
     pub not_bonded_tokens: ::prost::alloc::string::String,
     #[prost(string, tag = "2")]
     pub bonded_tokens: ::prost::alloc::string::String,
->>>>>>> 4793f997
 }
 /// BondStatus is the status of a validator.
 #[derive(Clone, Copy, Debug, PartialEq, Eq, Hash, PartialOrd, Ord, ::prost::Enumeration)]
 #[repr(i32)]
 pub enum BondStatus {
-	/// UNSPECIFIED defines an invalid validator status.
-	Unspecified = 0,
-	/// UNBONDED defines a validator that is not bonded.
-	Unbonded = 1,
-	/// UNBONDING defines a validator that is unbonding.
-	Unbonding = 2,
-	/// BONDED defines a validator that is bonded.
-	Bonded = 3,
+    /// UNSPECIFIED defines an invalid validator status.
+    Unspecified = 0,
+    /// UNBONDED defines a validator that is not bonded.
+    Unbonded = 1,
+    /// UNBONDING defines a validator that is unbonding.
+    Unbonding = 2,
+    /// BONDED defines a validator that is bonded.
+    Bonded = 3,
 }
 impl BondStatus {
-<<<<<<< HEAD
-	/// String value of the enum field names used in the ProtoBuf definition.
-	///
-	/// The values are not transformed in any way and thus are considered stable
-	/// (if the ProtoBuf definition does not change) and safe for programmatic use.
-	pub fn as_str_name(&self) -> &'static str {
-		match self {
-			BondStatus::Unspecified => "BOND_STATUS_UNSPECIFIED",
-			BondStatus::Unbonded => "BOND_STATUS_UNBONDED",
-			BondStatus::Unbonding => "BOND_STATUS_UNBONDING",
-			BondStatus::Bonded => "BOND_STATUS_BONDED",
-		}
-	}
-=======
     /// String value of the enum field names used in the ProtoBuf definition.
     ///
     /// The values are not transformed in any way and thus are considered stable
@@ -605,28 +349,11 @@
             _ => None,
         }
     }
->>>>>>> 4793f997
 }
 /// MsgCreateValidator defines a SDK message for creating a new validator.
 #[allow(clippy::derive_partial_eq_without_eq)]
 #[derive(Clone, PartialEq, ::prost::Message)]
 pub struct MsgCreateValidator {
-<<<<<<< HEAD
-	#[prost(message, optional, tag = "1")]
-	pub description: ::core::option::Option<Description>,
-	#[prost(message, optional, tag = "2")]
-	pub commission: ::core::option::Option<CommissionRates>,
-	#[prost(string, tag = "3")]
-	pub min_self_delegation: ::prost::alloc::string::String,
-	#[prost(string, tag = "4")]
-	pub delegator_address: ::prost::alloc::string::String,
-	#[prost(string, tag = "5")]
-	pub validator_address: ::prost::alloc::string::String,
-	#[prost(message, optional, tag = "6")]
-	pub pubkey: ::core::option::Option<super::super::super::google::protobuf::Any>,
-	#[prost(message, optional, tag = "7")]
-	pub value: ::core::option::Option<super::super::base::v1beta1::Coin>,
-=======
     #[prost(message, optional, tag = "1")]
     pub description: ::core::option::Option<Description>,
     #[prost(message, optional, tag = "2")]
@@ -641,7 +368,6 @@
     pub pubkey: ::core::option::Option<super::super::super::google::protobuf::Any>,
     #[prost(message, optional, tag = "7")]
     pub value: ::core::option::Option<super::super::base::v1beta1::Coin>,
->>>>>>> 4793f997
 }
 /// MsgCreateValidatorResponse defines the Msg/CreateValidator response type.
 #[allow(clippy::derive_partial_eq_without_eq)]
@@ -651,20 +377,6 @@
 #[allow(clippy::derive_partial_eq_without_eq)]
 #[derive(Clone, PartialEq, ::prost::Message)]
 pub struct MsgEditValidator {
-<<<<<<< HEAD
-	#[prost(message, optional, tag = "1")]
-	pub description: ::core::option::Option<Description>,
-	#[prost(string, tag = "2")]
-	pub validator_address: ::prost::alloc::string::String,
-	/// We pass a reference to the new commission rate and min self delegation as
-	/// it's not mandatory to update. If not updated, the deserialized rate will be
-	/// zero with no way to distinguish if an update was intended.
-	/// REF: #2373
-	#[prost(string, tag = "3")]
-	pub commission_rate: ::prost::alloc::string::String,
-	#[prost(string, tag = "4")]
-	pub min_self_delegation: ::prost::alloc::string::String,
-=======
     #[prost(message, optional, tag = "1")]
     pub description: ::core::option::Option<Description>,
     #[prost(string, tag = "2")]
@@ -677,7 +389,6 @@
     pub commission_rate: ::prost::alloc::string::String,
     #[prost(string, tag = "4")]
     pub min_self_delegation: ::prost::alloc::string::String,
->>>>>>> 4793f997
 }
 /// MsgEditValidatorResponse defines the Msg/EditValidator response type.
 #[allow(clippy::derive_partial_eq_without_eq)]
@@ -688,21 +399,12 @@
 #[allow(clippy::derive_partial_eq_without_eq)]
 #[derive(Clone, PartialEq, ::prost::Message)]
 pub struct MsgDelegate {
-<<<<<<< HEAD
-	#[prost(string, tag = "1")]
-	pub delegator_address: ::prost::alloc::string::String,
-	#[prost(string, tag = "2")]
-	pub validator_address: ::prost::alloc::string::String,
-	#[prost(message, optional, tag = "3")]
-	pub amount: ::core::option::Option<super::super::base::v1beta1::Coin>,
-=======
     #[prost(string, tag = "1")]
     pub delegator_address: ::prost::alloc::string::String,
     #[prost(string, tag = "2")]
     pub validator_address: ::prost::alloc::string::String,
     #[prost(message, optional, tag = "3")]
     pub amount: ::core::option::Option<super::super::base::v1beta1::Coin>,
->>>>>>> 4793f997
 }
 /// MsgDelegateResponse defines the Msg/Delegate response type.
 #[allow(clippy::derive_partial_eq_without_eq)]
@@ -713,16 +415,6 @@
 #[allow(clippy::derive_partial_eq_without_eq)]
 #[derive(Clone, PartialEq, ::prost::Message)]
 pub struct MsgBeginRedelegate {
-<<<<<<< HEAD
-	#[prost(string, tag = "1")]
-	pub delegator_address: ::prost::alloc::string::String,
-	#[prost(string, tag = "2")]
-	pub validator_src_address: ::prost::alloc::string::String,
-	#[prost(string, tag = "3")]
-	pub validator_dst_address: ::prost::alloc::string::String,
-	#[prost(message, optional, tag = "4")]
-	pub amount: ::core::option::Option<super::super::base::v1beta1::Coin>,
-=======
     #[prost(string, tag = "1")]
     pub delegator_address: ::prost::alloc::string::String,
     #[prost(string, tag = "2")]
@@ -731,68 +423,32 @@
     pub validator_dst_address: ::prost::alloc::string::String,
     #[prost(message, optional, tag = "4")]
     pub amount: ::core::option::Option<super::super::base::v1beta1::Coin>,
->>>>>>> 4793f997
 }
 /// MsgBeginRedelegateResponse defines the Msg/BeginRedelegate response type.
 #[allow(clippy::derive_partial_eq_without_eq)]
 #[derive(Clone, PartialEq, ::prost::Message)]
 pub struct MsgBeginRedelegateResponse {
-<<<<<<< HEAD
-	#[prost(message, optional, tag = "1")]
-	pub completion_time: ::core::option::Option<super::super::super::google::protobuf::Timestamp>,
-=======
     #[prost(message, optional, tag = "1")]
     pub completion_time: ::core::option::Option<
         super::super::super::google::protobuf::Timestamp,
     >,
->>>>>>> 4793f997
 }
 /// MsgUndelegate defines a SDK message for performing an undelegation from a
 /// delegate and a validator.
 #[allow(clippy::derive_partial_eq_without_eq)]
 #[derive(Clone, PartialEq, ::prost::Message)]
 pub struct MsgUndelegate {
-<<<<<<< HEAD
-	#[prost(string, tag = "1")]
-	pub delegator_address: ::prost::alloc::string::String,
-	#[prost(string, tag = "2")]
-	pub validator_address: ::prost::alloc::string::String,
-	#[prost(message, optional, tag = "3")]
-	pub amount: ::core::option::Option<super::super::base::v1beta1::Coin>,
-=======
     #[prost(string, tag = "1")]
     pub delegator_address: ::prost::alloc::string::String,
     #[prost(string, tag = "2")]
     pub validator_address: ::prost::alloc::string::String,
     #[prost(message, optional, tag = "3")]
     pub amount: ::core::option::Option<super::super::base::v1beta1::Coin>,
->>>>>>> 4793f997
 }
 /// MsgUndelegateResponse defines the Msg/Undelegate response type.
 #[allow(clippy::derive_partial_eq_without_eq)]
 #[derive(Clone, PartialEq, ::prost::Message)]
 pub struct MsgUndelegateResponse {
-<<<<<<< HEAD
-	#[prost(message, optional, tag = "1")]
-	pub completion_time: ::core::option::Option<super::super::super::google::protobuf::Timestamp>,
-}
-/// MsgCancelUnbondingDelegation defines the SDK message for performing a cancel unbonding
-/// delegation for delegator
-///
-/// Since: cosmos-sdk 0.46
-#[derive(Clone, PartialEq, ::prost::Message)]
-pub struct MsgCancelUnbondingDelegation {
-	#[prost(string, tag = "1")]
-	pub delegator_address: ::prost::alloc::string::String,
-	#[prost(string, tag = "2")]
-	pub validator_address: ::prost::alloc::string::String,
-	/// amount is always less than or equal to unbonding delegation entry balance
-	#[prost(message, optional, tag = "3")]
-	pub amount: ::core::option::Option<super::super::base::v1beta1::Coin>,
-	/// creation_height is the height which the unbonding took place.
-	#[prost(int64, tag = "4")]
-	pub creation_height: i64,
-=======
     #[prost(message, optional, tag = "1")]
     pub completion_time: ::core::option::Option<
         super::super::super::google::protobuf::Timestamp,
@@ -814,188 +470,16 @@
     /// creation_height is the height which the unbonding took place.
     #[prost(int64, tag = "4")]
     pub creation_height: i64,
->>>>>>> 4793f997
 }
 /// MsgCancelUnbondingDelegationResponse
 ///
 /// Since: cosmos-sdk 0.46
-<<<<<<< HEAD
-=======
-#[allow(clippy::derive_partial_eq_without_eq)]
->>>>>>> 4793f997
+#[allow(clippy::derive_partial_eq_without_eq)]
 #[derive(Clone, PartialEq, ::prost::Message)]
 pub struct MsgCancelUnbondingDelegationResponse {}
 /// Generated client implementations.
 #[cfg(feature = "client")]
 pub mod msg_client {
-<<<<<<< HEAD
-	#![allow(unused_variables, dead_code, missing_docs, clippy::let_unit_value)]
-	use tonic::codegen::{http::Uri, *};
-	/// Msg defines the staking Msg service.
-	#[derive(Debug, Clone)]
-	pub struct MsgClient<T> {
-		inner: tonic::client::Grpc<T>,
-	}
-	impl MsgClient<tonic::transport::Channel> {
-		/// Attempt to create a new client by connecting to a given endpoint.
-		pub async fn connect<D>(dst: D) -> Result<Self, tonic::transport::Error>
-		where
-			D: std::convert::TryInto<tonic::transport::Endpoint>,
-			D::Error: Into<StdError>,
-		{
-			let conn = tonic::transport::Endpoint::new(dst)?.connect().await?;
-			Ok(Self::new(conn))
-		}
-	}
-	impl<T> MsgClient<T>
-	where
-		T: tonic::client::GrpcService<tonic::body::BoxBody>,
-		T::Error: Into<StdError>,
-		T::ResponseBody: Body<Data = Bytes> + Send + 'static,
-		<T::ResponseBody as Body>::Error: Into<StdError> + Send,
-	{
-		pub fn new(inner: T) -> Self {
-			let inner = tonic::client::Grpc::new(inner);
-			Self { inner }
-		}
-		pub fn with_origin(inner: T, origin: Uri) -> Self {
-			let inner = tonic::client::Grpc::with_origin(inner, origin);
-			Self { inner }
-		}
-		pub fn with_interceptor<F>(inner: T, interceptor: F) -> MsgClient<InterceptedService<T, F>>
-		where
-			F: tonic::service::Interceptor,
-			T::ResponseBody: Default,
-			T: tonic::codegen::Service<
-				http::Request<tonic::body::BoxBody>,
-				Response = http::Response<
-					<T as tonic::client::GrpcService<tonic::body::BoxBody>>::ResponseBody,
-				>,
-			>,
-			<T as tonic::codegen::Service<http::Request<tonic::body::BoxBody>>>::Error:
-				Into<StdError> + Send + Sync,
-		{
-			MsgClient::new(InterceptedService::new(inner, interceptor))
-		}
-		/// Compress requests with the given encoding.
-		///
-		/// This requires the server to support it otherwise it might respond with an
-		/// error.
-		#[must_use]
-		pub fn send_compressed(mut self, encoding: CompressionEncoding) -> Self {
-			self.inner = self.inner.send_compressed(encoding);
-			self
-		}
-		/// Enable decompressing responses.
-		#[must_use]
-		pub fn accept_compressed(mut self, encoding: CompressionEncoding) -> Self {
-			self.inner = self.inner.accept_compressed(encoding);
-			self
-		}
-		/// CreateValidator defines a method for creating a new validator.
-		pub async fn create_validator(
-			&mut self,
-			request: impl tonic::IntoRequest<super::MsgCreateValidator>,
-		) -> Result<tonic::Response<super::MsgCreateValidatorResponse>, tonic::Status> {
-			self.inner.ready().await.map_err(|e| {
-				tonic::Status::new(
-					tonic::Code::Unknown,
-					format!("Service was not ready: {}", e.into()),
-				)
-			})?;
-			let codec = tonic::codec::ProstCodec::default();
-			let path =
-				http::uri::PathAndQuery::from_static("/cosmos.staking.v1beta1.Msg/CreateValidator");
-			self.inner.unary(request.into_request(), path, codec).await
-		}
-		/// EditValidator defines a method for editing an existing validator.
-		pub async fn edit_validator(
-			&mut self,
-			request: impl tonic::IntoRequest<super::MsgEditValidator>,
-		) -> Result<tonic::Response<super::MsgEditValidatorResponse>, tonic::Status> {
-			self.inner.ready().await.map_err(|e| {
-				tonic::Status::new(
-					tonic::Code::Unknown,
-					format!("Service was not ready: {}", e.into()),
-				)
-			})?;
-			let codec = tonic::codec::ProstCodec::default();
-			let path =
-				http::uri::PathAndQuery::from_static("/cosmos.staking.v1beta1.Msg/EditValidator");
-			self.inner.unary(request.into_request(), path, codec).await
-		}
-		/// Delegate defines a method for performing a delegation of coins
-		/// from a delegator to a validator.
-		pub async fn delegate(
-			&mut self,
-			request: impl tonic::IntoRequest<super::MsgDelegate>,
-		) -> Result<tonic::Response<super::MsgDelegateResponse>, tonic::Status> {
-			self.inner.ready().await.map_err(|e| {
-				tonic::Status::new(
-					tonic::Code::Unknown,
-					format!("Service was not ready: {}", e.into()),
-				)
-			})?;
-			let codec = tonic::codec::ProstCodec::default();
-			let path = http::uri::PathAndQuery::from_static("/cosmos.staking.v1beta1.Msg/Delegate");
-			self.inner.unary(request.into_request(), path, codec).await
-		}
-		/// BeginRedelegate defines a method for performing a redelegation
-		/// of coins from a delegator and source validator to a destination validator.
-		pub async fn begin_redelegate(
-			&mut self,
-			request: impl tonic::IntoRequest<super::MsgBeginRedelegate>,
-		) -> Result<tonic::Response<super::MsgBeginRedelegateResponse>, tonic::Status> {
-			self.inner.ready().await.map_err(|e| {
-				tonic::Status::new(
-					tonic::Code::Unknown,
-					format!("Service was not ready: {}", e.into()),
-				)
-			})?;
-			let codec = tonic::codec::ProstCodec::default();
-			let path =
-				http::uri::PathAndQuery::from_static("/cosmos.staking.v1beta1.Msg/BeginRedelegate");
-			self.inner.unary(request.into_request(), path, codec).await
-		}
-		/// Undelegate defines a method for performing an undelegation from a
-		/// delegate and a validator.
-		pub async fn undelegate(
-			&mut self,
-			request: impl tonic::IntoRequest<super::MsgUndelegate>,
-		) -> Result<tonic::Response<super::MsgUndelegateResponse>, tonic::Status> {
-			self.inner.ready().await.map_err(|e| {
-				tonic::Status::new(
-					tonic::Code::Unknown,
-					format!("Service was not ready: {}", e.into()),
-				)
-			})?;
-			let codec = tonic::codec::ProstCodec::default();
-			let path =
-				http::uri::PathAndQuery::from_static("/cosmos.staking.v1beta1.Msg/Undelegate");
-			self.inner.unary(request.into_request(), path, codec).await
-		}
-		/// CancelUnbondingDelegation defines a method for performing canceling the unbonding
-		/// delegation and delegate back to previous validator.
-		///
-		/// Since: cosmos-sdk 0.46
-		pub async fn cancel_unbonding_delegation(
-			&mut self,
-			request: impl tonic::IntoRequest<super::MsgCancelUnbondingDelegation>,
-		) -> Result<tonic::Response<super::MsgCancelUnbondingDelegationResponse>, tonic::Status> {
-			self.inner.ready().await.map_err(|e| {
-				tonic::Status::new(
-					tonic::Code::Unknown,
-					format!("Service was not ready: {}", e.into()),
-				)
-			})?;
-			let codec = tonic::codec::ProstCodec::default();
-			let path = http::uri::PathAndQuery::from_static(
-				"/cosmos.staking.v1beta1.Msg/CancelUnbondingDelegation",
-			);
-			self.inner.unary(request.into_request(), path, codec).await
-		}
-	}
-=======
     #![allow(unused_variables, dead_code, missing_docs, clippy::let_unit_value)]
     use tonic::codegen::*;
     use tonic::codegen::http::Uri;
@@ -1194,332 +678,10 @@
             self.inner.unary(request.into_request(), path, codec).await
         }
     }
->>>>>>> 4793f997
 }
 /// Generated server implementations.
 #[cfg(feature = "server")]
 pub mod msg_server {
-<<<<<<< HEAD
-	#![allow(unused_variables, dead_code, missing_docs, clippy::let_unit_value)]
-	use tonic::codegen::*;
-	///Generated trait containing gRPC methods that should be implemented for use with MsgServer.
-	#[async_trait]
-	pub trait Msg: Send + Sync + 'static {
-		/// CreateValidator defines a method for creating a new validator.
-		async fn create_validator(
-			&self,
-			request: tonic::Request<super::MsgCreateValidator>,
-		) -> Result<tonic::Response<super::MsgCreateValidatorResponse>, tonic::Status>;
-		/// EditValidator defines a method for editing an existing validator.
-		async fn edit_validator(
-			&self,
-			request: tonic::Request<super::MsgEditValidator>,
-		) -> Result<tonic::Response<super::MsgEditValidatorResponse>, tonic::Status>;
-		/// Delegate defines a method for performing a delegation of coins
-		/// from a delegator to a validator.
-		async fn delegate(
-			&self,
-			request: tonic::Request<super::MsgDelegate>,
-		) -> Result<tonic::Response<super::MsgDelegateResponse>, tonic::Status>;
-		/// BeginRedelegate defines a method for performing a redelegation
-		/// of coins from a delegator and source validator to a destination validator.
-		async fn begin_redelegate(
-			&self,
-			request: tonic::Request<super::MsgBeginRedelegate>,
-		) -> Result<tonic::Response<super::MsgBeginRedelegateResponse>, tonic::Status>;
-		/// Undelegate defines a method for performing an undelegation from a
-		/// delegate and a validator.
-		async fn undelegate(
-			&self,
-			request: tonic::Request<super::MsgUndelegate>,
-		) -> Result<tonic::Response<super::MsgUndelegateResponse>, tonic::Status>;
-		/// CancelUnbondingDelegation defines a method for performing canceling the unbonding
-		/// delegation and delegate back to previous validator.
-		///
-		/// Since: cosmos-sdk 0.46
-		async fn cancel_unbonding_delegation(
-			&self,
-			request: tonic::Request<super::MsgCancelUnbondingDelegation>,
-		) -> Result<tonic::Response<super::MsgCancelUnbondingDelegationResponse>, tonic::Status>;
-	}
-	/// Msg defines the staking Msg service.
-	#[derive(Debug)]
-	pub struct MsgServer<T: Msg> {
-		inner: _Inner<T>,
-		accept_compression_encodings: EnabledCompressionEncodings,
-		send_compression_encodings: EnabledCompressionEncodings,
-	}
-	struct _Inner<T>(Arc<T>);
-	impl<T: Msg> MsgServer<T> {
-		pub fn new(inner: T) -> Self {
-			Self::from_arc(Arc::new(inner))
-		}
-		pub fn from_arc(inner: Arc<T>) -> Self {
-			let inner = _Inner(inner);
-			Self {
-				inner,
-				accept_compression_encodings: Default::default(),
-				send_compression_encodings: Default::default(),
-			}
-		}
-		pub fn with_interceptor<F>(inner: T, interceptor: F) -> InterceptedService<Self, F>
-		where
-			F: tonic::service::Interceptor,
-		{
-			InterceptedService::new(Self::new(inner), interceptor)
-		}
-		/// Enable decompressing requests with the given encoding.
-		#[must_use]
-		pub fn accept_compressed(mut self, encoding: CompressionEncoding) -> Self {
-			self.accept_compression_encodings.enable(encoding);
-			self
-		}
-		/// Compress responses with the given encoding, if the client supports it.
-		#[must_use]
-		pub fn send_compressed(mut self, encoding: CompressionEncoding) -> Self {
-			self.send_compression_encodings.enable(encoding);
-			self
-		}
-	}
-	impl<T, B> tonic::codegen::Service<http::Request<B>> for MsgServer<T>
-	where
-		T: Msg,
-		B: Body + Send + 'static,
-		B::Error: Into<StdError> + Send + 'static,
-	{
-		type Response = http::Response<tonic::body::BoxBody>;
-		type Error = std::convert::Infallible;
-		type Future = BoxFuture<Self::Response, Self::Error>;
-		fn poll_ready(&mut self, _cx: &mut Context<'_>) -> Poll<Result<(), Self::Error>> {
-			Poll::Ready(Ok(()))
-		}
-		fn call(&mut self, req: http::Request<B>) -> Self::Future {
-			let inner = self.inner.clone();
-			match req.uri().path() {
-				"/cosmos.staking.v1beta1.Msg/CreateValidator" => {
-					#[allow(non_camel_case_types)]
-					struct CreateValidatorSvc<T: Msg>(pub Arc<T>);
-					impl<T: Msg> tonic::server::UnaryService<super::MsgCreateValidator> for CreateValidatorSvc<T> {
-						type Response = super::MsgCreateValidatorResponse;
-						type Future = BoxFuture<tonic::Response<Self::Response>, tonic::Status>;
-						fn call(
-							&mut self,
-							request: tonic::Request<super::MsgCreateValidator>,
-						) -> Self::Future {
-							let inner = self.0.clone();
-							let fut = async move { (*inner).create_validator(request).await };
-							Box::pin(fut)
-						}
-					}
-					let accept_compression_encodings = self.accept_compression_encodings;
-					let send_compression_encodings = self.send_compression_encodings;
-					let inner = self.inner.clone();
-					let fut = async move {
-						let inner = inner.0;
-						let method = CreateValidatorSvc(inner);
-						let codec = tonic::codec::ProstCodec::default();
-						let mut grpc = tonic::server::Grpc::new(codec).apply_compression_config(
-							accept_compression_encodings,
-							send_compression_encodings,
-						);
-						let res = grpc.unary(method, req).await;
-						Ok(res)
-					};
-					Box::pin(fut)
-				},
-				"/cosmos.staking.v1beta1.Msg/EditValidator" => {
-					#[allow(non_camel_case_types)]
-					struct EditValidatorSvc<T: Msg>(pub Arc<T>);
-					impl<T: Msg> tonic::server::UnaryService<super::MsgEditValidator> for EditValidatorSvc<T> {
-						type Response = super::MsgEditValidatorResponse;
-						type Future = BoxFuture<tonic::Response<Self::Response>, tonic::Status>;
-						fn call(
-							&mut self,
-							request: tonic::Request<super::MsgEditValidator>,
-						) -> Self::Future {
-							let inner = self.0.clone();
-							let fut = async move { (*inner).edit_validator(request).await };
-							Box::pin(fut)
-						}
-					}
-					let accept_compression_encodings = self.accept_compression_encodings;
-					let send_compression_encodings = self.send_compression_encodings;
-					let inner = self.inner.clone();
-					let fut = async move {
-						let inner = inner.0;
-						let method = EditValidatorSvc(inner);
-						let codec = tonic::codec::ProstCodec::default();
-						let mut grpc = tonic::server::Grpc::new(codec).apply_compression_config(
-							accept_compression_encodings,
-							send_compression_encodings,
-						);
-						let res = grpc.unary(method, req).await;
-						Ok(res)
-					};
-					Box::pin(fut)
-				},
-				"/cosmos.staking.v1beta1.Msg/Delegate" => {
-					#[allow(non_camel_case_types)]
-					struct DelegateSvc<T: Msg>(pub Arc<T>);
-					impl<T: Msg> tonic::server::UnaryService<super::MsgDelegate> for DelegateSvc<T> {
-						type Response = super::MsgDelegateResponse;
-						type Future = BoxFuture<tonic::Response<Self::Response>, tonic::Status>;
-						fn call(
-							&mut self,
-							request: tonic::Request<super::MsgDelegate>,
-						) -> Self::Future {
-							let inner = self.0.clone();
-							let fut = async move { (*inner).delegate(request).await };
-							Box::pin(fut)
-						}
-					}
-					let accept_compression_encodings = self.accept_compression_encodings;
-					let send_compression_encodings = self.send_compression_encodings;
-					let inner = self.inner.clone();
-					let fut = async move {
-						let inner = inner.0;
-						let method = DelegateSvc(inner);
-						let codec = tonic::codec::ProstCodec::default();
-						let mut grpc = tonic::server::Grpc::new(codec).apply_compression_config(
-							accept_compression_encodings,
-							send_compression_encodings,
-						);
-						let res = grpc.unary(method, req).await;
-						Ok(res)
-					};
-					Box::pin(fut)
-				},
-				"/cosmos.staking.v1beta1.Msg/BeginRedelegate" => {
-					#[allow(non_camel_case_types)]
-					struct BeginRedelegateSvc<T: Msg>(pub Arc<T>);
-					impl<T: Msg> tonic::server::UnaryService<super::MsgBeginRedelegate> for BeginRedelegateSvc<T> {
-						type Response = super::MsgBeginRedelegateResponse;
-						type Future = BoxFuture<tonic::Response<Self::Response>, tonic::Status>;
-						fn call(
-							&mut self,
-							request: tonic::Request<super::MsgBeginRedelegate>,
-						) -> Self::Future {
-							let inner = self.0.clone();
-							let fut = async move { (*inner).begin_redelegate(request).await };
-							Box::pin(fut)
-						}
-					}
-					let accept_compression_encodings = self.accept_compression_encodings;
-					let send_compression_encodings = self.send_compression_encodings;
-					let inner = self.inner.clone();
-					let fut = async move {
-						let inner = inner.0;
-						let method = BeginRedelegateSvc(inner);
-						let codec = tonic::codec::ProstCodec::default();
-						let mut grpc = tonic::server::Grpc::new(codec).apply_compression_config(
-							accept_compression_encodings,
-							send_compression_encodings,
-						);
-						let res = grpc.unary(method, req).await;
-						Ok(res)
-					};
-					Box::pin(fut)
-				},
-				"/cosmos.staking.v1beta1.Msg/Undelegate" => {
-					#[allow(non_camel_case_types)]
-					struct UndelegateSvc<T: Msg>(pub Arc<T>);
-					impl<T: Msg> tonic::server::UnaryService<super::MsgUndelegate> for UndelegateSvc<T> {
-						type Response = super::MsgUndelegateResponse;
-						type Future = BoxFuture<tonic::Response<Self::Response>, tonic::Status>;
-						fn call(
-							&mut self,
-							request: tonic::Request<super::MsgUndelegate>,
-						) -> Self::Future {
-							let inner = self.0.clone();
-							let fut = async move { (*inner).undelegate(request).await };
-							Box::pin(fut)
-						}
-					}
-					let accept_compression_encodings = self.accept_compression_encodings;
-					let send_compression_encodings = self.send_compression_encodings;
-					let inner = self.inner.clone();
-					let fut = async move {
-						let inner = inner.0;
-						let method = UndelegateSvc(inner);
-						let codec = tonic::codec::ProstCodec::default();
-						let mut grpc = tonic::server::Grpc::new(codec).apply_compression_config(
-							accept_compression_encodings,
-							send_compression_encodings,
-						);
-						let res = grpc.unary(method, req).await;
-						Ok(res)
-					};
-					Box::pin(fut)
-				},
-				"/cosmos.staking.v1beta1.Msg/CancelUnbondingDelegation" => {
-					#[allow(non_camel_case_types)]
-					struct CancelUnbondingDelegationSvc<T: Msg>(pub Arc<T>);
-					impl<T: Msg> tonic::server::UnaryService<super::MsgCancelUnbondingDelegation>
-						for CancelUnbondingDelegationSvc<T>
-					{
-						type Response = super::MsgCancelUnbondingDelegationResponse;
-						type Future = BoxFuture<tonic::Response<Self::Response>, tonic::Status>;
-						fn call(
-							&mut self,
-							request: tonic::Request<super::MsgCancelUnbondingDelegation>,
-						) -> Self::Future {
-							let inner = self.0.clone();
-							let fut =
-								async move { (*inner).cancel_unbonding_delegation(request).await };
-							Box::pin(fut)
-						}
-					}
-					let accept_compression_encodings = self.accept_compression_encodings;
-					let send_compression_encodings = self.send_compression_encodings;
-					let inner = self.inner.clone();
-					let fut = async move {
-						let inner = inner.0;
-						let method = CancelUnbondingDelegationSvc(inner);
-						let codec = tonic::codec::ProstCodec::default();
-						let mut grpc = tonic::server::Grpc::new(codec).apply_compression_config(
-							accept_compression_encodings,
-							send_compression_encodings,
-						);
-						let res = grpc.unary(method, req).await;
-						Ok(res)
-					};
-					Box::pin(fut)
-				},
-				_ => Box::pin(async move {
-					Ok(http::Response::builder()
-						.status(200)
-						.header("grpc-status", "12")
-						.header("content-type", "application/grpc")
-						.body(empty_body())
-						.unwrap())
-				}),
-			}
-		}
-	}
-	impl<T: Msg> Clone for MsgServer<T> {
-		fn clone(&self) -> Self {
-			let inner = self.inner.clone();
-			Self {
-				inner,
-				accept_compression_encodings: self.accept_compression_encodings,
-				send_compression_encodings: self.send_compression_encodings,
-			}
-		}
-	}
-	impl<T: Msg> Clone for _Inner<T> {
-		fn clone(&self) -> Self {
-			Self(self.0.clone())
-		}
-	}
-	impl<T: std::fmt::Debug> std::fmt::Debug for _Inner<T> {
-		fn fmt(&self, f: &mut std::fmt::Formatter<'_>) -> std::fmt::Result {
-			write!(f, "{:?}", self.0)
-		}
-	}
-	impl<T: Msg> tonic::server::NamedService for MsgServer<T> {
-		const NAME: &'static str = "cosmos.staking.v1beta1.Msg";
-	}
-=======
     #![allow(unused_variables, dead_code, missing_docs, clippy::let_unit_value)]
     use tonic::codegen::*;
     /// Generated trait containing gRPC methods that should be implemented for use with MsgServer.
@@ -1889,20 +1051,11 @@
     impl<T: Msg> tonic::server::NamedService for MsgServer<T> {
         const NAME: &'static str = "cosmos.staking.v1beta1.Msg";
     }
->>>>>>> 4793f997
 }
 /// QueryValidatorsRequest is request type for Query/Validators RPC method.
 #[allow(clippy::derive_partial_eq_without_eq)]
 #[derive(Clone, PartialEq, ::prost::Message)]
 pub struct QueryValidatorsRequest {
-<<<<<<< HEAD
-	/// status enables to query for validators matching a given status.
-	#[prost(string, tag = "1")]
-	pub status: ::prost::alloc::string::String,
-	/// pagination defines an optional pagination for the request.
-	#[prost(message, optional, tag = "2")]
-	pub pagination: ::core::option::Option<super::super::base::query::v1beta1::PageRequest>,
-=======
     /// status enables to query for validators matching a given status.
     #[prost(string, tag = "1")]
     pub status: ::prost::alloc::string::String,
@@ -1911,20 +1064,11 @@
     pub pagination: ::core::option::Option<
         super::super::base::query::v1beta1::PageRequest,
     >,
->>>>>>> 4793f997
 }
 /// QueryValidatorsResponse is response type for the Query/Validators RPC method
 #[allow(clippy::derive_partial_eq_without_eq)]
 #[derive(Clone, PartialEq, ::prost::Message)]
 pub struct QueryValidatorsResponse {
-<<<<<<< HEAD
-	/// validators contains all the queried validators.
-	#[prost(message, repeated, tag = "1")]
-	pub validators: ::prost::alloc::vec::Vec<Validator>,
-	/// pagination defines the pagination in the response.
-	#[prost(message, optional, tag = "2")]
-	pub pagination: ::core::option::Option<super::super::base::query::v1beta1::PageResponse>,
-=======
     /// validators contains all the queried validators.
     #[prost(message, repeated, tag = "1")]
     pub validators: ::prost::alloc::vec::Vec<Validator>,
@@ -1933,49 +1077,28 @@
     pub pagination: ::core::option::Option<
         super::super::base::query::v1beta1::PageResponse,
     >,
->>>>>>> 4793f997
 }
 /// QueryValidatorRequest is response type for the Query/Validator RPC method
 #[allow(clippy::derive_partial_eq_without_eq)]
 #[derive(Clone, PartialEq, ::prost::Message)]
 pub struct QueryValidatorRequest {
-<<<<<<< HEAD
-	/// validator_addr defines the validator address to query for.
-	#[prost(string, tag = "1")]
-	pub validator_addr: ::prost::alloc::string::String,
-=======
     /// validator_addr defines the validator address to query for.
     #[prost(string, tag = "1")]
     pub validator_addr: ::prost::alloc::string::String,
->>>>>>> 4793f997
 }
 /// QueryValidatorResponse is response type for the Query/Validator RPC method
 #[allow(clippy::derive_partial_eq_without_eq)]
 #[derive(Clone, PartialEq, ::prost::Message)]
 pub struct QueryValidatorResponse {
-<<<<<<< HEAD
-	/// validator defines the validator info.
-	#[prost(message, optional, tag = "1")]
-	pub validator: ::core::option::Option<Validator>,
-=======
     /// validator defines the validator info.
     #[prost(message, optional, tag = "1")]
     pub validator: ::core::option::Option<Validator>,
->>>>>>> 4793f997
 }
 /// QueryValidatorDelegationsRequest is request type for the
 /// Query/ValidatorDelegations RPC method
 #[allow(clippy::derive_partial_eq_without_eq)]
 #[derive(Clone, PartialEq, ::prost::Message)]
 pub struct QueryValidatorDelegationsRequest {
-<<<<<<< HEAD
-	/// validator_addr defines the validator address to query for.
-	#[prost(string, tag = "1")]
-	pub validator_addr: ::prost::alloc::string::String,
-	/// pagination defines an optional pagination for the request.
-	#[prost(message, optional, tag = "2")]
-	pub pagination: ::core::option::Option<super::super::base::query::v1beta1::PageRequest>,
-=======
     /// validator_addr defines the validator address to query for.
     #[prost(string, tag = "1")]
     pub validator_addr: ::prost::alloc::string::String,
@@ -1984,20 +1107,12 @@
     pub pagination: ::core::option::Option<
         super::super::base::query::v1beta1::PageRequest,
     >,
->>>>>>> 4793f997
 }
 /// QueryValidatorDelegationsResponse is response type for the
 /// Query/ValidatorDelegations RPC method
 #[allow(clippy::derive_partial_eq_without_eq)]
 #[derive(Clone, PartialEq, ::prost::Message)]
 pub struct QueryValidatorDelegationsResponse {
-<<<<<<< HEAD
-	#[prost(message, repeated, tag = "1")]
-	pub delegation_responses: ::prost::alloc::vec::Vec<DelegationResponse>,
-	/// pagination defines the pagination in the response.
-	#[prost(message, optional, tag = "2")]
-	pub pagination: ::core::option::Option<super::super::base::query::v1beta1::PageResponse>,
-=======
     #[prost(message, repeated, tag = "1")]
     pub delegation_responses: ::prost::alloc::vec::Vec<DelegationResponse>,
     /// pagination defines the pagination in the response.
@@ -2005,21 +1120,12 @@
     pub pagination: ::core::option::Option<
         super::super::base::query::v1beta1::PageResponse,
     >,
->>>>>>> 4793f997
 }
 /// QueryValidatorUnbondingDelegationsRequest is required type for the
 /// Query/ValidatorUnbondingDelegations RPC method
 #[allow(clippy::derive_partial_eq_without_eq)]
 #[derive(Clone, PartialEq, ::prost::Message)]
 pub struct QueryValidatorUnbondingDelegationsRequest {
-<<<<<<< HEAD
-	/// validator_addr defines the validator address to query for.
-	#[prost(string, tag = "1")]
-	pub validator_addr: ::prost::alloc::string::String,
-	/// pagination defines an optional pagination for the request.
-	#[prost(message, optional, tag = "2")]
-	pub pagination: ::core::option::Option<super::super::base::query::v1beta1::PageRequest>,
-=======
     /// validator_addr defines the validator address to query for.
     #[prost(string, tag = "1")]
     pub validator_addr: ::prost::alloc::string::String,
@@ -2028,20 +1134,12 @@
     pub pagination: ::core::option::Option<
         super::super::base::query::v1beta1::PageRequest,
     >,
->>>>>>> 4793f997
 }
 /// QueryValidatorUnbondingDelegationsResponse is response type for the
 /// Query/ValidatorUnbondingDelegations RPC method.
 #[allow(clippy::derive_partial_eq_without_eq)]
 #[derive(Clone, PartialEq, ::prost::Message)]
 pub struct QueryValidatorUnbondingDelegationsResponse {
-<<<<<<< HEAD
-	#[prost(message, repeated, tag = "1")]
-	pub unbonding_responses: ::prost::alloc::vec::Vec<UnbondingDelegation>,
-	/// pagination defines the pagination in the response.
-	#[prost(message, optional, tag = "2")]
-	pub pagination: ::core::option::Option<super::super::base::query::v1beta1::PageResponse>,
-=======
     #[prost(message, repeated, tag = "1")]
     pub unbonding_responses: ::prost::alloc::vec::Vec<UnbondingDelegation>,
     /// pagination defines the pagination in the response.
@@ -2049,91 +1147,52 @@
     pub pagination: ::core::option::Option<
         super::super::base::query::v1beta1::PageResponse,
     >,
->>>>>>> 4793f997
 }
 /// QueryDelegationRequest is request type for the Query/Delegation RPC method.
 #[allow(clippy::derive_partial_eq_without_eq)]
 #[derive(Clone, PartialEq, ::prost::Message)]
 pub struct QueryDelegationRequest {
-<<<<<<< HEAD
-	/// delegator_addr defines the delegator address to query for.
-	#[prost(string, tag = "1")]
-	pub delegator_addr: ::prost::alloc::string::String,
-	/// validator_addr defines the validator address to query for.
-	#[prost(string, tag = "2")]
-	pub validator_addr: ::prost::alloc::string::String,
-=======
     /// delegator_addr defines the delegator address to query for.
     #[prost(string, tag = "1")]
     pub delegator_addr: ::prost::alloc::string::String,
     /// validator_addr defines the validator address to query for.
     #[prost(string, tag = "2")]
     pub validator_addr: ::prost::alloc::string::String,
->>>>>>> 4793f997
 }
 /// QueryDelegationResponse is response type for the Query/Delegation RPC method.
 #[allow(clippy::derive_partial_eq_without_eq)]
 #[derive(Clone, PartialEq, ::prost::Message)]
 pub struct QueryDelegationResponse {
-<<<<<<< HEAD
-	/// delegation_responses defines the delegation info of a delegation.
-	#[prost(message, optional, tag = "1")]
-	pub delegation_response: ::core::option::Option<DelegationResponse>,
-=======
     /// delegation_responses defines the delegation info of a delegation.
     #[prost(message, optional, tag = "1")]
     pub delegation_response: ::core::option::Option<DelegationResponse>,
->>>>>>> 4793f997
 }
 /// QueryUnbondingDelegationRequest is request type for the
 /// Query/UnbondingDelegation RPC method.
 #[allow(clippy::derive_partial_eq_without_eq)]
 #[derive(Clone, PartialEq, ::prost::Message)]
 pub struct QueryUnbondingDelegationRequest {
-<<<<<<< HEAD
-	/// delegator_addr defines the delegator address to query for.
-	#[prost(string, tag = "1")]
-	pub delegator_addr: ::prost::alloc::string::String,
-	/// validator_addr defines the validator address to query for.
-	#[prost(string, tag = "2")]
-	pub validator_addr: ::prost::alloc::string::String,
-=======
     /// delegator_addr defines the delegator address to query for.
     #[prost(string, tag = "1")]
     pub delegator_addr: ::prost::alloc::string::String,
     /// validator_addr defines the validator address to query for.
     #[prost(string, tag = "2")]
     pub validator_addr: ::prost::alloc::string::String,
->>>>>>> 4793f997
 }
 /// QueryDelegationResponse is response type for the Query/UnbondingDelegation
 /// RPC method.
 #[allow(clippy::derive_partial_eq_without_eq)]
 #[derive(Clone, PartialEq, ::prost::Message)]
 pub struct QueryUnbondingDelegationResponse {
-<<<<<<< HEAD
-	/// unbond defines the unbonding information of a delegation.
-	#[prost(message, optional, tag = "1")]
-	pub unbond: ::core::option::Option<UnbondingDelegation>,
-=======
     /// unbond defines the unbonding information of a delegation.
     #[prost(message, optional, tag = "1")]
     pub unbond: ::core::option::Option<UnbondingDelegation>,
->>>>>>> 4793f997
 }
 /// QueryDelegatorDelegationsRequest is request type for the
 /// Query/DelegatorDelegations RPC method.
 #[allow(clippy::derive_partial_eq_without_eq)]
 #[derive(Clone, PartialEq, ::prost::Message)]
 pub struct QueryDelegatorDelegationsRequest {
-<<<<<<< HEAD
-	/// delegator_addr defines the delegator address to query for.
-	#[prost(string, tag = "1")]
-	pub delegator_addr: ::prost::alloc::string::String,
-	/// pagination defines an optional pagination for the request.
-	#[prost(message, optional, tag = "2")]
-	pub pagination: ::core::option::Option<super::super::base::query::v1beta1::PageRequest>,
-=======
     /// delegator_addr defines the delegator address to query for.
     #[prost(string, tag = "1")]
     pub delegator_addr: ::prost::alloc::string::String,
@@ -2142,21 +1201,12 @@
     pub pagination: ::core::option::Option<
         super::super::base::query::v1beta1::PageRequest,
     >,
->>>>>>> 4793f997
 }
 /// QueryDelegatorDelegationsResponse is response type for the
 /// Query/DelegatorDelegations RPC method.
 #[allow(clippy::derive_partial_eq_without_eq)]
 #[derive(Clone, PartialEq, ::prost::Message)]
 pub struct QueryDelegatorDelegationsResponse {
-<<<<<<< HEAD
-	/// delegation_responses defines all the delegations' info of a delegator.
-	#[prost(message, repeated, tag = "1")]
-	pub delegation_responses: ::prost::alloc::vec::Vec<DelegationResponse>,
-	/// pagination defines the pagination in the response.
-	#[prost(message, optional, tag = "2")]
-	pub pagination: ::core::option::Option<super::super::base::query::v1beta1::PageResponse>,
-=======
     /// delegation_responses defines all the delegations' info of a delegator.
     #[prost(message, repeated, tag = "1")]
     pub delegation_responses: ::prost::alloc::vec::Vec<DelegationResponse>,
@@ -2165,21 +1215,12 @@
     pub pagination: ::core::option::Option<
         super::super::base::query::v1beta1::PageResponse,
     >,
->>>>>>> 4793f997
 }
 /// QueryDelegatorUnbondingDelegationsRequest is request type for the
 /// Query/DelegatorUnbondingDelegations RPC method.
 #[allow(clippy::derive_partial_eq_without_eq)]
 #[derive(Clone, PartialEq, ::prost::Message)]
 pub struct QueryDelegatorUnbondingDelegationsRequest {
-<<<<<<< HEAD
-	/// delegator_addr defines the delegator address to query for.
-	#[prost(string, tag = "1")]
-	pub delegator_addr: ::prost::alloc::string::String,
-	/// pagination defines an optional pagination for the request.
-	#[prost(message, optional, tag = "2")]
-	pub pagination: ::core::option::Option<super::super::base::query::v1beta1::PageRequest>,
-=======
     /// delegator_addr defines the delegator address to query for.
     #[prost(string, tag = "1")]
     pub delegator_addr: ::prost::alloc::string::String,
@@ -2188,20 +1229,12 @@
     pub pagination: ::core::option::Option<
         super::super::base::query::v1beta1::PageRequest,
     >,
->>>>>>> 4793f997
 }
 /// QueryUnbondingDelegatorDelegationsResponse is response type for the
 /// Query/UnbondingDelegatorDelegations RPC method.
 #[allow(clippy::derive_partial_eq_without_eq)]
 #[derive(Clone, PartialEq, ::prost::Message)]
 pub struct QueryDelegatorUnbondingDelegationsResponse {
-<<<<<<< HEAD
-	#[prost(message, repeated, tag = "1")]
-	pub unbonding_responses: ::prost::alloc::vec::Vec<UnbondingDelegation>,
-	/// pagination defines the pagination in the response.
-	#[prost(message, optional, tag = "2")]
-	pub pagination: ::core::option::Option<super::super::base::query::v1beta1::PageResponse>,
-=======
     #[prost(message, repeated, tag = "1")]
     pub unbonding_responses: ::prost::alloc::vec::Vec<UnbondingDelegation>,
     /// pagination defines the pagination in the response.
@@ -2209,27 +1242,12 @@
     pub pagination: ::core::option::Option<
         super::super::base::query::v1beta1::PageResponse,
     >,
->>>>>>> 4793f997
 }
 /// QueryRedelegationsRequest is request type for the Query/Redelegations RPC
 /// method.
 #[allow(clippy::derive_partial_eq_without_eq)]
 #[derive(Clone, PartialEq, ::prost::Message)]
 pub struct QueryRedelegationsRequest {
-<<<<<<< HEAD
-	/// delegator_addr defines the delegator address to query for.
-	#[prost(string, tag = "1")]
-	pub delegator_addr: ::prost::alloc::string::String,
-	/// src_validator_addr defines the validator address to redelegate from.
-	#[prost(string, tag = "2")]
-	pub src_validator_addr: ::prost::alloc::string::String,
-	/// dst_validator_addr defines the validator address to redelegate to.
-	#[prost(string, tag = "3")]
-	pub dst_validator_addr: ::prost::alloc::string::String,
-	/// pagination defines an optional pagination for the request.
-	#[prost(message, optional, tag = "4")]
-	pub pagination: ::core::option::Option<super::super::base::query::v1beta1::PageRequest>,
-=======
     /// delegator_addr defines the delegator address to query for.
     #[prost(string, tag = "1")]
     pub delegator_addr: ::prost::alloc::string::String,
@@ -2244,20 +1262,12 @@
     pub pagination: ::core::option::Option<
         super::super::base::query::v1beta1::PageRequest,
     >,
->>>>>>> 4793f997
 }
 /// QueryRedelegationsResponse is response type for the Query/Redelegations RPC
 /// method.
 #[allow(clippy::derive_partial_eq_without_eq)]
 #[derive(Clone, PartialEq, ::prost::Message)]
 pub struct QueryRedelegationsResponse {
-<<<<<<< HEAD
-	#[prost(message, repeated, tag = "1")]
-	pub redelegation_responses: ::prost::alloc::vec::Vec<RedelegationResponse>,
-	/// pagination defines the pagination in the response.
-	#[prost(message, optional, tag = "2")]
-	pub pagination: ::core::option::Option<super::super::base::query::v1beta1::PageResponse>,
-=======
     #[prost(message, repeated, tag = "1")]
     pub redelegation_responses: ::prost::alloc::vec::Vec<RedelegationResponse>,
     /// pagination defines the pagination in the response.
@@ -2265,21 +1275,12 @@
     pub pagination: ::core::option::Option<
         super::super::base::query::v1beta1::PageResponse,
     >,
->>>>>>> 4793f997
 }
 /// QueryDelegatorValidatorsRequest is request type for the
 /// Query/DelegatorValidators RPC method.
 #[allow(clippy::derive_partial_eq_without_eq)]
 #[derive(Clone, PartialEq, ::prost::Message)]
 pub struct QueryDelegatorValidatorsRequest {
-<<<<<<< HEAD
-	/// delegator_addr defines the delegator address to query for.
-	#[prost(string, tag = "1")]
-	pub delegator_addr: ::prost::alloc::string::String,
-	/// pagination defines an optional pagination for the request.
-	#[prost(message, optional, tag = "2")]
-	pub pagination: ::core::option::Option<super::super::base::query::v1beta1::PageRequest>,
-=======
     /// delegator_addr defines the delegator address to query for.
     #[prost(string, tag = "1")]
     pub delegator_addr: ::prost::alloc::string::String,
@@ -2288,21 +1289,12 @@
     pub pagination: ::core::option::Option<
         super::super::base::query::v1beta1::PageRequest,
     >,
->>>>>>> 4793f997
 }
 /// QueryDelegatorValidatorsResponse is response type for the
 /// Query/DelegatorValidators RPC method.
 #[allow(clippy::derive_partial_eq_without_eq)]
 #[derive(Clone, PartialEq, ::prost::Message)]
 pub struct QueryDelegatorValidatorsResponse {
-<<<<<<< HEAD
-	/// validators defines the validators' info of a delegator.
-	#[prost(message, repeated, tag = "1")]
-	pub validators: ::prost::alloc::vec::Vec<Validator>,
-	/// pagination defines the pagination in the response.
-	#[prost(message, optional, tag = "2")]
-	pub pagination: ::core::option::Option<super::super::base::query::v1beta1::PageResponse>,
-=======
     /// validators defines the validators' info of a delegator.
     #[prost(message, repeated, tag = "1")]
     pub validators: ::prost::alloc::vec::Vec<Validator>,
@@ -2311,73 +1303,45 @@
     pub pagination: ::core::option::Option<
         super::super::base::query::v1beta1::PageResponse,
     >,
->>>>>>> 4793f997
 }
 /// QueryDelegatorValidatorRequest is request type for the
 /// Query/DelegatorValidator RPC method.
 #[allow(clippy::derive_partial_eq_without_eq)]
 #[derive(Clone, PartialEq, ::prost::Message)]
 pub struct QueryDelegatorValidatorRequest {
-<<<<<<< HEAD
-	/// delegator_addr defines the delegator address to query for.
-	#[prost(string, tag = "1")]
-	pub delegator_addr: ::prost::alloc::string::String,
-	/// validator_addr defines the validator address to query for.
-	#[prost(string, tag = "2")]
-	pub validator_addr: ::prost::alloc::string::String,
-=======
     /// delegator_addr defines the delegator address to query for.
     #[prost(string, tag = "1")]
     pub delegator_addr: ::prost::alloc::string::String,
     /// validator_addr defines the validator address to query for.
     #[prost(string, tag = "2")]
     pub validator_addr: ::prost::alloc::string::String,
->>>>>>> 4793f997
 }
 /// QueryDelegatorValidatorResponse response type for the
 /// Query/DelegatorValidator RPC method.
 #[allow(clippy::derive_partial_eq_without_eq)]
 #[derive(Clone, PartialEq, ::prost::Message)]
 pub struct QueryDelegatorValidatorResponse {
-<<<<<<< HEAD
-	/// validator defines the validator info.
-	#[prost(message, optional, tag = "1")]
-	pub validator: ::core::option::Option<Validator>,
-=======
     /// validator defines the validator info.
     #[prost(message, optional, tag = "1")]
     pub validator: ::core::option::Option<Validator>,
->>>>>>> 4793f997
 }
 /// QueryHistoricalInfoRequest is request type for the Query/HistoricalInfo RPC
 /// method.
 #[allow(clippy::derive_partial_eq_without_eq)]
 #[derive(Clone, PartialEq, ::prost::Message)]
 pub struct QueryHistoricalInfoRequest {
-<<<<<<< HEAD
-	/// height defines at which height to query the historical info.
-	#[prost(int64, tag = "1")]
-	pub height: i64,
-=======
     /// height defines at which height to query the historical info.
     #[prost(int64, tag = "1")]
     pub height: i64,
->>>>>>> 4793f997
 }
 /// QueryHistoricalInfoResponse is response type for the Query/HistoricalInfo RPC
 /// method.
 #[allow(clippy::derive_partial_eq_without_eq)]
 #[derive(Clone, PartialEq, ::prost::Message)]
 pub struct QueryHistoricalInfoResponse {
-<<<<<<< HEAD
-	/// hist defines the historical info at the given height.
-	#[prost(message, optional, tag = "1")]
-	pub hist: ::core::option::Option<HistoricalInfo>,
-=======
     /// hist defines the historical info at the given height.
     #[prost(message, optional, tag = "1")]
     pub hist: ::core::option::Option<HistoricalInfo>,
->>>>>>> 4793f997
 }
 /// QueryPoolRequest is request type for the Query/Pool RPC method.
 #[allow(clippy::derive_partial_eq_without_eq)]
@@ -2387,15 +1351,9 @@
 #[allow(clippy::derive_partial_eq_without_eq)]
 #[derive(Clone, PartialEq, ::prost::Message)]
 pub struct QueryPoolResponse {
-<<<<<<< HEAD
-	/// pool defines the pool info.
-	#[prost(message, optional, tag = "1")]
-	pub pool: ::core::option::Option<Pool>,
-=======
     /// pool defines the pool info.
     #[prost(message, optional, tag = "1")]
     pub pool: ::core::option::Option<Pool>,
->>>>>>> 4793f997
 }
 /// QueryParamsRequest is request type for the Query/Params RPC method.
 #[allow(clippy::derive_partial_eq_without_eq)]
@@ -2405,962 +1363,395 @@
 #[allow(clippy::derive_partial_eq_without_eq)]
 #[derive(Clone, PartialEq, ::prost::Message)]
 pub struct QueryParamsResponse {
-<<<<<<< HEAD
-	/// params holds all the parameters of this module.
-	#[prost(message, optional, tag = "1")]
-	pub params: ::core::option::Option<Params>,
-=======
     /// params holds all the parameters of this module.
     #[prost(message, optional, tag = "1")]
     pub params: ::core::option::Option<Params>,
->>>>>>> 4793f997
 }
 /// Generated client implementations.
 #[cfg(feature = "client")]
 pub mod query_client {
-	#![allow(unused_variables, dead_code, missing_docs, clippy::let_unit_value)]
-	use tonic::codegen::{http::Uri, *};
-	/// Query defines the gRPC querier service.
-	#[derive(Debug, Clone)]
-	pub struct QueryClient<T> {
-		inner: tonic::client::Grpc<T>,
-	}
-	impl QueryClient<tonic::transport::Channel> {
-		/// Attempt to create a new client by connecting to a given endpoint.
-		pub async fn connect<D>(dst: D) -> Result<Self, tonic::transport::Error>
-		where
-			D: std::convert::TryInto<tonic::transport::Endpoint>,
-			D::Error: Into<StdError>,
-		{
-			let conn = tonic::transport::Endpoint::new(dst)?.connect().await?;
-			Ok(Self::new(conn))
-		}
-	}
-	impl<T> QueryClient<T>
-	where
-		T: tonic::client::GrpcService<tonic::body::BoxBody>,
-		T::Error: Into<StdError>,
-		T::ResponseBody: Body<Data = Bytes> + Send + 'static,
-		<T::ResponseBody as Body>::Error: Into<StdError> + Send,
-	{
-		pub fn new(inner: T) -> Self {
-			let inner = tonic::client::Grpc::new(inner);
-			Self { inner }
-		}
-		pub fn with_origin(inner: T, origin: Uri) -> Self {
-			let inner = tonic::client::Grpc::with_origin(inner, origin);
-			Self { inner }
-		}
-		pub fn with_interceptor<F>(
-			inner: T,
-			interceptor: F,
-		) -> QueryClient<InterceptedService<T, F>>
-		where
-			F: tonic::service::Interceptor,
-			T::ResponseBody: Default,
-			T: tonic::codegen::Service<
-				http::Request<tonic::body::BoxBody>,
-				Response = http::Response<
-					<T as tonic::client::GrpcService<tonic::body::BoxBody>>::ResponseBody,
-				>,
-			>,
-			<T as tonic::codegen::Service<http::Request<tonic::body::BoxBody>>>::Error:
-				Into<StdError> + Send + Sync,
-		{
-			QueryClient::new(InterceptedService::new(inner, interceptor))
-		}
-		/// Compress requests with the given encoding.
-		///
-		/// This requires the server to support it otherwise it might respond with an
-		/// error.
-		#[must_use]
-		pub fn send_compressed(mut self, encoding: CompressionEncoding) -> Self {
-			self.inner = self.inner.send_compressed(encoding);
-			self
-		}
-		/// Enable decompressing responses.
-		#[must_use]
-		pub fn accept_compressed(mut self, encoding: CompressionEncoding) -> Self {
-			self.inner = self.inner.accept_compressed(encoding);
-			self
-		}
-		/// Validators queries all validators that match the given status.
-		pub async fn validators(
-			&mut self,
-			request: impl tonic::IntoRequest<super::QueryValidatorsRequest>,
-		) -> Result<tonic::Response<super::QueryValidatorsResponse>, tonic::Status> {
-			self.inner.ready().await.map_err(|e| {
-				tonic::Status::new(
-					tonic::Code::Unknown,
-					format!("Service was not ready: {}", e.into()),
-				)
-			})?;
-			let codec = tonic::codec::ProstCodec::default();
-			let path =
-				http::uri::PathAndQuery::from_static("/cosmos.staking.v1beta1.Query/Validators");
-			self.inner.unary(request.into_request(), path, codec).await
-		}
-		/// Validator queries validator info for given validator address.
-		pub async fn validator(
-			&mut self,
-			request: impl tonic::IntoRequest<super::QueryValidatorRequest>,
-		) -> Result<tonic::Response<super::QueryValidatorResponse>, tonic::Status> {
-			self.inner.ready().await.map_err(|e| {
-				tonic::Status::new(
-					tonic::Code::Unknown,
-					format!("Service was not ready: {}", e.into()),
-				)
-			})?;
-			let codec = tonic::codec::ProstCodec::default();
-			let path =
-				http::uri::PathAndQuery::from_static("/cosmos.staking.v1beta1.Query/Validator");
-			self.inner.unary(request.into_request(), path, codec).await
-		}
-		/// ValidatorDelegations queries delegate info for given validator.
-		pub async fn validator_delegations(
-			&mut self,
-			request: impl tonic::IntoRequest<super::QueryValidatorDelegationsRequest>,
-		) -> Result<tonic::Response<super::QueryValidatorDelegationsResponse>, tonic::Status> {
-			self.inner.ready().await.map_err(|e| {
-				tonic::Status::new(
-					tonic::Code::Unknown,
-					format!("Service was not ready: {}", e.into()),
-				)
-			})?;
-			let codec = tonic::codec::ProstCodec::default();
-			let path = http::uri::PathAndQuery::from_static(
-				"/cosmos.staking.v1beta1.Query/ValidatorDelegations",
-			);
-			self.inner.unary(request.into_request(), path, codec).await
-		}
-		/// ValidatorUnbondingDelegations queries unbonding delegations of a validator.
-		pub async fn validator_unbonding_delegations(
-			&mut self,
-			request: impl tonic::IntoRequest<super::QueryValidatorUnbondingDelegationsRequest>,
-		) -> Result<tonic::Response<super::QueryValidatorUnbondingDelegationsResponse>, tonic::Status>
-		{
-			self.inner.ready().await.map_err(|e| {
-				tonic::Status::new(
-					tonic::Code::Unknown,
-					format!("Service was not ready: {}", e.into()),
-				)
-			})?;
-			let codec = tonic::codec::ProstCodec::default();
-			let path = http::uri::PathAndQuery::from_static(
-				"/cosmos.staking.v1beta1.Query/ValidatorUnbondingDelegations",
-			);
-			self.inner.unary(request.into_request(), path, codec).await
-		}
-		/// Delegation queries delegate info for given validator delegator pair.
-		pub async fn delegation(
-			&mut self,
-			request: impl tonic::IntoRequest<super::QueryDelegationRequest>,
-		) -> Result<tonic::Response<super::QueryDelegationResponse>, tonic::Status> {
-			self.inner.ready().await.map_err(|e| {
-				tonic::Status::new(
-					tonic::Code::Unknown,
-					format!("Service was not ready: {}", e.into()),
-				)
-			})?;
-			let codec = tonic::codec::ProstCodec::default();
-			let path =
-				http::uri::PathAndQuery::from_static("/cosmos.staking.v1beta1.Query/Delegation");
-			self.inner.unary(request.into_request(), path, codec).await
-		}
-		/// UnbondingDelegation queries unbonding info for given validator delegator
-		/// pair.
-		pub async fn unbonding_delegation(
-			&mut self,
-			request: impl tonic::IntoRequest<super::QueryUnbondingDelegationRequest>,
-		) -> Result<tonic::Response<super::QueryUnbondingDelegationResponse>, tonic::Status> {
-			self.inner.ready().await.map_err(|e| {
-				tonic::Status::new(
-					tonic::Code::Unknown,
-					format!("Service was not ready: {}", e.into()),
-				)
-			})?;
-			let codec = tonic::codec::ProstCodec::default();
-			let path = http::uri::PathAndQuery::from_static(
-				"/cosmos.staking.v1beta1.Query/UnbondingDelegation",
-			);
-			self.inner.unary(request.into_request(), path, codec).await
-		}
-		/// DelegatorDelegations queries all delegations of a given delegator address.
-		pub async fn delegator_delegations(
-			&mut self,
-			request: impl tonic::IntoRequest<super::QueryDelegatorDelegationsRequest>,
-		) -> Result<tonic::Response<super::QueryDelegatorDelegationsResponse>, tonic::Status> {
-			self.inner.ready().await.map_err(|e| {
-				tonic::Status::new(
-					tonic::Code::Unknown,
-					format!("Service was not ready: {}", e.into()),
-				)
-			})?;
-			let codec = tonic::codec::ProstCodec::default();
-			let path = http::uri::PathAndQuery::from_static(
-				"/cosmos.staking.v1beta1.Query/DelegatorDelegations",
-			);
-			self.inner.unary(request.into_request(), path, codec).await
-		}
-		/// DelegatorUnbondingDelegations queries all unbonding delegations of a given
-		/// delegator address.
-		pub async fn delegator_unbonding_delegations(
-			&mut self,
-			request: impl tonic::IntoRequest<super::QueryDelegatorUnbondingDelegationsRequest>,
-		) -> Result<tonic::Response<super::QueryDelegatorUnbondingDelegationsResponse>, tonic::Status>
-		{
-			self.inner.ready().await.map_err(|e| {
-				tonic::Status::new(
-					tonic::Code::Unknown,
-					format!("Service was not ready: {}", e.into()),
-				)
-			})?;
-			let codec = tonic::codec::ProstCodec::default();
-			let path = http::uri::PathAndQuery::from_static(
-				"/cosmos.staking.v1beta1.Query/DelegatorUnbondingDelegations",
-			);
-			self.inner.unary(request.into_request(), path, codec).await
-		}
-		/// Redelegations queries redelegations of given address.
-		pub async fn redelegations(
-			&mut self,
-			request: impl tonic::IntoRequest<super::QueryRedelegationsRequest>,
-		) -> Result<tonic::Response<super::QueryRedelegationsResponse>, tonic::Status> {
-			self.inner.ready().await.map_err(|e| {
-				tonic::Status::new(
-					tonic::Code::Unknown,
-					format!("Service was not ready: {}", e.into()),
-				)
-			})?;
-			let codec = tonic::codec::ProstCodec::default();
-			let path =
-				http::uri::PathAndQuery::from_static("/cosmos.staking.v1beta1.Query/Redelegations");
-			self.inner.unary(request.into_request(), path, codec).await
-		}
-		/// DelegatorValidators queries all validators info for given delegator
-		/// address.
-		pub async fn delegator_validators(
-			&mut self,
-			request: impl tonic::IntoRequest<super::QueryDelegatorValidatorsRequest>,
-		) -> Result<tonic::Response<super::QueryDelegatorValidatorsResponse>, tonic::Status> {
-			self.inner.ready().await.map_err(|e| {
-				tonic::Status::new(
-					tonic::Code::Unknown,
-					format!("Service was not ready: {}", e.into()),
-				)
-			})?;
-			let codec = tonic::codec::ProstCodec::default();
-			let path = http::uri::PathAndQuery::from_static(
-				"/cosmos.staking.v1beta1.Query/DelegatorValidators",
-			);
-			self.inner.unary(request.into_request(), path, codec).await
-		}
-		/// DelegatorValidator queries validator info for given delegator validator
-		/// pair.
-		pub async fn delegator_validator(
-			&mut self,
-			request: impl tonic::IntoRequest<super::QueryDelegatorValidatorRequest>,
-		) -> Result<tonic::Response<super::QueryDelegatorValidatorResponse>, tonic::Status> {
-			self.inner.ready().await.map_err(|e| {
-				tonic::Status::new(
-					tonic::Code::Unknown,
-					format!("Service was not ready: {}", e.into()),
-				)
-			})?;
-			let codec = tonic::codec::ProstCodec::default();
-			let path = http::uri::PathAndQuery::from_static(
-				"/cosmos.staking.v1beta1.Query/DelegatorValidator",
-			);
-			self.inner.unary(request.into_request(), path, codec).await
-		}
-		/// HistoricalInfo queries the historical info for given height.
-		pub async fn historical_info(
-			&mut self,
-			request: impl tonic::IntoRequest<super::QueryHistoricalInfoRequest>,
-		) -> Result<tonic::Response<super::QueryHistoricalInfoResponse>, tonic::Status> {
-			self.inner.ready().await.map_err(|e| {
-				tonic::Status::new(
-					tonic::Code::Unknown,
-					format!("Service was not ready: {}", e.into()),
-				)
-			})?;
-			let codec = tonic::codec::ProstCodec::default();
-			let path = http::uri::PathAndQuery::from_static(
-				"/cosmos.staking.v1beta1.Query/HistoricalInfo",
-			);
-			self.inner.unary(request.into_request(), path, codec).await
-		}
-		/// Pool queries the pool info.
-		pub async fn pool(
-			&mut self,
-			request: impl tonic::IntoRequest<super::QueryPoolRequest>,
-		) -> Result<tonic::Response<super::QueryPoolResponse>, tonic::Status> {
-			self.inner.ready().await.map_err(|e| {
-				tonic::Status::new(
-					tonic::Code::Unknown,
-					format!("Service was not ready: {}", e.into()),
-				)
-			})?;
-			let codec = tonic::codec::ProstCodec::default();
-			let path = http::uri::PathAndQuery::from_static("/cosmos.staking.v1beta1.Query/Pool");
-			self.inner.unary(request.into_request(), path, codec).await
-		}
-		/// Parameters queries the staking parameters.
-		pub async fn params(
-			&mut self,
-			request: impl tonic::IntoRequest<super::QueryParamsRequest>,
-		) -> Result<tonic::Response<super::QueryParamsResponse>, tonic::Status> {
-			self.inner.ready().await.map_err(|e| {
-				tonic::Status::new(
-					tonic::Code::Unknown,
-					format!("Service was not ready: {}", e.into()),
-				)
-			})?;
-			let codec = tonic::codec::ProstCodec::default();
-			let path = http::uri::PathAndQuery::from_static("/cosmos.staking.v1beta1.Query/Params");
-			self.inner.unary(request.into_request(), path, codec).await
-		}
-	}
+    #![allow(unused_variables, dead_code, missing_docs, clippy::let_unit_value)]
+    use tonic::codegen::*;
+    use tonic::codegen::http::Uri;
+    /// Query defines the gRPC querier service.
+    #[derive(Debug, Clone)]
+    pub struct QueryClient<T> {
+        inner: tonic::client::Grpc<T>,
+    }
+    impl QueryClient<tonic::transport::Channel> {
+        /// Attempt to create a new client by connecting to a given endpoint.
+        pub async fn connect<D>(dst: D) -> Result<Self, tonic::transport::Error>
+        where
+            D: std::convert::TryInto<tonic::transport::Endpoint>,
+            D::Error: Into<StdError>,
+        {
+            let conn = tonic::transport::Endpoint::new(dst)?.connect().await?;
+            Ok(Self::new(conn))
+        }
+    }
+    impl<T> QueryClient<T>
+    where
+        T: tonic::client::GrpcService<tonic::body::BoxBody>,
+        T::Error: Into<StdError>,
+        T::ResponseBody: Body<Data = Bytes> + Send + 'static,
+        <T::ResponseBody as Body>::Error: Into<StdError> + Send,
+    {
+        pub fn new(inner: T) -> Self {
+            let inner = tonic::client::Grpc::new(inner);
+            Self { inner }
+        }
+        pub fn with_origin(inner: T, origin: Uri) -> Self {
+            let inner = tonic::client::Grpc::with_origin(inner, origin);
+            Self { inner }
+        }
+        pub fn with_interceptor<F>(
+            inner: T,
+            interceptor: F,
+        ) -> QueryClient<InterceptedService<T, F>>
+        where
+            F: tonic::service::Interceptor,
+            T::ResponseBody: Default,
+            T: tonic::codegen::Service<
+                http::Request<tonic::body::BoxBody>,
+                Response = http::Response<
+                    <T as tonic::client::GrpcService<tonic::body::BoxBody>>::ResponseBody,
+                >,
+            >,
+            <T as tonic::codegen::Service<
+                http::Request<tonic::body::BoxBody>,
+            >>::Error: Into<StdError> + Send + Sync,
+        {
+            QueryClient::new(InterceptedService::new(inner, interceptor))
+        }
+        /// Compress requests with the given encoding.
+        ///
+        /// This requires the server to support it otherwise it might respond with an
+        /// error.
+        #[must_use]
+        pub fn send_compressed(mut self, encoding: CompressionEncoding) -> Self {
+            self.inner = self.inner.send_compressed(encoding);
+            self
+        }
+        /// Enable decompressing responses.
+        #[must_use]
+        pub fn accept_compressed(mut self, encoding: CompressionEncoding) -> Self {
+            self.inner = self.inner.accept_compressed(encoding);
+            self
+        }
+        /// Validators queries all validators that match the given status.
+        pub async fn validators(
+            &mut self,
+            request: impl tonic::IntoRequest<super::QueryValidatorsRequest>,
+        ) -> Result<tonic::Response<super::QueryValidatorsResponse>, tonic::Status> {
+            self.inner
+                .ready()
+                .await
+                .map_err(|e| {
+                    tonic::Status::new(
+                        tonic::Code::Unknown,
+                        format!("Service was not ready: {}", e.into()),
+                    )
+                })?;
+            let codec = tonic::codec::ProstCodec::default();
+            let path = http::uri::PathAndQuery::from_static(
+                "/cosmos.staking.v1beta1.Query/Validators",
+            );
+            self.inner.unary(request.into_request(), path, codec).await
+        }
+        /// Validator queries validator info for given validator address.
+        pub async fn validator(
+            &mut self,
+            request: impl tonic::IntoRequest<super::QueryValidatorRequest>,
+        ) -> Result<tonic::Response<super::QueryValidatorResponse>, tonic::Status> {
+            self.inner
+                .ready()
+                .await
+                .map_err(|e| {
+                    tonic::Status::new(
+                        tonic::Code::Unknown,
+                        format!("Service was not ready: {}", e.into()),
+                    )
+                })?;
+            let codec = tonic::codec::ProstCodec::default();
+            let path = http::uri::PathAndQuery::from_static(
+                "/cosmos.staking.v1beta1.Query/Validator",
+            );
+            self.inner.unary(request.into_request(), path, codec).await
+        }
+        /// ValidatorDelegations queries delegate info for given validator.
+        pub async fn validator_delegations(
+            &mut self,
+            request: impl tonic::IntoRequest<super::QueryValidatorDelegationsRequest>,
+        ) -> Result<
+            tonic::Response<super::QueryValidatorDelegationsResponse>,
+            tonic::Status,
+        > {
+            self.inner
+                .ready()
+                .await
+                .map_err(|e| {
+                    tonic::Status::new(
+                        tonic::Code::Unknown,
+                        format!("Service was not ready: {}", e.into()),
+                    )
+                })?;
+            let codec = tonic::codec::ProstCodec::default();
+            let path = http::uri::PathAndQuery::from_static(
+                "/cosmos.staking.v1beta1.Query/ValidatorDelegations",
+            );
+            self.inner.unary(request.into_request(), path, codec).await
+        }
+        /// ValidatorUnbondingDelegations queries unbonding delegations of a validator.
+        pub async fn validator_unbonding_delegations(
+            &mut self,
+            request: impl tonic::IntoRequest<
+                super::QueryValidatorUnbondingDelegationsRequest,
+            >,
+        ) -> Result<
+            tonic::Response<super::QueryValidatorUnbondingDelegationsResponse>,
+            tonic::Status,
+        > {
+            self.inner
+                .ready()
+                .await
+                .map_err(|e| {
+                    tonic::Status::new(
+                        tonic::Code::Unknown,
+                        format!("Service was not ready: {}", e.into()),
+                    )
+                })?;
+            let codec = tonic::codec::ProstCodec::default();
+            let path = http::uri::PathAndQuery::from_static(
+                "/cosmos.staking.v1beta1.Query/ValidatorUnbondingDelegations",
+            );
+            self.inner.unary(request.into_request(), path, codec).await
+        }
+        /// Delegation queries delegate info for given validator delegator pair.
+        pub async fn delegation(
+            &mut self,
+            request: impl tonic::IntoRequest<super::QueryDelegationRequest>,
+        ) -> Result<tonic::Response<super::QueryDelegationResponse>, tonic::Status> {
+            self.inner
+                .ready()
+                .await
+                .map_err(|e| {
+                    tonic::Status::new(
+                        tonic::Code::Unknown,
+                        format!("Service was not ready: {}", e.into()),
+                    )
+                })?;
+            let codec = tonic::codec::ProstCodec::default();
+            let path = http::uri::PathAndQuery::from_static(
+                "/cosmos.staking.v1beta1.Query/Delegation",
+            );
+            self.inner.unary(request.into_request(), path, codec).await
+        }
+        /// UnbondingDelegation queries unbonding info for given validator delegator
+        /// pair.
+        pub async fn unbonding_delegation(
+            &mut self,
+            request: impl tonic::IntoRequest<super::QueryUnbondingDelegationRequest>,
+        ) -> Result<
+            tonic::Response<super::QueryUnbondingDelegationResponse>,
+            tonic::Status,
+        > {
+            self.inner
+                .ready()
+                .await
+                .map_err(|e| {
+                    tonic::Status::new(
+                        tonic::Code::Unknown,
+                        format!("Service was not ready: {}", e.into()),
+                    )
+                })?;
+            let codec = tonic::codec::ProstCodec::default();
+            let path = http::uri::PathAndQuery::from_static(
+                "/cosmos.staking.v1beta1.Query/UnbondingDelegation",
+            );
+            self.inner.unary(request.into_request(), path, codec).await
+        }
+        /// DelegatorDelegations queries all delegations of a given delegator address.
+        pub async fn delegator_delegations(
+            &mut self,
+            request: impl tonic::IntoRequest<super::QueryDelegatorDelegationsRequest>,
+        ) -> Result<
+            tonic::Response<super::QueryDelegatorDelegationsResponse>,
+            tonic::Status,
+        > {
+            self.inner
+                .ready()
+                .await
+                .map_err(|e| {
+                    tonic::Status::new(
+                        tonic::Code::Unknown,
+                        format!("Service was not ready: {}", e.into()),
+                    )
+                })?;
+            let codec = tonic::codec::ProstCodec::default();
+            let path = http::uri::PathAndQuery::from_static(
+                "/cosmos.staking.v1beta1.Query/DelegatorDelegations",
+            );
+            self.inner.unary(request.into_request(), path, codec).await
+        }
+        /// DelegatorUnbondingDelegations queries all unbonding delegations of a given
+        /// delegator address.
+        pub async fn delegator_unbonding_delegations(
+            &mut self,
+            request: impl tonic::IntoRequest<
+                super::QueryDelegatorUnbondingDelegationsRequest,
+            >,
+        ) -> Result<
+            tonic::Response<super::QueryDelegatorUnbondingDelegationsResponse>,
+            tonic::Status,
+        > {
+            self.inner
+                .ready()
+                .await
+                .map_err(|e| {
+                    tonic::Status::new(
+                        tonic::Code::Unknown,
+                        format!("Service was not ready: {}", e.into()),
+                    )
+                })?;
+            let codec = tonic::codec::ProstCodec::default();
+            let path = http::uri::PathAndQuery::from_static(
+                "/cosmos.staking.v1beta1.Query/DelegatorUnbondingDelegations",
+            );
+            self.inner.unary(request.into_request(), path, codec).await
+        }
+        /// Redelegations queries redelegations of given address.
+        pub async fn redelegations(
+            &mut self,
+            request: impl tonic::IntoRequest<super::QueryRedelegationsRequest>,
+        ) -> Result<tonic::Response<super::QueryRedelegationsResponse>, tonic::Status> {
+            self.inner
+                .ready()
+                .await
+                .map_err(|e| {
+                    tonic::Status::new(
+                        tonic::Code::Unknown,
+                        format!("Service was not ready: {}", e.into()),
+                    )
+                })?;
+            let codec = tonic::codec::ProstCodec::default();
+            let path = http::uri::PathAndQuery::from_static(
+                "/cosmos.staking.v1beta1.Query/Redelegations",
+            );
+            self.inner.unary(request.into_request(), path, codec).await
+        }
+        /// DelegatorValidators queries all validators info for given delegator
+        /// address.
+        pub async fn delegator_validators(
+            &mut self,
+            request: impl tonic::IntoRequest<super::QueryDelegatorValidatorsRequest>,
+        ) -> Result<
+            tonic::Response<super::QueryDelegatorValidatorsResponse>,
+            tonic::Status,
+        > {
+            self.inner
+                .ready()
+                .await
+                .map_err(|e| {
+                    tonic::Status::new(
+                        tonic::Code::Unknown,
+                        format!("Service was not ready: {}", e.into()),
+                    )
+                })?;
+            let codec = tonic::codec::ProstCodec::default();
+            let path = http::uri::PathAndQuery::from_static(
+                "/cosmos.staking.v1beta1.Query/DelegatorValidators",
+            );
+            self.inner.unary(request.into_request(), path, codec).await
+        }
+        /// DelegatorValidator queries validator info for given delegator validator
+        /// pair.
+        pub async fn delegator_validator(
+            &mut self,
+            request: impl tonic::IntoRequest<super::QueryDelegatorValidatorRequest>,
+        ) -> Result<
+            tonic::Response<super::QueryDelegatorValidatorResponse>,
+            tonic::Status,
+        > {
+            self.inner
+                .ready()
+                .await
+                .map_err(|e| {
+                    tonic::Status::new(
+                        tonic::Code::Unknown,
+                        format!("Service was not ready: {}", e.into()),
+                    )
+                })?;
+            let codec = tonic::codec::ProstCodec::default();
+            let path = http::uri::PathAndQuery::from_static(
+                "/cosmos.staking.v1beta1.Query/DelegatorValidator",
+            );
+            self.inner.unary(request.into_request(), path, codec).await
+        }
+        /// HistoricalInfo queries the historical info for given height.
+        pub async fn historical_info(
+            &mut self,
+            request: impl tonic::IntoRequest<super::QueryHistoricalInfoRequest>,
+        ) -> Result<tonic::Response<super::QueryHistoricalInfoResponse>, tonic::Status> {
+            self.inner
+                .ready()
+                .await
+                .map_err(|e| {
+                    tonic::Status::new(
+                        tonic::Code::Unknown,
+                        format!("Service was not ready: {}", e.into()),
+                    )
+                })?;
+            let codec = tonic::codec::ProstCodec::default();
+            let path = http::uri::PathAndQuery::from_static(
+                "/cosmos.staking.v1beta1.Query/HistoricalInfo",
+            );
+            self.inner.unary(request.into_request(), path, codec).await
+        }
+        /// Pool queries the pool info.
+        pub async fn pool(
+            &mut self,
+            request: impl tonic::IntoRequest<super::QueryPoolRequest>,
+        ) -> Result<tonic::Response<super::QueryPoolResponse>, tonic::Status> {
+            self.inner
+                .ready()
+                .await
+                .map_err(|e| {
+                    tonic::Status::new(
+                        tonic::Code::Unknown,
+                        format!("Service was not ready: {}", e.into()),
+                    )
+                })?;
+            let codec = tonic::codec::ProstCodec::default();
+            let path = http::uri::PathAndQuery::from_static(
+                "/cosmos.staking.v1beta1.Query/Pool",
+            );
+            self.inner.unary(request.into_request(), path, codec).await
+        }
+        /// Parameters queries the staking parameters.
+        pub async fn params(
+            &mut self,
+            request: impl tonic::IntoRequest<super::QueryParamsRequest>,
+        ) -> Result<tonic::Response<super::QueryParamsResponse>, tonic::Status> {
+            self.inner
+                .ready()
+                .await
+                .map_err(|e| {
+                    tonic::Status::new(
+                        tonic::Code::Unknown,
+                        format!("Service was not ready: {}", e.into()),
+                    )
+                })?;
+            let codec = tonic::codec::ProstCodec::default();
+            let path = http::uri::PathAndQuery::from_static(
+                "/cosmos.staking.v1beta1.Query/Params",
+            );
+            self.inner.unary(request.into_request(), path, codec).await
+        }
+    }
 }
 /// Generated server implementations.
 #[cfg(feature = "server")]
 pub mod query_server {
-<<<<<<< HEAD
-	#![allow(unused_variables, dead_code, missing_docs, clippy::let_unit_value)]
-	use tonic::codegen::*;
-	///Generated trait containing gRPC methods that should be implemented for use with QueryServer.
-	#[async_trait]
-	pub trait Query: Send + Sync + 'static {
-		/// Validators queries all validators that match the given status.
-		async fn validators(
-			&self,
-			request: tonic::Request<super::QueryValidatorsRequest>,
-		) -> Result<tonic::Response<super::QueryValidatorsResponse>, tonic::Status>;
-		/// Validator queries validator info for given validator address.
-		async fn validator(
-			&self,
-			request: tonic::Request<super::QueryValidatorRequest>,
-		) -> Result<tonic::Response<super::QueryValidatorResponse>, tonic::Status>;
-		/// ValidatorDelegations queries delegate info for given validator.
-		async fn validator_delegations(
-			&self,
-			request: tonic::Request<super::QueryValidatorDelegationsRequest>,
-		) -> Result<tonic::Response<super::QueryValidatorDelegationsResponse>, tonic::Status>;
-		/// ValidatorUnbondingDelegations queries unbonding delegations of a validator.
-		async fn validator_unbonding_delegations(
-			&self,
-			request: tonic::Request<super::QueryValidatorUnbondingDelegationsRequest>,
-		) -> Result<tonic::Response<super::QueryValidatorUnbondingDelegationsResponse>, tonic::Status>;
-		/// Delegation queries delegate info for given validator delegator pair.
-		async fn delegation(
-			&self,
-			request: tonic::Request<super::QueryDelegationRequest>,
-		) -> Result<tonic::Response<super::QueryDelegationResponse>, tonic::Status>;
-		/// UnbondingDelegation queries unbonding info for given validator delegator
-		/// pair.
-		async fn unbonding_delegation(
-			&self,
-			request: tonic::Request<super::QueryUnbondingDelegationRequest>,
-		) -> Result<tonic::Response<super::QueryUnbondingDelegationResponse>, tonic::Status>;
-		/// DelegatorDelegations queries all delegations of a given delegator address.
-		async fn delegator_delegations(
-			&self,
-			request: tonic::Request<super::QueryDelegatorDelegationsRequest>,
-		) -> Result<tonic::Response<super::QueryDelegatorDelegationsResponse>, tonic::Status>;
-		/// DelegatorUnbondingDelegations queries all unbonding delegations of a given
-		/// delegator address.
-		async fn delegator_unbonding_delegations(
-			&self,
-			request: tonic::Request<super::QueryDelegatorUnbondingDelegationsRequest>,
-		) -> Result<tonic::Response<super::QueryDelegatorUnbondingDelegationsResponse>, tonic::Status>;
-		/// Redelegations queries redelegations of given address.
-		async fn redelegations(
-			&self,
-			request: tonic::Request<super::QueryRedelegationsRequest>,
-		) -> Result<tonic::Response<super::QueryRedelegationsResponse>, tonic::Status>;
-		/// DelegatorValidators queries all validators info for given delegator
-		/// address.
-		async fn delegator_validators(
-			&self,
-			request: tonic::Request<super::QueryDelegatorValidatorsRequest>,
-		) -> Result<tonic::Response<super::QueryDelegatorValidatorsResponse>, tonic::Status>;
-		/// DelegatorValidator queries validator info for given delegator validator
-		/// pair.
-		async fn delegator_validator(
-			&self,
-			request: tonic::Request<super::QueryDelegatorValidatorRequest>,
-		) -> Result<tonic::Response<super::QueryDelegatorValidatorResponse>, tonic::Status>;
-		/// HistoricalInfo queries the historical info for given height.
-		async fn historical_info(
-			&self,
-			request: tonic::Request<super::QueryHistoricalInfoRequest>,
-		) -> Result<tonic::Response<super::QueryHistoricalInfoResponse>, tonic::Status>;
-		/// Pool queries the pool info.
-		async fn pool(
-			&self,
-			request: tonic::Request<super::QueryPoolRequest>,
-		) -> Result<tonic::Response<super::QueryPoolResponse>, tonic::Status>;
-		/// Parameters queries the staking parameters.
-		async fn params(
-			&self,
-			request: tonic::Request<super::QueryParamsRequest>,
-		) -> Result<tonic::Response<super::QueryParamsResponse>, tonic::Status>;
-	}
-	/// Query defines the gRPC querier service.
-	#[derive(Debug)]
-	pub struct QueryServer<T: Query> {
-		inner: _Inner<T>,
-		accept_compression_encodings: EnabledCompressionEncodings,
-		send_compression_encodings: EnabledCompressionEncodings,
-	}
-	struct _Inner<T>(Arc<T>);
-	impl<T: Query> QueryServer<T> {
-		pub fn new(inner: T) -> Self {
-			Self::from_arc(Arc::new(inner))
-		}
-		pub fn from_arc(inner: Arc<T>) -> Self {
-			let inner = _Inner(inner);
-			Self {
-				inner,
-				accept_compression_encodings: Default::default(),
-				send_compression_encodings: Default::default(),
-			}
-		}
-		pub fn with_interceptor<F>(inner: T, interceptor: F) -> InterceptedService<Self, F>
-		where
-			F: tonic::service::Interceptor,
-		{
-			InterceptedService::new(Self::new(inner), interceptor)
-		}
-		/// Enable decompressing requests with the given encoding.
-		#[must_use]
-		pub fn accept_compressed(mut self, encoding: CompressionEncoding) -> Self {
-			self.accept_compression_encodings.enable(encoding);
-			self
-		}
-		/// Compress responses with the given encoding, if the client supports it.
-		#[must_use]
-		pub fn send_compressed(mut self, encoding: CompressionEncoding) -> Self {
-			self.send_compression_encodings.enable(encoding);
-			self
-		}
-	}
-	impl<T, B> tonic::codegen::Service<http::Request<B>> for QueryServer<T>
-	where
-		T: Query,
-		B: Body + Send + 'static,
-		B::Error: Into<StdError> + Send + 'static,
-	{
-		type Response = http::Response<tonic::body::BoxBody>;
-		type Error = std::convert::Infallible;
-		type Future = BoxFuture<Self::Response, Self::Error>;
-		fn poll_ready(&mut self, _cx: &mut Context<'_>) -> Poll<Result<(), Self::Error>> {
-			Poll::Ready(Ok(()))
-		}
-		fn call(&mut self, req: http::Request<B>) -> Self::Future {
-			let inner = self.inner.clone();
-			match req.uri().path() {
-				"/cosmos.staking.v1beta1.Query/Validators" => {
-					#[allow(non_camel_case_types)]
-					struct ValidatorsSvc<T: Query>(pub Arc<T>);
-					impl<T: Query> tonic::server::UnaryService<super::QueryValidatorsRequest> for ValidatorsSvc<T> {
-						type Response = super::QueryValidatorsResponse;
-						type Future = BoxFuture<tonic::Response<Self::Response>, tonic::Status>;
-						fn call(
-							&mut self,
-							request: tonic::Request<super::QueryValidatorsRequest>,
-						) -> Self::Future {
-							let inner = self.0.clone();
-							let fut = async move { (*inner).validators(request).await };
-							Box::pin(fut)
-						}
-					}
-					let accept_compression_encodings = self.accept_compression_encodings;
-					let send_compression_encodings = self.send_compression_encodings;
-					let inner = self.inner.clone();
-					let fut = async move {
-						let inner = inner.0;
-						let method = ValidatorsSvc(inner);
-						let codec = tonic::codec::ProstCodec::default();
-						let mut grpc = tonic::server::Grpc::new(codec).apply_compression_config(
-							accept_compression_encodings,
-							send_compression_encodings,
-						);
-						let res = grpc.unary(method, req).await;
-						Ok(res)
-					};
-					Box::pin(fut)
-				},
-				"/cosmos.staking.v1beta1.Query/Validator" => {
-					#[allow(non_camel_case_types)]
-					struct ValidatorSvc<T: Query>(pub Arc<T>);
-					impl<T: Query> tonic::server::UnaryService<super::QueryValidatorRequest> for ValidatorSvc<T> {
-						type Response = super::QueryValidatorResponse;
-						type Future = BoxFuture<tonic::Response<Self::Response>, tonic::Status>;
-						fn call(
-							&mut self,
-							request: tonic::Request<super::QueryValidatorRequest>,
-						) -> Self::Future {
-							let inner = self.0.clone();
-							let fut = async move { (*inner).validator(request).await };
-							Box::pin(fut)
-						}
-					}
-					let accept_compression_encodings = self.accept_compression_encodings;
-					let send_compression_encodings = self.send_compression_encodings;
-					let inner = self.inner.clone();
-					let fut = async move {
-						let inner = inner.0;
-						let method = ValidatorSvc(inner);
-						let codec = tonic::codec::ProstCodec::default();
-						let mut grpc = tonic::server::Grpc::new(codec).apply_compression_config(
-							accept_compression_encodings,
-							send_compression_encodings,
-						);
-						let res = grpc.unary(method, req).await;
-						Ok(res)
-					};
-					Box::pin(fut)
-				},
-				"/cosmos.staking.v1beta1.Query/ValidatorDelegations" => {
-					#[allow(non_camel_case_types)]
-					struct ValidatorDelegationsSvc<T: Query>(pub Arc<T>);
-					impl<T: Query>
-						tonic::server::UnaryService<super::QueryValidatorDelegationsRequest>
-						for ValidatorDelegationsSvc<T>
-					{
-						type Response = super::QueryValidatorDelegationsResponse;
-						type Future = BoxFuture<tonic::Response<Self::Response>, tonic::Status>;
-						fn call(
-							&mut self,
-							request: tonic::Request<super::QueryValidatorDelegationsRequest>,
-						) -> Self::Future {
-							let inner = self.0.clone();
-							let fut = async move { (*inner).validator_delegations(request).await };
-							Box::pin(fut)
-						}
-					}
-					let accept_compression_encodings = self.accept_compression_encodings;
-					let send_compression_encodings = self.send_compression_encodings;
-					let inner = self.inner.clone();
-					let fut = async move {
-						let inner = inner.0;
-						let method = ValidatorDelegationsSvc(inner);
-						let codec = tonic::codec::ProstCodec::default();
-						let mut grpc = tonic::server::Grpc::new(codec).apply_compression_config(
-							accept_compression_encodings,
-							send_compression_encodings,
-						);
-						let res = grpc.unary(method, req).await;
-						Ok(res)
-					};
-					Box::pin(fut)
-				},
-				"/cosmos.staking.v1beta1.Query/ValidatorUnbondingDelegations" => {
-					#[allow(non_camel_case_types)]
-					struct ValidatorUnbondingDelegationsSvc<T: Query>(pub Arc<T>);
-					impl<T: Query>
-						tonic::server::UnaryService<
-							super::QueryValidatorUnbondingDelegationsRequest,
-						> for ValidatorUnbondingDelegationsSvc<T>
-					{
-						type Response = super::QueryValidatorUnbondingDelegationsResponse;
-						type Future = BoxFuture<tonic::Response<Self::Response>, tonic::Status>;
-						fn call(
-							&mut self,
-							request: tonic::Request<
-								super::QueryValidatorUnbondingDelegationsRequest,
-							>,
-						) -> Self::Future {
-							let inner = self.0.clone();
-							let fut = async move {
-								(*inner).validator_unbonding_delegations(request).await
-							};
-							Box::pin(fut)
-						}
-					}
-					let accept_compression_encodings = self.accept_compression_encodings;
-					let send_compression_encodings = self.send_compression_encodings;
-					let inner = self.inner.clone();
-					let fut = async move {
-						let inner = inner.0;
-						let method = ValidatorUnbondingDelegationsSvc(inner);
-						let codec = tonic::codec::ProstCodec::default();
-						let mut grpc = tonic::server::Grpc::new(codec).apply_compression_config(
-							accept_compression_encodings,
-							send_compression_encodings,
-						);
-						let res = grpc.unary(method, req).await;
-						Ok(res)
-					};
-					Box::pin(fut)
-				},
-				"/cosmos.staking.v1beta1.Query/Delegation" => {
-					#[allow(non_camel_case_types)]
-					struct DelegationSvc<T: Query>(pub Arc<T>);
-					impl<T: Query> tonic::server::UnaryService<super::QueryDelegationRequest> for DelegationSvc<T> {
-						type Response = super::QueryDelegationResponse;
-						type Future = BoxFuture<tonic::Response<Self::Response>, tonic::Status>;
-						fn call(
-							&mut self,
-							request: tonic::Request<super::QueryDelegationRequest>,
-						) -> Self::Future {
-							let inner = self.0.clone();
-							let fut = async move { (*inner).delegation(request).await };
-							Box::pin(fut)
-						}
-					}
-					let accept_compression_encodings = self.accept_compression_encodings;
-					let send_compression_encodings = self.send_compression_encodings;
-					let inner = self.inner.clone();
-					let fut = async move {
-						let inner = inner.0;
-						let method = DelegationSvc(inner);
-						let codec = tonic::codec::ProstCodec::default();
-						let mut grpc = tonic::server::Grpc::new(codec).apply_compression_config(
-							accept_compression_encodings,
-							send_compression_encodings,
-						);
-						let res = grpc.unary(method, req).await;
-						Ok(res)
-					};
-					Box::pin(fut)
-				},
-				"/cosmos.staking.v1beta1.Query/UnbondingDelegation" => {
-					#[allow(non_camel_case_types)]
-					struct UnbondingDelegationSvc<T: Query>(pub Arc<T>);
-					impl<T: Query>
-						tonic::server::UnaryService<super::QueryUnbondingDelegationRequest> for UnbondingDelegationSvc<T>
-					{
-						type Response = super::QueryUnbondingDelegationResponse;
-						type Future = BoxFuture<tonic::Response<Self::Response>, tonic::Status>;
-						fn call(
-							&mut self,
-							request: tonic::Request<super::QueryUnbondingDelegationRequest>,
-						) -> Self::Future {
-							let inner = self.0.clone();
-							let fut = async move { (*inner).unbonding_delegation(request).await };
-							Box::pin(fut)
-						}
-					}
-					let accept_compression_encodings = self.accept_compression_encodings;
-					let send_compression_encodings = self.send_compression_encodings;
-					let inner = self.inner.clone();
-					let fut = async move {
-						let inner = inner.0;
-						let method = UnbondingDelegationSvc(inner);
-						let codec = tonic::codec::ProstCodec::default();
-						let mut grpc = tonic::server::Grpc::new(codec).apply_compression_config(
-							accept_compression_encodings,
-							send_compression_encodings,
-						);
-						let res = grpc.unary(method, req).await;
-						Ok(res)
-					};
-					Box::pin(fut)
-				},
-				"/cosmos.staking.v1beta1.Query/DelegatorDelegations" => {
-					#[allow(non_camel_case_types)]
-					struct DelegatorDelegationsSvc<T: Query>(pub Arc<T>);
-					impl<T: Query>
-						tonic::server::UnaryService<super::QueryDelegatorDelegationsRequest>
-						for DelegatorDelegationsSvc<T>
-					{
-						type Response = super::QueryDelegatorDelegationsResponse;
-						type Future = BoxFuture<tonic::Response<Self::Response>, tonic::Status>;
-						fn call(
-							&mut self,
-							request: tonic::Request<super::QueryDelegatorDelegationsRequest>,
-						) -> Self::Future {
-							let inner = self.0.clone();
-							let fut = async move { (*inner).delegator_delegations(request).await };
-							Box::pin(fut)
-						}
-					}
-					let accept_compression_encodings = self.accept_compression_encodings;
-					let send_compression_encodings = self.send_compression_encodings;
-					let inner = self.inner.clone();
-					let fut = async move {
-						let inner = inner.0;
-						let method = DelegatorDelegationsSvc(inner);
-						let codec = tonic::codec::ProstCodec::default();
-						let mut grpc = tonic::server::Grpc::new(codec).apply_compression_config(
-							accept_compression_encodings,
-							send_compression_encodings,
-						);
-						let res = grpc.unary(method, req).await;
-						Ok(res)
-					};
-					Box::pin(fut)
-				},
-				"/cosmos.staking.v1beta1.Query/DelegatorUnbondingDelegations" => {
-					#[allow(non_camel_case_types)]
-					struct DelegatorUnbondingDelegationsSvc<T: Query>(pub Arc<T>);
-					impl<T: Query>
-						tonic::server::UnaryService<
-							super::QueryDelegatorUnbondingDelegationsRequest,
-						> for DelegatorUnbondingDelegationsSvc<T>
-					{
-						type Response = super::QueryDelegatorUnbondingDelegationsResponse;
-						type Future = BoxFuture<tonic::Response<Self::Response>, tonic::Status>;
-						fn call(
-							&mut self,
-							request: tonic::Request<
-								super::QueryDelegatorUnbondingDelegationsRequest,
-							>,
-						) -> Self::Future {
-							let inner = self.0.clone();
-							let fut = async move {
-								(*inner).delegator_unbonding_delegations(request).await
-							};
-							Box::pin(fut)
-						}
-					}
-					let accept_compression_encodings = self.accept_compression_encodings;
-					let send_compression_encodings = self.send_compression_encodings;
-					let inner = self.inner.clone();
-					let fut = async move {
-						let inner = inner.0;
-						let method = DelegatorUnbondingDelegationsSvc(inner);
-						let codec = tonic::codec::ProstCodec::default();
-						let mut grpc = tonic::server::Grpc::new(codec).apply_compression_config(
-							accept_compression_encodings,
-							send_compression_encodings,
-						);
-						let res = grpc.unary(method, req).await;
-						Ok(res)
-					};
-					Box::pin(fut)
-				},
-				"/cosmos.staking.v1beta1.Query/Redelegations" => {
-					#[allow(non_camel_case_types)]
-					struct RedelegationsSvc<T: Query>(pub Arc<T>);
-					impl<T: Query> tonic::server::UnaryService<super::QueryRedelegationsRequest>
-						for RedelegationsSvc<T>
-					{
-						type Response = super::QueryRedelegationsResponse;
-						type Future = BoxFuture<tonic::Response<Self::Response>, tonic::Status>;
-						fn call(
-							&mut self,
-							request: tonic::Request<super::QueryRedelegationsRequest>,
-						) -> Self::Future {
-							let inner = self.0.clone();
-							let fut = async move { (*inner).redelegations(request).await };
-							Box::pin(fut)
-						}
-					}
-					let accept_compression_encodings = self.accept_compression_encodings;
-					let send_compression_encodings = self.send_compression_encodings;
-					let inner = self.inner.clone();
-					let fut = async move {
-						let inner = inner.0;
-						let method = RedelegationsSvc(inner);
-						let codec = tonic::codec::ProstCodec::default();
-						let mut grpc = tonic::server::Grpc::new(codec).apply_compression_config(
-							accept_compression_encodings,
-							send_compression_encodings,
-						);
-						let res = grpc.unary(method, req).await;
-						Ok(res)
-					};
-					Box::pin(fut)
-				},
-				"/cosmos.staking.v1beta1.Query/DelegatorValidators" => {
-					#[allow(non_camel_case_types)]
-					struct DelegatorValidatorsSvc<T: Query>(pub Arc<T>);
-					impl<T: Query>
-						tonic::server::UnaryService<super::QueryDelegatorValidatorsRequest> for DelegatorValidatorsSvc<T>
-					{
-						type Response = super::QueryDelegatorValidatorsResponse;
-						type Future = BoxFuture<tonic::Response<Self::Response>, tonic::Status>;
-						fn call(
-							&mut self,
-							request: tonic::Request<super::QueryDelegatorValidatorsRequest>,
-						) -> Self::Future {
-							let inner = self.0.clone();
-							let fut = async move { (*inner).delegator_validators(request).await };
-							Box::pin(fut)
-						}
-					}
-					let accept_compression_encodings = self.accept_compression_encodings;
-					let send_compression_encodings = self.send_compression_encodings;
-					let inner = self.inner.clone();
-					let fut = async move {
-						let inner = inner.0;
-						let method = DelegatorValidatorsSvc(inner);
-						let codec = tonic::codec::ProstCodec::default();
-						let mut grpc = tonic::server::Grpc::new(codec).apply_compression_config(
-							accept_compression_encodings,
-							send_compression_encodings,
-						);
-						let res = grpc.unary(method, req).await;
-						Ok(res)
-					};
-					Box::pin(fut)
-				},
-				"/cosmos.staking.v1beta1.Query/DelegatorValidator" => {
-					#[allow(non_camel_case_types)]
-					struct DelegatorValidatorSvc<T: Query>(pub Arc<T>);
-					impl<T: Query>
-						tonic::server::UnaryService<super::QueryDelegatorValidatorRequest> for DelegatorValidatorSvc<T>
-					{
-						type Response = super::QueryDelegatorValidatorResponse;
-						type Future = BoxFuture<tonic::Response<Self::Response>, tonic::Status>;
-						fn call(
-							&mut self,
-							request: tonic::Request<super::QueryDelegatorValidatorRequest>,
-						) -> Self::Future {
-							let inner = self.0.clone();
-							let fut = async move { (*inner).delegator_validator(request).await };
-							Box::pin(fut)
-						}
-					}
-					let accept_compression_encodings = self.accept_compression_encodings;
-					let send_compression_encodings = self.send_compression_encodings;
-					let inner = self.inner.clone();
-					let fut = async move {
-						let inner = inner.0;
-						let method = DelegatorValidatorSvc(inner);
-						let codec = tonic::codec::ProstCodec::default();
-						let mut grpc = tonic::server::Grpc::new(codec).apply_compression_config(
-							accept_compression_encodings,
-							send_compression_encodings,
-						);
-						let res = grpc.unary(method, req).await;
-						Ok(res)
-					};
-					Box::pin(fut)
-				},
-				"/cosmos.staking.v1beta1.Query/HistoricalInfo" => {
-					#[allow(non_camel_case_types)]
-					struct HistoricalInfoSvc<T: Query>(pub Arc<T>);
-					impl<T: Query> tonic::server::UnaryService<super::QueryHistoricalInfoRequest>
-						for HistoricalInfoSvc<T>
-					{
-						type Response = super::QueryHistoricalInfoResponse;
-						type Future = BoxFuture<tonic::Response<Self::Response>, tonic::Status>;
-						fn call(
-							&mut self,
-							request: tonic::Request<super::QueryHistoricalInfoRequest>,
-						) -> Self::Future {
-							let inner = self.0.clone();
-							let fut = async move { (*inner).historical_info(request).await };
-							Box::pin(fut)
-						}
-					}
-					let accept_compression_encodings = self.accept_compression_encodings;
-					let send_compression_encodings = self.send_compression_encodings;
-					let inner = self.inner.clone();
-					let fut = async move {
-						let inner = inner.0;
-						let method = HistoricalInfoSvc(inner);
-						let codec = tonic::codec::ProstCodec::default();
-						let mut grpc = tonic::server::Grpc::new(codec).apply_compression_config(
-							accept_compression_encodings,
-							send_compression_encodings,
-						);
-						let res = grpc.unary(method, req).await;
-						Ok(res)
-					};
-					Box::pin(fut)
-				},
-				"/cosmos.staking.v1beta1.Query/Pool" => {
-					#[allow(non_camel_case_types)]
-					struct PoolSvc<T: Query>(pub Arc<T>);
-					impl<T: Query> tonic::server::UnaryService<super::QueryPoolRequest> for PoolSvc<T> {
-						type Response = super::QueryPoolResponse;
-						type Future = BoxFuture<tonic::Response<Self::Response>, tonic::Status>;
-						fn call(
-							&mut self,
-							request: tonic::Request<super::QueryPoolRequest>,
-						) -> Self::Future {
-							let inner = self.0.clone();
-							let fut = async move { (*inner).pool(request).await };
-							Box::pin(fut)
-						}
-					}
-					let accept_compression_encodings = self.accept_compression_encodings;
-					let send_compression_encodings = self.send_compression_encodings;
-					let inner = self.inner.clone();
-					let fut = async move {
-						let inner = inner.0;
-						let method = PoolSvc(inner);
-						let codec = tonic::codec::ProstCodec::default();
-						let mut grpc = tonic::server::Grpc::new(codec).apply_compression_config(
-							accept_compression_encodings,
-							send_compression_encodings,
-						);
-						let res = grpc.unary(method, req).await;
-						Ok(res)
-					};
-					Box::pin(fut)
-				},
-				"/cosmos.staking.v1beta1.Query/Params" => {
-					#[allow(non_camel_case_types)]
-					struct ParamsSvc<T: Query>(pub Arc<T>);
-					impl<T: Query> tonic::server::UnaryService<super::QueryParamsRequest> for ParamsSvc<T> {
-						type Response = super::QueryParamsResponse;
-						type Future = BoxFuture<tonic::Response<Self::Response>, tonic::Status>;
-						fn call(
-							&mut self,
-							request: tonic::Request<super::QueryParamsRequest>,
-						) -> Self::Future {
-							let inner = self.0.clone();
-							let fut = async move { (*inner).params(request).await };
-							Box::pin(fut)
-						}
-					}
-					let accept_compression_encodings = self.accept_compression_encodings;
-					let send_compression_encodings = self.send_compression_encodings;
-					let inner = self.inner.clone();
-					let fut = async move {
-						let inner = inner.0;
-						let method = ParamsSvc(inner);
-						let codec = tonic::codec::ProstCodec::default();
-						let mut grpc = tonic::server::Grpc::new(codec).apply_compression_config(
-							accept_compression_encodings,
-							send_compression_encodings,
-						);
-						let res = grpc.unary(method, req).await;
-						Ok(res)
-					};
-					Box::pin(fut)
-				},
-				_ => Box::pin(async move {
-					Ok(http::Response::builder()
-						.status(200)
-						.header("grpc-status", "12")
-						.header("content-type", "application/grpc")
-						.body(empty_body())
-						.unwrap())
-				}),
-			}
-		}
-	}
-	impl<T: Query> Clone for QueryServer<T> {
-		fn clone(&self) -> Self {
-			let inner = self.inner.clone();
-			Self {
-				inner,
-				accept_compression_encodings: self.accept_compression_encodings,
-				send_compression_encodings: self.send_compression_encodings,
-			}
-		}
-	}
-	impl<T: Query> Clone for _Inner<T> {
-		fn clone(&self) -> Self {
-			Self(self.0.clone())
-		}
-	}
-	impl<T: std::fmt::Debug> std::fmt::Debug for _Inner<T> {
-		fn fmt(&self, f: &mut std::fmt::Formatter<'_>) -> std::fmt::Result {
-			write!(f, "{:?}", self.0)
-		}
-	}
-	impl<T: Query> tonic::server::NamedService for QueryServer<T> {
-		const NAME: &'static str = "cosmos.staking.v1beta1.Query";
-	}
-=======
     #![allow(unused_variables, dead_code, missing_docs, clippy::let_unit_value)]
     use tonic::codegen::*;
     /// Generated trait containing gRPC methods that should be implemented for use with QueryServer.
@@ -4124,7 +2515,6 @@
     impl<T: Query> tonic::server::NamedService for QueryServer<T> {
         const NAME: &'static str = "cosmos.staking.v1beta1.Query";
     }
->>>>>>> 4793f997
 }
 /// StakeAuthorization defines authorization for delegate/undelegate/redelegate.
 ///
@@ -4132,39 +2522,6 @@
 #[allow(clippy::derive_partial_eq_without_eq)]
 #[derive(Clone, PartialEq, ::prost::Message)]
 pub struct StakeAuthorization {
-<<<<<<< HEAD
-	/// max_tokens specifies the maximum amount of tokens can be delegate to a validator. If it is
-	/// empty, there is no spend limit and any amount of coins can be delegated.
-	#[prost(message, optional, tag = "1")]
-	pub max_tokens: ::core::option::Option<super::super::base::v1beta1::Coin>,
-	/// authorization_type defines one of AuthorizationType.
-	#[prost(enumeration = "AuthorizationType", tag = "4")]
-	pub authorization_type: i32,
-	/// validators is the oneof that represents either allow_list or deny_list
-	#[prost(oneof = "stake_authorization::Validators", tags = "2, 3")]
-	pub validators: ::core::option::Option<stake_authorization::Validators>,
-}
-/// Nested message and enum types in `StakeAuthorization`.
-pub mod stake_authorization {
-	/// Validators defines list of validator addresses.
-	#[derive(Clone, PartialEq, ::prost::Message)]
-	pub struct ValidatorsVec {
-		#[prost(string, repeated, tag = "1")]
-		pub address: ::prost::alloc::vec::Vec<::prost::alloc::string::String>,
-	}
-	/// validators is the oneof that represents either allow_list or deny_list
-	#[derive(Clone, PartialEq, ::prost::Oneof)]
-	pub enum Validators {
-		/// allow_list specifies list of validator addresses to whom grantee can delegate tokens on
-		/// behalf of granter's account.
-		#[prost(message, tag = "2")]
-		AllowList(ValidatorsVec),
-		/// deny_list specifies list of validator addresses to whom grantee can not delegate
-		/// tokens.
-		#[prost(message, tag = "3")]
-		DenyList(ValidatorsVec),
-	}
-=======
     /// max_tokens specifies the maximum amount of tokens can be delegate to a validator. If it is
     /// empty, there is no spend limit and any amount of coins can be delegated.
     #[prost(message, optional, tag = "1")]
@@ -4197,7 +2554,6 @@
         #[prost(message, tag = "3")]
         DenyList(ValidatorVec),
     }
->>>>>>> 4793f997
 }
 /// AuthorizationType defines the type of staking module authorization type
 ///
@@ -4205,30 +2561,16 @@
 #[derive(Clone, Copy, Debug, PartialEq, Eq, Hash, PartialOrd, Ord, ::prost::Enumeration)]
 #[repr(i32)]
 pub enum AuthorizationType {
-	/// AUTHORIZATION_TYPE_UNSPECIFIED specifies an unknown authorization type
-	Unspecified = 0,
-	/// AUTHORIZATION_TYPE_DELEGATE defines an authorization type for Msg/Delegate
-	Delegate = 1,
-	/// AUTHORIZATION_TYPE_UNDELEGATE defines an authorization type for Msg/Undelegate
-	Undelegate = 2,
-	/// AUTHORIZATION_TYPE_REDELEGATE defines an authorization type for Msg/BeginRedelegate
-	Redelegate = 3,
+    /// AUTHORIZATION_TYPE_UNSPECIFIED specifies an unknown authorization type
+    Unspecified = 0,
+    /// AUTHORIZATION_TYPE_DELEGATE defines an authorization type for Msg/Delegate
+    Delegate = 1,
+    /// AUTHORIZATION_TYPE_UNDELEGATE defines an authorization type for Msg/Undelegate
+    Undelegate = 2,
+    /// AUTHORIZATION_TYPE_REDELEGATE defines an authorization type for Msg/BeginRedelegate
+    Redelegate = 3,
 }
 impl AuthorizationType {
-<<<<<<< HEAD
-	/// String value of the enum field names used in the ProtoBuf definition.
-	///
-	/// The values are not transformed in any way and thus are considered stable
-	/// (if the ProtoBuf definition does not change) and safe for programmatic use.
-	pub fn as_str_name(&self) -> &'static str {
-		match self {
-			AuthorizationType::Unspecified => "AUTHORIZATION_TYPE_UNSPECIFIED",
-			AuthorizationType::Delegate => "AUTHORIZATION_TYPE_DELEGATE",
-			AuthorizationType::Undelegate => "AUTHORIZATION_TYPE_UNDELEGATE",
-			AuthorizationType::Redelegate => "AUTHORIZATION_TYPE_REDELEGATE",
-		}
-	}
-=======
     /// String value of the enum field names used in the ProtoBuf definition.
     ///
     /// The values are not transformed in any way and thus are considered stable
@@ -4251,39 +2593,11 @@
             _ => None,
         }
     }
->>>>>>> 4793f997
 }
 /// GenesisState defines the staking module's genesis state.
 #[allow(clippy::derive_partial_eq_without_eq)]
 #[derive(Clone, PartialEq, ::prost::Message)]
 pub struct GenesisState {
-<<<<<<< HEAD
-	/// params defines all the paramaters of related to deposit.
-	#[prost(message, optional, tag = "1")]
-	pub params: ::core::option::Option<Params>,
-	/// last_total_power tracks the total amounts of bonded tokens recorded during
-	/// the previous end block.
-	#[prost(bytes = "vec", tag = "2")]
-	pub last_total_power: ::prost::alloc::vec::Vec<u8>,
-	/// last_validator_powers is a special index that provides a historical list
-	/// of the last-block's bonded validators.
-	#[prost(message, repeated, tag = "3")]
-	pub last_validator_powers: ::prost::alloc::vec::Vec<LastValidatorPower>,
-	/// delegations defines the validator set at genesis.
-	#[prost(message, repeated, tag = "4")]
-	pub validators: ::prost::alloc::vec::Vec<Validator>,
-	/// delegations defines the delegations active at genesis.
-	#[prost(message, repeated, tag = "5")]
-	pub delegations: ::prost::alloc::vec::Vec<Delegation>,
-	/// unbonding_delegations defines the unbonding delegations active at genesis.
-	#[prost(message, repeated, tag = "6")]
-	pub unbonding_delegations: ::prost::alloc::vec::Vec<UnbondingDelegation>,
-	/// redelegations defines the redelegations active at genesis.
-	#[prost(message, repeated, tag = "7")]
-	pub redelegations: ::prost::alloc::vec::Vec<Redelegation>,
-	#[prost(bool, tag = "8")]
-	pub exported: bool,
-=======
     /// params defines all the paramaters of related to deposit.
     #[prost(message, optional, tag = "1")]
     pub params: ::core::option::Option<Params>,
@@ -4309,25 +2623,15 @@
     pub redelegations: ::prost::alloc::vec::Vec<Redelegation>,
     #[prost(bool, tag = "8")]
     pub exported: bool,
->>>>>>> 4793f997
 }
 /// LastValidatorPower required for validator set update logic.
 #[allow(clippy::derive_partial_eq_without_eq)]
 #[derive(Clone, PartialEq, ::prost::Message)]
 pub struct LastValidatorPower {
-<<<<<<< HEAD
-	/// address is the address of the validator.
-	#[prost(string, tag = "1")]
-	pub address: ::prost::alloc::string::String,
-	/// power defines the power of the validator.
-	#[prost(int64, tag = "2")]
-	pub power: i64,
-=======
     /// address is the address of the validator.
     #[prost(string, tag = "1")]
     pub address: ::prost::alloc::string::String,
     /// power defines the power of the validator.
     #[prost(int64, tag = "2")]
     pub power: i64,
->>>>>>> 4793f997
 }