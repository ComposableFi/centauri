/// An InterchainAccount is defined as a BaseAccount & the address of the account owner on the controller chain
#[allow(clippy::derive_partial_eq_without_eq)]
#[derive(Clone, PartialEq, ::prost::Message)]
pub struct InterchainAccount {
    #[prost(message, optional, tag = "1")]
    pub base_account: ::core::option::Option<
        super::super::super::super::cosmos::auth::v1beta1::BaseAccount,
    >,
    #[prost(string, tag = "2")]
    pub account_owner: ::prost::alloc::string::String,
}
/// InterchainAccountPacketData is comprised of a raw transaction, type of transaction and optional memo field.
#[derive(::serde::Serialize, ::serde::Deserialize)]
<<<<<<< HEAD
=======
#[allow(clippy::derive_partial_eq_without_eq)]
>>>>>>> 4793f997
#[derive(Clone, PartialEq, ::prost::Message)]
pub struct InterchainAccountPacketData {
    #[prost(enumeration = "Type", tag = "1")]
    pub r#type: i32,
    #[prost(bytes = "vec", tag = "2")]
    pub data: ::prost::alloc::vec::Vec<u8>,
    #[prost(string, tag = "3")]
    pub memo: ::prost::alloc::string::String,
}
/// CosmosTx contains a list of sdk.Msg's. It should be used when sending transactions to an SDK host chain.
#[allow(clippy::derive_partial_eq_without_eq)]
#[derive(Clone, PartialEq, ::prost::Message)]
pub struct CosmosTx {
    #[prost(message, repeated, tag = "1")]
    pub messages: ::prost::alloc::vec::Vec<
        super::super::super::super::google::protobuf::Any,
    >,
}
/// Type defines a classification of message issued from a controller chain to its associated interchain accounts
/// host
#[derive(Clone, Copy, Debug, PartialEq, Eq, Hash, PartialOrd, Ord, ::prost::Enumeration)]
#[repr(i32)]
pub enum Type {
    /// Default zero value enumeration
    Unspecified = 0,
    /// Execute a transaction on an interchain accounts host chain
    ExecuteTx = 1,
}
impl Type {
    /// String value of the enum field names used in the ProtoBuf definition.
    ///
    /// The values are not transformed in any way and thus are considered stable
    /// (if the ProtoBuf definition does not change) and safe for programmatic use.
    pub fn as_str_name(&self) -> &'static str {
        match self {
            Type::Unspecified => "TYPE_UNSPECIFIED",
            Type::ExecuteTx => "TYPE_EXECUTE_TX",
        }
    }
    /// Creates an enum from field names used in the ProtoBuf definition.
    pub fn from_str_name(value: &str) -> ::core::option::Option<Self> {
        match value {
            "TYPE_UNSPECIFIED" => Some(Self::Unspecified),
            "TYPE_EXECUTE_TX" => Some(Self::ExecuteTx),
            _ => None,
        }
    }
}
/// Metadata defines a set of protocol specific data encoded into the ICS27 channel version bytestring
/// See ICS004: <https://github.com/cosmos/ibc/tree/master/spec/core/ics-004-channel-and-packet-semantics#Versioning>
#[allow(clippy::derive_partial_eq_without_eq)]
#[derive(Clone, PartialEq, ::prost::Message)]
pub struct Metadata {
    /// version defines the ICS27 protocol version
    #[prost(string, tag = "1")]
    pub version: ::prost::alloc::string::String,
    /// controller_connection_id is the connection identifier associated with the controller chain
    #[prost(string, tag = "2")]
    pub controller_connection_id: ::prost::alloc::string::String,
    /// host_connection_id is the connection identifier associated with the host chain
    #[prost(string, tag = "3")]
    pub host_connection_id: ::prost::alloc::string::String,
    /// address defines the interchain account address to be fulfilled upon the OnChanOpenTry handshake step
    /// NOTE: the address field is empty on the OnChanOpenInit handshake step
    #[prost(string, tag = "4")]
    pub address: ::prost::alloc::string::String,
    /// encoding defines the supported codec format
    #[prost(string, tag = "5")]
    pub encoding: ::prost::alloc::string::String,
    /// tx_type defines the type of transactions the interchain account can execute
    #[prost(string, tag = "6")]
    pub tx_type: ::prost::alloc::string::String,
}<|MERGE_RESOLUTION|>--- conflicted
+++ resolved
@@ -11,10 +11,7 @@
 }
 /// InterchainAccountPacketData is comprised of a raw transaction, type of transaction and optional memo field.
 #[derive(::serde::Serialize, ::serde::Deserialize)]
-<<<<<<< HEAD
-=======
 #[allow(clippy::derive_partial_eq_without_eq)]
->>>>>>> 4793f997
 #[derive(Clone, PartialEq, ::prost::Message)]
 pub struct InterchainAccountPacketData {
     #[prost(enumeration = "Type", tag = "1")]
