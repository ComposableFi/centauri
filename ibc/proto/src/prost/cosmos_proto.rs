--- conflicted
+++ resolved
@@ -1,29 +1,18 @@
 /// InterfaceDescriptor describes an interface type to be used with
 /// accepts_interface and implements_interface and declared by declare_interface.
-<<<<<<< HEAD
-=======
 #[derive(::serde::Serialize, ::serde::Deserialize)]
 #[allow(clippy::derive_partial_eq_without_eq)]
->>>>>>> 106fe625
 #[derive(Clone, PartialEq, ::prost::Message)]
 pub struct InterfaceDescriptor {
     /// name is the name of the interface. It should be a short-name (without
     /// a period) such that the fully qualified name of the interface will be
     /// package.name, ex. for the package a.b and interface named C, the
     /// fully-qualified name will be a.b.C.
-<<<<<<< HEAD
-    #[prost(string, tag="1")]
-    pub name: ::prost::alloc::string::String,
-    /// description is a human-readable description of the interface and its
-    /// purpose.
-    #[prost(string, tag="2")]
-=======
     #[prost(string, tag = "1")]
     pub name: ::prost::alloc::string::String,
     /// description is a human-readable description of the interface and its
     /// purpose.
     #[prost(string, tag = "2")]
->>>>>>> 106fe625
     pub description: ::prost::alloc::string::String,
 }
 /// ScalarDescriptor describes an scalar type to be used with
@@ -33,46 +22,29 @@
 /// Scalars should ideally define an encoding such that there is only one
 /// valid syntactical representation for a given semantic meaning,
 /// i.e. the encoding should be deterministic.
-<<<<<<< HEAD
-=======
 #[derive(::serde::Serialize, ::serde::Deserialize)]
 #[allow(clippy::derive_partial_eq_without_eq)]
->>>>>>> 106fe625
 #[derive(Clone, PartialEq, ::prost::Message)]
 pub struct ScalarDescriptor {
     /// name is the name of the scalar. It should be a short-name (without
     /// a period) such that the fully qualified name of the scalar will be
     /// package.name, ex. for the package a.b and scalar named C, the
     /// fully-qualified name will be a.b.C.
-<<<<<<< HEAD
-    #[prost(string, tag="1")]
-=======
     #[prost(string, tag = "1")]
->>>>>>> 106fe625
     pub name: ::prost::alloc::string::String,
     /// description is a human-readable description of the scalar and its
     /// encoding format. For instance a big integer or decimal scalar should
     /// specify precisely the expected encoding format.
-<<<<<<< HEAD
-    #[prost(string, tag="2")]
-=======
     #[prost(string, tag = "2")]
->>>>>>> 106fe625
     pub description: ::prost::alloc::string::String,
     /// field_type is the type of field with which this scalar can be used.
     /// Scalars can be used with one and only one type of field so that
     /// encoding standards and simple and clear. Currently only string and
     /// bytes fields are supported for scalars.
-<<<<<<< HEAD
-    #[prost(enumeration="ScalarType", repeated, tag="3")]
-    pub field_type: ::prost::alloc::vec::Vec<i32>,
-}
-=======
     #[prost(enumeration = "ScalarType", repeated, tag = "3")]
     pub field_type: ::prost::alloc::vec::Vec<i32>,
 }
 #[derive(::serde::Serialize, ::serde::Deserialize)]
->>>>>>> 106fe625
 #[derive(Clone, Copy, Debug, PartialEq, Eq, Hash, PartialOrd, Ord, ::prost::Enumeration)]
 #[repr(i32)]
 pub enum ScalarType {
@@ -92,8 +64,6 @@
             ScalarType::Bytes => "SCALAR_TYPE_BYTES",
         }
     }
-<<<<<<< HEAD
-=======
     /// Creates an enum from field names used in the ProtoBuf definition.
     pub fn from_str_name(value: &str) -> ::core::option::Option<Self> {
         match value {
@@ -103,5 +73,4 @@
             _ => None,
         }
     }
->>>>>>> 106fe625
 }