--- conflicted
+++ resolved
@@ -24,18 +24,11 @@
 /// SnapshotItem is an item contained in a rootmulti.Store snapshot.
 ///
 /// Since: cosmos-sdk 0.46
-<<<<<<< HEAD
-#[derive(Clone, PartialEq, ::prost::Message)]
-pub struct SnapshotItem {
-    /// item is the specific type of snapshot item.
-    #[prost(oneof="snapshot_item::Item", tags="1, 2, 3, 4, 5, 6")]
-=======
 #[allow(clippy::derive_partial_eq_without_eq)]
 #[derive(Clone, PartialEq, ::prost::Message)]
 pub struct SnapshotItem {
     /// item is the specific type of snapshot item.
     #[prost(oneof = "snapshot_item::Item", tags = "1, 2, 3, 4, 5, 6")]
->>>>>>> 4793f997
     pub item: ::core::option::Option<snapshot_item::Item>,
 }
 /// Nested message and enum types in `SnapshotItem`.
@@ -52,25 +45,16 @@
         Extension(super::SnapshotExtensionMeta),
         #[prost(message, tag = "4")]
         ExtensionPayload(super::SnapshotExtensionPayload),
-<<<<<<< HEAD
-        #[prost(message, tag="5")]
-        Kv(super::SnapshotKvItem),
-        #[prost(message, tag="6")]
-=======
         #[prost(message, tag = "5")]
         Kv(super::SnapshotKvItem),
         #[prost(message, tag = "6")]
->>>>>>> 4793f997
         Schema(super::SnapshotSchema),
     }
 }
 /// SnapshotStoreItem contains metadata about a snapshotted store.
 ///
 /// Since: cosmos-sdk 0.46
-<<<<<<< HEAD
-=======
 #[allow(clippy::derive_partial_eq_without_eq)]
->>>>>>> 4793f997
 #[derive(Clone, PartialEq, ::prost::Message)]
 pub struct SnapshotStoreItem {
     #[prost(string, tag = "1")]
@@ -79,10 +63,7 @@
 /// SnapshotIAVLItem is an exported IAVL node.
 ///
 /// Since: cosmos-sdk 0.46
-<<<<<<< HEAD
-=======
 #[allow(clippy::derive_partial_eq_without_eq)]
->>>>>>> 4793f997
 #[derive(Clone, PartialEq, ::prost::Message)]
 pub struct SnapshotIavlItem {
     #[prost(bytes = "vec", tag = "1")]
@@ -99,10 +80,7 @@
 /// SnapshotExtensionMeta contains metadata about an external snapshotter.
 ///
 /// Since: cosmos-sdk 0.46
-<<<<<<< HEAD
-=======
 #[allow(clippy::derive_partial_eq_without_eq)]
->>>>>>> 4793f997
 #[derive(Clone, PartialEq, ::prost::Message)]
 pub struct SnapshotExtensionMeta {
     #[prost(string, tag = "1")]
@@ -113,10 +91,7 @@
 /// SnapshotExtensionPayload contains payloads of an external snapshotter.
 ///
 /// Since: cosmos-sdk 0.46
-<<<<<<< HEAD
-=======
 #[allow(clippy::derive_partial_eq_without_eq)]
->>>>>>> 4793f997
 #[derive(Clone, PartialEq, ::prost::Message)]
 pub struct SnapshotExtensionPayload {
     #[prost(bytes = "vec", tag = "1")]
@@ -125,34 +100,20 @@
 /// SnapshotKVItem is an exported Key/Value Pair
 ///
 /// Since: cosmos-sdk 0.46
-<<<<<<< HEAD
-#[derive(Clone, PartialEq, ::prost::Message)]
-pub struct SnapshotKvItem {
-    #[prost(bytes="vec", tag="1")]
-    pub key: ::prost::alloc::vec::Vec<u8>,
-    #[prost(bytes="vec", tag="2")]
-=======
 #[allow(clippy::derive_partial_eq_without_eq)]
 #[derive(Clone, PartialEq, ::prost::Message)]
 pub struct SnapshotKvItem {
     #[prost(bytes = "vec", tag = "1")]
     pub key: ::prost::alloc::vec::Vec<u8>,
     #[prost(bytes = "vec", tag = "2")]
->>>>>>> 4793f997
     pub value: ::prost::alloc::vec::Vec<u8>,
 }
 /// SnapshotSchema is an exported schema of smt store
 ///
 /// Since: cosmos-sdk 0.46
-<<<<<<< HEAD
-#[derive(Clone, PartialEq, ::prost::Message)]
-pub struct SnapshotSchema {
-    #[prost(bytes="vec", repeated, tag="1")]
-=======
 #[allow(clippy::derive_partial_eq_without_eq)]
 #[derive(Clone, PartialEq, ::prost::Message)]
 pub struct SnapshotSchema {
     #[prost(bytes = "vec", repeated, tag = "1")]
->>>>>>> 4793f997
     pub keys: ::prost::alloc::vec::Vec<::prost::alloc::vec::Vec<u8>>,
 }