// Copyright 2022 ComposableFi
//
// Licensed under the Apache License, Version 2.0 (the "License");
// you may not use this file except in compliance with the License.
// You may obtain a copy of the License at
//
//      http://www.apache.org/licenses/LICENSE-2.0
//
// Unless required by applicable law or agreed to in writing, software
// distributed under the License is distributed on an "AS IS" BASIS,
// WITHOUT WARRANTIES OR CONDITIONS OF ANY KIND, either express or implied.
// See the License for the specific language governing permissions and
// limitations under the License.

use crate::State;
use quote::quote;

impl State {
	pub(crate) fn impl_fn_downcast(&self) -> proc_macro2::TokenStream {
		let cases = self.clients.iter().map(|client| {
			let variant_ident = &client.variant_ident;
			let attrs = &client.attrs;
			quote! {
				#(#attrs)*
				Self::#variant_ident(state) => state.downcast::<T>(),
			}
		});

		quote! {
			fn downcast<T: ::core::clone::Clone + ::core::any::Any>(self) -> ::core::option::Option<T> {
				match self {
					#(#cases)*
				}
			}
		}
	}

	pub(crate) fn impl_fn_wrap(&self) -> proc_macro2::TokenStream {
		let cases = self.clients.iter().map(|client| {
			let variant_ident = &client.variant_ident;
			let attrs = &client.attrs;
			let client_state_type = &client.inner_ty_path;
			quote! {
				#(#attrs)*
				if let Some(state) = sub_state.downcast_ref::<#client_state_type>() {
					return Some(Self::#variant_ident(state.clone()));
				}
			}
		});

		quote! {
			fn wrap(sub_state: &dyn ::core::any::Any) -> ::core::option::Option<Self> {
				#(#cases)*
				None
			}
		}
	}

	pub(crate) fn impl_fn_encode_to_vec(&self) -> proc_macro2::TokenStream {
		let crate_ = &self.crate_ident;
		quote! {
<<<<<<< HEAD
			fn encode_to_vec(&self) -> ::alloc::vec::Vec<u8> {
				#crate_::protobuf::Protobuf::encode_vec(self).expect("failed to encode")
=======
			fn encode_to_vec(&self) -> ::core::result::Result<::alloc::vec::Vec<u8>, ::tendermint_proto::Error> {
				#crate_::protobuf::Protobuf::encode_vec(self)
>>>>>>> 4793f997
			}
		}
	}
}<|MERGE_RESOLUTION|>--- conflicted
+++ resolved
@@ -59,13 +59,8 @@
 	pub(crate) fn impl_fn_encode_to_vec(&self) -> proc_macro2::TokenStream {
 		let crate_ = &self.crate_ident;
 		quote! {
-<<<<<<< HEAD
-			fn encode_to_vec(&self) -> ::alloc::vec::Vec<u8> {
-				#crate_::protobuf::Protobuf::encode_vec(self).expect("failed to encode")
-=======
 			fn encode_to_vec(&self) -> ::core::result::Result<::alloc::vec::Vec<u8>, ::tendermint_proto::Error> {
 				#crate_::protobuf::Protobuf::encode_vec(self)
->>>>>>> 4793f997
 			}
 		}
 	}
