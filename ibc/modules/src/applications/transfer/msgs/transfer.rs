// Copyright 2022 ComposableFi
//
// Licensed under the Apache License, Version 2.0 (the "License");
// you may not use this file except in compliance with the License.
// You may obtain a copy of the License at
//
//      http://www.apache.org/licenses/LICENSE-2.0
//
// Unless required by applicable law or agreed to in writing, software
// distributed under the License is distributed on an "AS IS" BASIS,
// WITHOUT WARRANTIES OR CONDITIONS OF ANY KIND, either express or implied.
// See the License for the specific language governing permissions and
// limitations under the License.

//! This is the definition of a transfer messages that an application submits to a chain.

use crate::prelude::*;
use core::fmt::Display;

use ibc_proto::{
	cosmos::base::v1beta1::Coin, google::protobuf::Any,
	ibc::applications::transfer::v1::MsgTransfer as RawMsgTransfer,
};
use tendermint_proto::Protobuf;

use crate::{
	applications::transfer::error::Error,
	core::{
		ics02_client::height::Height,
		ics24_host::identifier::{ChannelId, PortId},
	},
	signer::Signer,
	timestamp::Timestamp,
	tx_msg::Msg,
};

pub const TYPE_URL: &str = "/ibc.applications.transfer.v1.MsgTransfer";

/// Message used to build an ICS20 token transfer packet.
///
/// Note that this message is not a packet yet, as it lacks the proper sequence
/// number, and destination port/channel. This is by design. The sender of the
/// packet, which might be the user of a command line application, should only
/// have to specify the information related to the transfer of the token, and
/// let the library figure out how to build the packet properly.
#[derive(Clone, Debug, PartialEq)]
pub struct MsgTransfer<C = Coin> {
	/// the port on which the packet will be sent
	pub source_port: PortId,
	/// the channel by which the packet will be sent
	pub source_channel: ChannelId,
	/// the tokens to be transferred
	pub token: C,
	/// the sender address
	pub sender: Signer,
	/// the recipient address on the destination chain
	pub receiver: Signer,
	/// Timeout height relative to the current block height.
	/// The timeout is disabled when set to 0.
	pub timeout_height: Height,
	/// Timeout timestamp relative to the current block timestamp.
	/// The timeout is disabled when set to 0.
	pub timeout_timestamp: Timestamp,
	/// Memo field
	pub memo: String,
}

impl<C> Msg for MsgTransfer<C>
where
	C: Clone,
	Coin: From<C>,
{
	type ValidationError = Error;
	type Raw = RawMsgTransfer;

	fn route(&self) -> String {
		crate::keys::ROUTER_KEY.to_string()
	}

	fn type_url(&self) -> String {
		TYPE_URL.to_string()
	}
}

impl<C: TryFrom<Coin>> TryFrom<RawMsgTransfer> for MsgTransfer<C>
where
	Error: From<<C as TryFrom<Coin>>::Error>,
{
	type Error = Error;

	fn try_from(raw_msg: RawMsgTransfer) -> Result<Self, Self::Error> {
		let timeout_timestamp = Timestamp::from_nanoseconds(raw_msg.timeout_timestamp)
			.map_err(|_| Error::invalid_packet_timeout_timestamp(raw_msg.timeout_timestamp))?;

		let timeout_height = match raw_msg.timeout_height.clone() {
			None => Height::zero(),
			Some(raw_height) => raw_height.try_into().map_err(|e| {
				Error::invalid_packet_timeout_height(format!("invalid timeout height {}", e))
			})?,
		};

		Ok(MsgTransfer {
			source_port: raw_msg
				.source_port
				.parse()
				.map_err(|e| Error::invalid_port_id(raw_msg.source_port.clone(), e))?,
			source_channel: raw_msg
				.source_channel
				.parse()
				.map_err(|e| Error::invalid_channel_id(raw_msg.source_channel.clone(), e))?,
			token: C::try_from(raw_msg.token.ok_or_else(Error::invalid_token)?)?,
			// .map_err(|e| Error::decode_raw_msg(e))?,
			sender: raw_msg.sender.parse().map_err(Error::signer)?,
			receiver: raw_msg.receiver.parse().map_err(Error::signer)?,
			timeout_height,
			timeout_timestamp,
			memo: raw_msg.memo,
		})
	}
}

impl<C> From<MsgTransfer<C>> for RawMsgTransfer
where
	Coin: From<C>,
{
	fn from(domain_msg: MsgTransfer<C>) -> Self {
		RawMsgTransfer {
			source_port: domain_msg.source_port.to_string(),
			source_channel: domain_msg.source_channel.to_string(),
			token: Some(domain_msg.token.into()),
			sender: domain_msg.sender.to_string(),
			receiver: domain_msg.receiver.to_string(),
			timeout_height: Some(domain_msg.timeout_height.into()),
			timeout_timestamp: domain_msg.timeout_timestamp.nanoseconds(),
			memo: domain_msg.memo,
		}
	}
}

impl<C: Protobuf<Coin>> Protobuf<RawMsgTransfer> for MsgTransfer<C>
where
	Coin: From<C>,
	<C as TryFrom<Coin>>::Error: Display,
	MsgTransfer<C>: TryFrom<RawMsgTransfer>,
	<MsgTransfer<C> as TryFrom<RawMsgTransfer>>::Error: Display,
{
}

impl<C> TryFrom<Any> for MsgTransfer<C>
where
	C: TryFrom<Any> + Protobuf<Coin>,
	<C as TryFrom<Coin>>::Error: Display,
	Coin: From<C>,
	MsgTransfer<C>: TryFrom<RawMsgTransfer>,
	<MsgTransfer<C> as TryFrom<RawMsgTransfer>>::Error: Display,
{
	type Error = Error;

	fn try_from(raw: Any) -> Result<Self, Self::Error> {
		match raw.type_url.as_str() {
			TYPE_URL => MsgTransfer::decode_vec(&raw.value).map_err(Error::decode_raw_msg),
			_ => Err(Error::unknown_msg_type(raw.type_url)),
		}
	}
}

<<<<<<< HEAD
impl<C> From<MsgTransfer<C>> for Any
where
	C: Protobuf<Coin>,
	C: From<Coin>,
	Coin: From<C>,
	<C as TryFrom<Coin>>::Error: Display,
	MsgTransfer<C>: TryFrom<RawMsgTransfer>,
	<MsgTransfer<C> as TryFrom<RawMsgTransfer>>::Error: Display,
{
	fn from(msg: MsgTransfer<C>) -> Self {
		Self {
			type_url: TYPE_URL.to_string(),
			value: msg.encode_vec().expect("correct buffer length"),
		}
=======
impl TryFrom<MsgTransfer> for Any {
	type Error = Error;

	fn try_from(msg: MsgTransfer) -> Result<Self, Self::Error> {
		Ok(Self {
			type_url: TYPE_URL.to_string(),
			value: msg.encode_vec().map_err(Error::decode_raw_msg)?,
		})
>>>>>>> 4793f997
	}
}

#[cfg(test)]
pub mod test_util {
	use core::{ops::Add, time::Duration};

	use super::MsgTransfer;
	use crate::{
		applications::transfer::{BaseCoin, PrefixedCoin},
		bigint::U256,
		core::ics24_host::identifier::{ChannelId, PortId},
		signer::Signer,
		test_utils::get_dummy_bech32_account,
		timestamp::Timestamp,
		Height,
	};

	// Returns a dummy ICS20 `MsgTransfer`, for testing only!
	pub fn get_dummy_msg_transfer(height: u64) -> MsgTransfer<PrefixedCoin> {
		let address: Signer = get_dummy_bech32_account().as_str().parse().unwrap();
		MsgTransfer {
			source_port: PortId::default(),
			source_channel: ChannelId::default(),
			token: BaseCoin { denom: "uatom".parse().unwrap(), amount: U256::from(10).into() }
				.into(),
			sender: address.clone(),
			receiver: address,
			timeout_timestamp: Timestamp::now().add(Duration::from_secs(10)).unwrap(),
			timeout_height: Height { revision_number: 0, revision_height: height },
			memo: "".to_string(),
		}
	}
}<|MERGE_RESOLUTION|>--- conflicted
+++ resolved
@@ -15,7 +15,6 @@
 //! This is the definition of a transfer messages that an application submits to a chain.
 
 use crate::prelude::*;
-use core::fmt::Display;
 
 use ibc_proto::{
 	cosmos::base::v1beta1::Coin, google::protobuf::Any,
@@ -65,11 +64,7 @@
 	pub memo: String,
 }
 
-impl<C> Msg for MsgTransfer<C>
-where
-	C: Clone,
-	Coin: From<C>,
-{
+impl Msg for MsgTransfer {
 	type ValidationError = Error;
 	type Raw = RawMsgTransfer;
 
@@ -82,10 +77,7 @@
 	}
 }
 
-impl<C: TryFrom<Coin>> TryFrom<RawMsgTransfer> for MsgTransfer<C>
-where
-	Error: From<<C as TryFrom<Coin>>::Error>,
-{
+impl TryFrom<RawMsgTransfer> for MsgTransfer {
 	type Error = Error;
 
 	fn try_from(raw_msg: RawMsgTransfer) -> Result<Self, Self::Error> {
@@ -108,8 +100,7 @@
 				.source_channel
 				.parse()
 				.map_err(|e| Error::invalid_channel_id(raw_msg.source_channel.clone(), e))?,
-			token: C::try_from(raw_msg.token.ok_or_else(Error::invalid_token)?)?,
-			// .map_err(|e| Error::decode_raw_msg(e))?,
+			token: raw_msg.token.ok_or_else(Error::invalid_token)?,
 			sender: raw_msg.sender.parse().map_err(Error::signer)?,
 			receiver: raw_msg.receiver.parse().map_err(Error::signer)?,
 			timeout_height,
@@ -119,15 +110,12 @@
 	}
 }
 
-impl<C> From<MsgTransfer<C>> for RawMsgTransfer
-where
-	Coin: From<C>,
-{
-	fn from(domain_msg: MsgTransfer<C>) -> Self {
+impl From<MsgTransfer> for RawMsgTransfer {
+	fn from(domain_msg: MsgTransfer) -> Self {
 		RawMsgTransfer {
 			source_port: domain_msg.source_port.to_string(),
 			source_channel: domain_msg.source_channel.to_string(),
-			token: Some(domain_msg.token.into()),
+			token: Some(domain_msg.token),
 			sender: domain_msg.sender.to_string(),
 			receiver: domain_msg.receiver.to_string(),
 			timeout_height: Some(domain_msg.timeout_height.into()),
@@ -137,23 +125,9 @@
 	}
 }
 
-impl<C: Protobuf<Coin>> Protobuf<RawMsgTransfer> for MsgTransfer<C>
-where
-	Coin: From<C>,
-	<C as TryFrom<Coin>>::Error: Display,
-	MsgTransfer<C>: TryFrom<RawMsgTransfer>,
-	<MsgTransfer<C> as TryFrom<RawMsgTransfer>>::Error: Display,
-{
-}
+impl Protobuf<RawMsgTransfer> for MsgTransfer {}
 
-impl<C> TryFrom<Any> for MsgTransfer<C>
-where
-	C: TryFrom<Any> + Protobuf<Coin>,
-	<C as TryFrom<Coin>>::Error: Display,
-	Coin: From<C>,
-	MsgTransfer<C>: TryFrom<RawMsgTransfer>,
-	<MsgTransfer<C> as TryFrom<RawMsgTransfer>>::Error: Display,
-{
+impl TryFrom<Any> for MsgTransfer {
 	type Error = Error;
 
 	fn try_from(raw: Any) -> Result<Self, Self::Error> {
@@ -164,22 +138,6 @@
 	}
 }
 
-<<<<<<< HEAD
-impl<C> From<MsgTransfer<C>> for Any
-where
-	C: Protobuf<Coin>,
-	C: From<Coin>,
-	Coin: From<C>,
-	<C as TryFrom<Coin>>::Error: Display,
-	MsgTransfer<C>: TryFrom<RawMsgTransfer>,
-	<MsgTransfer<C> as TryFrom<RawMsgTransfer>>::Error: Display,
-{
-	fn from(msg: MsgTransfer<C>) -> Self {
-		Self {
-			type_url: TYPE_URL.to_string(),
-			value: msg.encode_vec().expect("correct buffer length"),
-		}
-=======
 impl TryFrom<MsgTransfer> for Any {
 	type Error = Error;
 
@@ -188,7 +146,6 @@
 			type_url: TYPE_URL.to_string(),
 			value: msg.encode_vec().map_err(Error::decode_raw_msg)?,
 		})
->>>>>>> 4793f997
 	}
 }
 
