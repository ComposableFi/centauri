// Copyright 2022 ComposableFi
//
// Licensed under the Apache License, Version 2.0 (the "License");
// you may not use this file except in compliance with the License.
// You may obtain a copy of the License at
//
//      http://www.apache.org/licenses/LICENSE-2.0
//
// Unless required by applicable law or agreed to in writing, software
// distributed under the License is distributed on an "AS IS" BASIS,
// WITHOUT WARRANTIES OR CONDITIONS OF ANY KIND, either express or implied.
// See the License for the specific language governing permissions and
// limitations under the License.

use super::error::Error;
use crate::prelude::*;
use core::fmt::{Display, Formatter};
<<<<<<< HEAD
=======

>>>>>>> 56edeca8
use serde::{Deserialize, Serialize};

/// A string constant included in error acknowledgements.
/// NOTE: Changing this const is state machine breaking as acknowledgements are written into state
pub const ACK_ERR_STR: &str = "error handling packet on destination chain: see events for details";
pub const ACK_SUCCESS_B64: &str = "AQ==";

#[derive(Serialize, Deserialize, Debug, Clone)]
<<<<<<< HEAD
pub struct Acknowledgement {
	#[serde(skip_serializing_if = "Option::is_none")]
	result: Option<String>,
	#[serde(skip_serializing_if = "Option::is_none")]
	error: Option<String>,
=======
#[serde(rename_all = "snake_case")]
pub enum Acknowledgement {
	Result(String),
	Error(String),
>>>>>>> 56edeca8
}

impl Acknowledgement {
	pub fn success() -> Self {
<<<<<<< HEAD
		Self { result: Some(ACK_SUCCESS_B64.to_string()), error: None }
	}

	pub fn from_error(err: Error) -> Self {
		Self { result: None, error: Some(err.to_string()) }
	}

	pub fn is_successful(&self) -> bool {
		self.result.as_deref() == Some(ACK_SUCCESS_B64)
	}

	pub fn into_result(self) -> Result<String, String> {
		match (self.result, self.error) {
			(Some(r), None) if r == ACK_SUCCESS_B64 => Ok(r),
			(Some(r), None) => Err(r),
			(None, Some(e)) => Err(e),
			_ => unreachable!("invalid response"),
=======
		Self::Result(ACK_SUCCESS_B64.to_string())
	}

	pub fn from_error(err: Error) -> Self {
		Self::Error(err.to_string())
	}

	pub fn is_successful(&self) -> bool {
		matches!(self, Self::Result(s) if s == ACK_SUCCESS_B64)
	}

	pub fn into_result(self) -> Result<String, String> {
		match self {
			Self::Result(r) if r == ACK_SUCCESS_B64 => Ok(r),
			Self::Result(r) => Err(r),
			Self::Error(e) => Err(e),
>>>>>>> 56edeca8
		}
	}
}

impl Display for Acknowledgement {
	fn fmt(&self, f: &mut Formatter<'_>) -> core::fmt::Result {
		serde_json::to_string(self)
			.map_err(|_| core::fmt::Error)
			.and_then(|s| write!(f, "{}", s))
	}
}<|MERGE_RESOLUTION|>--- conflicted
+++ resolved
@@ -15,10 +15,7 @@
 use super::error::Error;
 use crate::prelude::*;
 use core::fmt::{Display, Formatter};
-<<<<<<< HEAD
-=======
 
->>>>>>> 56edeca8
 use serde::{Deserialize, Serialize};
 
 /// A string constant included in error acknowledgements.
@@ -27,41 +24,14 @@
 pub const ACK_SUCCESS_B64: &str = "AQ==";
 
 #[derive(Serialize, Deserialize, Debug, Clone)]
-<<<<<<< HEAD
-pub struct Acknowledgement {
-	#[serde(skip_serializing_if = "Option::is_none")]
-	result: Option<String>,
-	#[serde(skip_serializing_if = "Option::is_none")]
-	error: Option<String>,
-=======
 #[serde(rename_all = "snake_case")]
 pub enum Acknowledgement {
 	Result(String),
 	Error(String),
->>>>>>> 56edeca8
 }
 
 impl Acknowledgement {
 	pub fn success() -> Self {
-<<<<<<< HEAD
-		Self { result: Some(ACK_SUCCESS_B64.to_string()), error: None }
-	}
-
-	pub fn from_error(err: Error) -> Self {
-		Self { result: None, error: Some(err.to_string()) }
-	}
-
-	pub fn is_successful(&self) -> bool {
-		self.result.as_deref() == Some(ACK_SUCCESS_B64)
-	}
-
-	pub fn into_result(self) -> Result<String, String> {
-		match (self.result, self.error) {
-			(Some(r), None) if r == ACK_SUCCESS_B64 => Ok(r),
-			(Some(r), None) => Err(r),
-			(None, Some(e)) => Err(e),
-			_ => unreachable!("invalid response"),
-=======
 		Self::Result(ACK_SUCCESS_B64.to_string())
 	}
 
@@ -78,7 +48,6 @@
 			Self::Result(r) if r == ACK_SUCCESS_B64 => Ok(r),
 			Self::Result(r) => Err(r),
 			Self::Error(e) => Err(e),
->>>>>>> 56edeca8
 		}
 	}
 }
