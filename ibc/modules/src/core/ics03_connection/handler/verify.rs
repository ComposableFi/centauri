--- conflicted
+++ resolved
@@ -89,7 +89,7 @@
 	ctx: &Ctx,
 	height: Height,
 	connection_end: &ConnectionEnd,
-	expected_client_state: &Ctx::AnyClientState,
+	expected_client_state: Ctx::AnyClientState,
 	proof_height: Height,
 	proof: &CommitmentProofBytes,
 ) -> Result<(), Error> {
@@ -127,11 +127,7 @@
 	height: Height,
 	connection_end: &ConnectionEnd,
 	proof: &ConsensusProof,
-<<<<<<< HEAD
-	proof_client_state: &Ctx::AnyClientState,
-=======
 	host_consensus_state_proof: Vec<u8>,
->>>>>>> 4793f997
 ) -> Result<(), Error> {
 	// Fetch the client state (IBC client on the local chain).
 	let client_state = ctx.client_state(connection_end.client_id()).map_err(Error::ics02_client)?;
@@ -146,36 +142,6 @@
 
 	let client = client_state.client_def();
 
-<<<<<<< HEAD
-	// todo: we can remove this hack, once this is merged https://github.com/cosmos/ibc/pull/839
-	let (consensus_proof, expected_consensus) = match ctx.host_client_type() {
-		client_type if !client_type.contains("tendermint") => {
-			// if the host is beefy or near, we need to decode the proof before passing it on.
-			let connection_proof: ConsensusProofwithHostConsensusStateProof =
-				codec::Decode::decode(&mut proof.proof().as_bytes()).map_err(|e| {
-					Error::implementation_specific(format!("failed to decode: {:?}", e))
-				})?;
-			// Fetch the expected consensus state from the historical (local) header data.
-			let expected_consensus = ctx
-				.host_consensus_state(
-					proof.height(),
-					Some(connection_proof.host_consensus_state_proof),
-					&proof_client_state,
-				)
-				.map_err(|e| Error::consensus_state_verification_failure(proof.height(), e))?;
-			(
-				CommitmentProofBytes::try_from(connection_proof.consensus_proof).map_err(|e| {
-					Error::implementation_specific(format!("empty proof bytes: {:?}", e))
-				})?,
-				expected_consensus,
-			)
-		},
-		_ => (
-			proof.proof().clone(),
-			ctx.host_consensus_state(proof.height(), None, &proof_client_state)
-				.map_err(|e| Error::consensus_state_verification_failure(proof.height(), e))?,
-		),
-=======
 	let expected_consensus = if !host_consensus_state_proof.is_empty() {
 		// Fetch the expected consensus state from the historical (local) header data.
 		let expected_consensus = ctx
@@ -185,7 +151,6 @@
 	} else {
 		ctx.host_consensus_state(proof.height(), None)
 			.map_err(|e| Error::consensus_state_verification_failure(proof.height(), e))?
->>>>>>> 4793f997
 	};
 
 	client
