--- conflicted
+++ resolved
@@ -30,13 +30,8 @@
 cumulus-primitives-core  = { default-features = false, git = "https://github.com/paritytech/cumulus", branch = "polkadot-v0.9.27" }
 # ibc
 ibc-proto = { path = "../../ibc/proto", default-features = false }
-<<<<<<< HEAD
-tendermint = { git = "https://github.com/composableFi/tendermint-rs", rev = "97643a9676215bd775eeface5c2379b750bceb64", optional = true, default-features = false } # cannot be defined as optional in workspace
-tendermint-proto = { workspace = true }
-=======
 tendermint = { git = "https://github.com/composableFi/tendermint-rs", rev = "2c513dcaf2385d5b5f55e129a5ed11cc8d8ad5d0", optional = true, default-features = false } # cannot be defined as optional in workspace
 tendermint-proto = { git = "https://github.com/composableFi/tendermint-rs", rev = "2c513dcaf2385d5b5f55e129a5ed11cc8d8ad5d0", default-features = false }
->>>>>>> c7d2f2d8
 ics23 = { git = "https://github.com/confio/ics23", rev = "a4daeb4c24ce1be827829c0841446abc690c4f11", default-features = false }
 
 grandpa-client-primitives = { package = "grandpa-light-client-primitives", path = "../../algorithms/grandpa/primitives", default-features = false }
@@ -76,7 +71,9 @@
 default-features = false
 
 [dependencies.tendermint-light-client-verifier]
-workspace = true
+git = "https://github.com/composableFi/tendermint-rs"
+rev = "2c513dcaf2385d5b5f55e129a5ed11cc8d8ad5d0"
+default-features = false
 
 [dev-dependencies]
 chrono = "0.4.19"
