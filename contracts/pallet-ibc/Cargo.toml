--- conflicted
+++ resolved
@@ -52,11 +52,7 @@
 
 #guest-chain
 cf-guest = { path = "../../light-clients/cf-guest" }
-<<<<<<< HEAD
-guestchain = { git = "https://github.com/ComposableFi/emulated-light-client/", rev = "aa2f9aa2c9a30505172be75d2714bb17eb4b1400",  default-features = false }
-=======
 guestchain = { git = "https://github.com/ComposableFi/emulated-light-client/",  default-features = false }
->>>>>>> 253582da
 ed25519-dalek = { version = "2.1.1", default-features = false, features = ["pkcs8"] }
 
 grandpa-client-primitives = { package = "grandpa-light-client-primitives", path = "../../algorithms/grandpa/primitives", default-features = false }
