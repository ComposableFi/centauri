[package]
edition = "2021"
homepage = "https://composable.finance"
name = "pallet-ibc"
version = "0.0.1"
authors = ["Seun Lanlege <seunlanlege@gmail.com>", "David Salami <wizdave97@gmail.com>"]

[package.metadata.docs.rs]
targets = ["x86_64-unknown-linux-gnu"]

[package.metadata.cargo-udeps.ignore]
normal = ["frame-benchmarking", "pallet-ibc-ping", "balances", "pallet-assets"]

[dependencies]
# crates.io
log = { version = "0.4.0", default-features = false }
serde = { version = "1.0.136", default-features = false, features = ["derive"] }
scale-info = { version = "2.1.1", default-features = false, features = ["derive"] }
serde_json = { version = "1.0.45", default-features = false }
sha2 = { version = "0.10.2", default-features = false }
derive_more = { version = "0.99.17", default-features = false, features = ["from", "display"]  }
# substrate
<<<<<<< HEAD
frame-support = { git = "https://github.com/paritytech/substrate", branch = "polkadot-v0.9.38", default-features = false }
frame-system = { git = "https://github.com/paritytech/substrate", branch = "polkadot-v0.9.38", default-features = false }
parachain-info = { git = "https://github.com/paritytech/cumulus", branch = "polkadot-v0.9.38", default-features = false }
cumulus-primitives-core  = { git = "https://github.com/paritytech/cumulus", branch = "polkadot-v0.9.38", default-features = false }
sp-core = { git = "https://github.com/paritytech/substrate", branch = "polkadot-v0.9.38", default-features = false }
sp-io = { git = "https://github.com/paritytech/substrate", branch = "polkadot-v0.9.38", default-features = false }
sp-runtime = { git = "https://github.com/paritytech/substrate", branch = "polkadot-v0.9.38", default-features = false }
sp-std = { git = "https://github.com/paritytech/substrate", branch = "polkadot-v0.9.38", default-features = false }
sp-trie = { git = "https://github.com/paritytech/substrate", branch = "polkadot-v0.9.38", default-features = false }
=======
frame-support = { git = "https://github.com/paritytech/substrate", branch = "polkadot-v0.9.39", default-features = false }
frame-system = { git = "https://github.com/paritytech/substrate", branch = "polkadot-v0.9.39", default-features = false }
parachain-info = { git = "https://github.com/paritytech/cumulus", branch = "polkadot-v0.9.39", default-features = false }
cumulus-primitives-core  = { git = "https://github.com/paritytech/cumulus", branch = "polkadot-v0.9.39", default-features = false }
sp-core = { git = "https://github.com/paritytech/substrate", branch = "polkadot-v0.9.39", default-features = false }
sp-io = { git = "https://github.com/paritytech/substrate", branch = "polkadot-v0.9.39", default-features = false }
sp-runtime = { git = "https://github.com/paritytech/substrate", branch = "polkadot-v0.9.39", default-features = false }
sp-std = { git = "https://github.com/paritytech/substrate", branch = "polkadot-v0.9.39", default-features = false }
sp-trie = { git = "https://github.com/paritytech/substrate", branch = "polkadot-v0.9.39", default-features = false }
>>>>>>> 1687de03
# ibc
ibc-proto = { path = "../../ibc/proto", default-features = false }
tendermint = { git = "https://github.com/informalsystems/tendermint-rs", rev = "e81f7bf23d63ffbcd242381d1ce5e35da3515ff1", default-features = false } # cannot be defined as optional in workspace
tendermint-proto = { git = "https://github.com/informalsystems/tendermint-rs", rev = "e81f7bf23d63ffbcd242381d1ce5e35da3515ff1", default-features = false }
ics23 = { git = "https://github.com/cosmos/ics23", rev = "74ce807b7be39a7e0afb4e2efb8e28a57965f57b", default-features = false }

grandpa-client-primitives = { package = "grandpa-light-client-primitives", path = "../../algorithms/grandpa/primitives", default-features = false }
beefy-client-primitives = { package = "beefy-light-client-primitives", path = "../../algorithms/beefy/primitives", default-features = false }
light-client-common = { path = "../../light-clients/common", default-features = false }
ics08-wasm = { path = "../../light-clients/ics08-wasm", default-features = false }
ics10-grandpa = { path = "../../light-clients/ics10-grandpa", default-features = false }
ics11-beefy = { path = "../../light-clients/ics11-beefy", default-features = false }
ics07-tendermint = { path = "../../light-clients/ics07-tendermint", default-features = false }
hex = { version = "0.4.3", default-features = false }
# local deps
ibc-primitives = { path = "primitives", default-features = false }

# optional
hex-literal = { version = "0.3.4", default-features = false, optional = true }
<<<<<<< HEAD
prost = { version = "0.11", default-features = false, optional = true }
frame-benchmarking = { git = "https://github.com/paritytech/substrate", branch = "polkadot-v0.9.38", default-features = false, optional = true }
pallet-ibc-ping = { path = "ping", default-features = false, optional = true }
pallet-timestamp = { git = "https://github.com/paritytech/substrate", branch = "polkadot-v0.9.38", default-features = false, optional = true }
simple-iavl = { path = "simple-iavl", default-features = false, optional = true }
sp-finality-grandpa = { git = "https://github.com/paritytech/substrate", branch = "polkadot-v0.9.38", default-features = false, optional = true }
=======
prost = { version = "0.11", default-features = false }
frame-benchmarking = { git = "https://github.com/paritytech/substrate", branch = "polkadot-v0.9.39", default-features = false, optional = true }
pallet-ibc-ping = { path = "ping", default-features = false, optional = true }
pallet-timestamp = { git = "https://github.com/paritytech/substrate", branch = "polkadot-v0.9.39", default-features = false }
pallet-aura = { git = "https://github.com/paritytech/substrate", branch = "polkadot-v0.9.39", default-features = false, optional = true }
pallet-membership = { git = "https://github.com/paritytech/substrate", branch = "polkadot-v0.9.39", default-features = false, optional = true }
pallet-assets = { git = "https://github.com/paritytech/substrate", branch = "polkadot-v0.9.39", default-features = false, optional = true }
balances = { package = "pallet-balances", git = "https://github.com/paritytech/substrate", branch = "polkadot-v0.9.39", default-features = false, optional = true }
sp-consensus-slots = { git = "https://github.com/paritytech/substrate", branch = "polkadot-v0.9.39", default-features = false, optional = true }
sp-consensus-aura = { git = "https://github.com/paritytech/substrate", branch = "polkadot-v0.9.39", default-features = false, optional = true }
simple-iavl = { path = "simple-iavl", default-features = false, optional = true }
sp-finality-grandpa = { git = "https://github.com/paritytech/substrate", branch = "polkadot-v0.9.39", default-features = false, optional = true }
>>>>>>> 1687de03
finality-grandpa = { version = "0.16.0", features = ["derive-codec"], default-features = false, optional = true }

[dependencies.ibc]
path = "../../ibc/modules"
default-features = false

[dependencies.ibc-derive]
path = "../../ibc/derive"
default-features = false

[dependencies.codec]
package = "parity-scale-codec"
version = "3.0.0"
features = ["derive", "full"]
default-features = false

[dependencies.tendermint-light-client-verifier]
git = "https://github.com/informalsystems/tendermint-rs"
rev = "e81f7bf23d63ffbcd242381d1ce5e35da3515ff1"
default-features = false

[dev-dependencies]
chrono = "0.4.19"
hex = "0.4.3"
hex-literal = { version = "0.3.4" }
<<<<<<< HEAD
orml-tokens = { git = "https://github.com/open-web3-stack/open-runtime-module-library", branch = "polkadot-v0.9.38" }
orml-traits = { git = "https://github.com/open-web3-stack/open-runtime-module-library", branch = "polkadot-v0.9.38" }
pallet-timestamp = { git = "https://github.com/paritytech/substrate", branch = "polkadot-v0.9.38" }
=======
orml-tokens = { git = "https://github.com/open-web3-stack/open-runtime-module-library", branch = "polkadot-v0.9.39" }
orml-traits = { git = "https://github.com/open-web3-stack/open-runtime-module-library", branch = "polkadot-v0.9.39" }
pallet-aura = { git = "https://github.com/paritytech/substrate", branch = "polkadot-v0.9.39" }
pallet-membership = { git = "https://github.com/paritytech/substrate", branch = "polkadot-v0.9.39" }
frame-support = { git = "https://github.com/paritytech/substrate", branch = "polkadot-v0.9.39" }
sp-consensus-slots = { git = "https://github.com/paritytech/substrate", branch = "polkadot-v0.9.39" }
sp-consensus-aura = { git = "https://github.com/paritytech/substrate", branch = "polkadot-v0.9.39" }
>>>>>>> 1687de03
prost = { version = "0.11" }
simple-iavl = { path = "simple-iavl" }
<<<<<<< HEAD
sp-keyring = { git = "https://github.com/paritytech/substrate", branch = "polkadot-v0.9.38" }
tendermint = { git = "https://github.com/informalsystems/tendermint-rs", rev = "e81f7bf23d63ffbcd242381d1ce5e35da3515ff1", default-features = false }
balances = { package = "pallet-balances", git = "https://github.com/paritytech/substrate", branch = "polkadot-v0.9.38", default-features = false }
pallet-assets = { default-features = false, git = "https://github.com/paritytech/substrate", branch = "polkadot-v0.9.38" }
pallet-ibc-ping = { path = "ping", default-features = false }
sp-keystore = { git = "https://github.com/paritytech/substrate", branch = "polkadot-v0.9.38"}
=======
sp-keyring = { git = "https://github.com/paritytech/substrate", branch = "polkadot-v0.9.39" }
tendermint = { git = "https://github.com/informalsystems/tendermint-rs", rev = "e81f7bf23d63ffbcd242381d1ce5e35da3515ff1", default-features = false }
pallet-ibc-ping = { path = "ping", default-features = false }
sp-keystore = { git = "https://github.com/paritytech/substrate", branch = "polkadot-v0.9.39"}
env_logger = "0.10.0"
>>>>>>> 1687de03

[dev-dependencies.ibc]
path = "../../ibc/modules"
features = ["mocks"]

[features]
default = ["std"]
testing = []
std = [
  "codec/std",
  "log/std",
  "scale-info/std",
  "serde/std",
  "serde_json/std",
  "sha2/std",
  "frame-benchmarking/std",
  "frame-support/std",
  "frame-system/std",
  "sp-runtime/std",
  "sp-core/std",
  "sp-std/std",
  "sp-io/std",
  "sp-trie/std",
  "balances/std",
  "cumulus-primitives-core/std",
  "pallet-assets/std",
  "ibc/std",
  "ibc-proto/std",
  "ibc-primitives/std",
  "parachain-info/std",
  "grandpa-client-primitives/std",
  "beefy-client-primitives/std",
  "light-client-common/std",
  "ics10-grandpa/std",
  "ics11-beefy/std",
  "ics07-tendermint/std",
  "sp-finality-grandpa/std",
  "sp-finality-grandpa/std",
  "finality-grandpa/std",
  "hex/std",
  "pallet-timestamp/std"
]

runtime-benchmarks = [
  "frame-benchmarking",
  "pallet-ibc-ping",
  "frame-system/runtime-benchmarks",
  "frame-support/runtime-benchmarks",
  "hex-literal",
  "pallet-timestamp/runtime-benchmarks",
  "pallet-aura",
  "pallet-membership",
  "pallet-assets",
  "balances",
  "sp-consensus-slots",
  "sp-consensus-aura",
  "simple-iavl",
  "ibc-primitives/runtime-benchmarks",
  "sp-finality-grandpa",
  "finality-grandpa"
]

try-runtime = ["frame-support/try-runtime"]<|MERGE_RESOLUTION|>--- conflicted
+++ resolved
@@ -20,17 +20,6 @@
 sha2 = { version = "0.10.2", default-features = false }
 derive_more = { version = "0.99.17", default-features = false, features = ["from", "display"]  }
 # substrate
-<<<<<<< HEAD
-frame-support = { git = "https://github.com/paritytech/substrate", branch = "polkadot-v0.9.38", default-features = false }
-frame-system = { git = "https://github.com/paritytech/substrate", branch = "polkadot-v0.9.38", default-features = false }
-parachain-info = { git = "https://github.com/paritytech/cumulus", branch = "polkadot-v0.9.38", default-features = false }
-cumulus-primitives-core  = { git = "https://github.com/paritytech/cumulus", branch = "polkadot-v0.9.38", default-features = false }
-sp-core = { git = "https://github.com/paritytech/substrate", branch = "polkadot-v0.9.38", default-features = false }
-sp-io = { git = "https://github.com/paritytech/substrate", branch = "polkadot-v0.9.38", default-features = false }
-sp-runtime = { git = "https://github.com/paritytech/substrate", branch = "polkadot-v0.9.38", default-features = false }
-sp-std = { git = "https://github.com/paritytech/substrate", branch = "polkadot-v0.9.38", default-features = false }
-sp-trie = { git = "https://github.com/paritytech/substrate", branch = "polkadot-v0.9.38", default-features = false }
-=======
 frame-support = { git = "https://github.com/paritytech/substrate", branch = "polkadot-v0.9.39", default-features = false }
 frame-system = { git = "https://github.com/paritytech/substrate", branch = "polkadot-v0.9.39", default-features = false }
 parachain-info = { git = "https://github.com/paritytech/cumulus", branch = "polkadot-v0.9.39", default-features = false }
@@ -40,7 +29,6 @@
 sp-runtime = { git = "https://github.com/paritytech/substrate", branch = "polkadot-v0.9.39", default-features = false }
 sp-std = { git = "https://github.com/paritytech/substrate", branch = "polkadot-v0.9.39", default-features = false }
 sp-trie = { git = "https://github.com/paritytech/substrate", branch = "polkadot-v0.9.39", default-features = false }
->>>>>>> 1687de03
 # ibc
 ibc-proto = { path = "../../ibc/proto", default-features = false }
 tendermint = { git = "https://github.com/informalsystems/tendermint-rs", rev = "e81f7bf23d63ffbcd242381d1ce5e35da3515ff1", default-features = false } # cannot be defined as optional in workspace
@@ -60,14 +48,6 @@
 
 # optional
 hex-literal = { version = "0.3.4", default-features = false, optional = true }
-<<<<<<< HEAD
-prost = { version = "0.11", default-features = false, optional = true }
-frame-benchmarking = { git = "https://github.com/paritytech/substrate", branch = "polkadot-v0.9.38", default-features = false, optional = true }
-pallet-ibc-ping = { path = "ping", default-features = false, optional = true }
-pallet-timestamp = { git = "https://github.com/paritytech/substrate", branch = "polkadot-v0.9.38", default-features = false, optional = true }
-simple-iavl = { path = "simple-iavl", default-features = false, optional = true }
-sp-finality-grandpa = { git = "https://github.com/paritytech/substrate", branch = "polkadot-v0.9.38", default-features = false, optional = true }
-=======
 prost = { version = "0.11", default-features = false }
 frame-benchmarking = { git = "https://github.com/paritytech/substrate", branch = "polkadot-v0.9.39", default-features = false, optional = true }
 pallet-ibc-ping = { path = "ping", default-features = false, optional = true }
@@ -80,7 +60,6 @@
 sp-consensus-aura = { git = "https://github.com/paritytech/substrate", branch = "polkadot-v0.9.39", default-features = false, optional = true }
 simple-iavl = { path = "simple-iavl", default-features = false, optional = true }
 sp-finality-grandpa = { git = "https://github.com/paritytech/substrate", branch = "polkadot-v0.9.39", default-features = false, optional = true }
->>>>>>> 1687de03
 finality-grandpa = { version = "0.16.0", features = ["derive-codec"], default-features = false, optional = true }
 
 [dependencies.ibc]
@@ -106,11 +85,6 @@
 chrono = "0.4.19"
 hex = "0.4.3"
 hex-literal = { version = "0.3.4" }
-<<<<<<< HEAD
-orml-tokens = { git = "https://github.com/open-web3-stack/open-runtime-module-library", branch = "polkadot-v0.9.38" }
-orml-traits = { git = "https://github.com/open-web3-stack/open-runtime-module-library", branch = "polkadot-v0.9.38" }
-pallet-timestamp = { git = "https://github.com/paritytech/substrate", branch = "polkadot-v0.9.38" }
-=======
 orml-tokens = { git = "https://github.com/open-web3-stack/open-runtime-module-library", branch = "polkadot-v0.9.39" }
 orml-traits = { git = "https://github.com/open-web3-stack/open-runtime-module-library", branch = "polkadot-v0.9.39" }
 pallet-aura = { git = "https://github.com/paritytech/substrate", branch = "polkadot-v0.9.39" }
@@ -118,23 +92,13 @@
 frame-support = { git = "https://github.com/paritytech/substrate", branch = "polkadot-v0.9.39" }
 sp-consensus-slots = { git = "https://github.com/paritytech/substrate", branch = "polkadot-v0.9.39" }
 sp-consensus-aura = { git = "https://github.com/paritytech/substrate", branch = "polkadot-v0.9.39" }
->>>>>>> 1687de03
 prost = { version = "0.11" }
 simple-iavl = { path = "simple-iavl" }
-<<<<<<< HEAD
-sp-keyring = { git = "https://github.com/paritytech/substrate", branch = "polkadot-v0.9.38" }
-tendermint = { git = "https://github.com/informalsystems/tendermint-rs", rev = "e81f7bf23d63ffbcd242381d1ce5e35da3515ff1", default-features = false }
-balances = { package = "pallet-balances", git = "https://github.com/paritytech/substrate", branch = "polkadot-v0.9.38", default-features = false }
-pallet-assets = { default-features = false, git = "https://github.com/paritytech/substrate", branch = "polkadot-v0.9.38" }
-pallet-ibc-ping = { path = "ping", default-features = false }
-sp-keystore = { git = "https://github.com/paritytech/substrate", branch = "polkadot-v0.9.38"}
-=======
 sp-keyring = { git = "https://github.com/paritytech/substrate", branch = "polkadot-v0.9.39" }
 tendermint = { git = "https://github.com/informalsystems/tendermint-rs", rev = "e81f7bf23d63ffbcd242381d1ce5e35da3515ff1", default-features = false }
 pallet-ibc-ping = { path = "ping", default-features = false }
 sp-keystore = { git = "https://github.com/paritytech/substrate", branch = "polkadot-v0.9.39"}
 env_logger = "0.10.0"
->>>>>>> 1687de03
 
 [dev-dependencies.ibc]
 path = "../../ibc/modules"
