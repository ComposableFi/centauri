#![warn(missing_docs)]

//! IBC RPC Implementation.

use codec::Encode;
use ibc::{
	core::{
		ics03_connection::connection::ConnectionEnd,
		ics04_channel::channel::{ChannelEnd, IdentifiedChannelEnd, Order},
		ics24_host::identifier::{ChannelId, ConnectionId, PortId},
	},
	events::IbcEvent as RawIbcEvent,
};
use ibc_primitives::PacketInfo as RawPacketInfo;
use ibc_proto::{
	cosmos::base::{query::v1beta1::PageResponse, v1beta1::Coin},
	ibc::{
		applications::transfer::v1::{QueryDenomTraceResponse, QueryDenomTracesResponse},
		core::{
			channel::v1::{
				PacketState, QueryChannelResponse, QueryChannelsResponse,
				QueryNextSequenceReceiveResponse, QueryPacketAcknowledgementResponse,
				QueryPacketAcknowledgementsResponse, QueryPacketCommitmentResponse,
				QueryPacketCommitmentsResponse, QueryPacketReceiptResponse,
			},
			client::v1::{
				Height, IdentifiedClientState, QueryClientStateResponse,
				QueryConsensusStateResponse,
			},
			connection::v1::{
				IdentifiedConnection, QueryConnectionResponse, QueryConnectionsResponse,
			},
		},
	},
};
use ibc_runtime_api::IbcRuntimeApi;
use jsonrpsee::{
	core::{Error as RpcError, RpcResult as Result},
	proc_macros::rpc,
	tracing::log,
	types::{error::CallError, ErrorObject},
};
use pallet_ibc::{
	events::IbcEvent,
	light_clients::{AnyClientState, AnyConsensusState},
};
use sc_chain_spec::Properties;
use sc_client_api::{BlockBackend, ProofProvider};
use serde::{Deserialize, Serialize};
use sp_api::ProvideRuntimeApi;
use sp_blockchain::HeaderBackend;
use sp_core::{blake2_256, storage::ChildInfo};
use sp_runtime::{
	generic::{BlockId, SignedBlock},
	traits::{Block as BlockT, Header as HeaderT},
};
use std::{collections::HashMap, fmt::Display, str::FromStr, sync::Arc};
use tendermint_proto::Protobuf;
pub mod events;
use events::filter_map_pallet_event;
use ibc_proto::ibc::core::channel::v1::IdentifiedChannel;
use pallet_ibc::errors::IbcError;

/// Connection handshake proof
#[derive(Serialize, Deserialize)]
pub struct ConnHandshakeProof {
	/// Protobuf encoded client state
	pub client_state: IdentifiedClientState,
	/// Trie proof for connection state, client state and consensus state
	pub proof: Vec<u8>,
	/// Proof height
	pub height: Height,
}

/// A type that could be a block number or a block hash
#[derive(Clone, Hash, Debug, PartialEq, Eq, Copy, Serialize, Deserialize)]
#[serde(untagged)]
pub enum BlockNumberOrHash<Hash> {
	/// Block hash
	Hash(Hash),
	/// Block number
	Number(u32),
}

/// A type that could be a block number or a block hash
#[derive(Clone, Debug, Serialize, Deserialize)]
pub struct HeightAndTimestamp {
	/// Height
	pub height: Height,
	/// Timestamp nano seconds
	pub timestamp: u64,
}

impl<Hash: std::fmt::Debug> Display for BlockNumberOrHash<Hash> {
	fn fmt(&self, f: &mut std::fmt::Formatter<'_>) -> std::fmt::Result {
		match self {
			BlockNumberOrHash::Hash(hash) => write!(f, "{hash:?}"),
			BlockNumberOrHash::Number(block_num) => write!(f, "{block_num}"),
		}
	}
}

/// Proof for a set of keys
#[derive(Serialize, Deserialize)]
pub struct Proof {
	/// Trie proof
	pub proof: Vec<u8>,
	/// Height at which proof was recovered
	pub height: ibc_proto::ibc::core::client::v1::Height,
}

/// Packet info
<<<<<<< HEAD
#[derive(Clone, Eq, PartialEq, Serialize, Deserialize, Debug)]
=======
#[derive(Clone, Eq, PartialEq, Serialize, Deserialize, Debug, PartialOrd, Ord)]
>>>>>>> 695f0d29
pub struct PacketInfo {
	/// Minimal height at which packet proof is available
	pub height: Option<u64>,
	/// Packet sequence
	pub sequence: u64,
	/// Source port
	pub source_port: String,
	/// Source channel
	pub source_channel: String,
	/// Destination port
	pub destination_port: String,
	/// Destination channel
	pub destination_channel: String,
	/// Channel order
	pub channel_order: String,
	/// Opaque packet data
	pub data: Vec<u8>,
	/// Timeout height
	pub timeout_height: Height,
	/// Timeout timestamp
	pub timeout_timestamp: u64,
	/// Packet acknowledgement
	pub ack: Option<Vec<u8>>,
}

impl TryFrom<RawPacketInfo> for PacketInfo {
	type Error = ();

	fn try_from(info: RawPacketInfo) -> core::result::Result<Self, ()> {
		log::info!("RawPacketInfo: {:?}", info);
		Ok(Self {
			height: info.height,
			sequence: info.sequence,
			source_port: String::from_utf8(info.source_port).map_err(|_| ())?,
			source_channel: String::from_utf8(info.source_channel).map_err(|_| ())?,
			destination_port: String::from_utf8(info.destination_port).map_err(|_| ())?,
			destination_channel: String::from_utf8(info.destination_channel).map_err(|_| ())?,
			channel_order: info.channel_order.to_string(),
			data: info.data,
			timeout_height: Height {
				revision_number: info.timeout_height.0,
				revision_height: info.timeout_height.1,
			},
			timeout_timestamp: info.timeout_timestamp,
			ack: info.ack,
		})
	}
}

/// IBC RPC methods.
#[rpc(client, server)]
pub trait IbcApi<BlockNumber, Hash, AssetId>
where
	Hash: PartialEq + Eq + std::hash::Hash,
	AssetId: codec::Codec,
{
	/// Query packet data
	#[method(name = "ibc_querySendPackets")]
	fn query_send_packets(
		&self,
		channel_id: String,
		port_id: String,
		seqs: Vec<u64>,
	) -> Result<Vec<PacketInfo>>;
	/// Query Recv Packet
	#[method(name = "ibc_queryRecvPackets")]
	fn query_recv_packets(
		&self,
		channel_id: String,
		port_id: String,
		seqs: Vec<u64>,
	) -> Result<Vec<PacketInfo>>;

	/// Query local time and height that a client was updated
	#[method(name = "ibc_clientUpdateTimeAndHeight")]
	fn query_client_update_time_and_height(
		&self,
		client_id: String,
		revision_number: u64,
		revision_height: u64,
	) -> Result<HeightAndTimestamp>;

	/// Generate proof for given key
	#[method(name = "ibc_queryProof")]
	fn query_proof(&self, height: u32, keys: Vec<Vec<u8>>) -> Result<Proof>;

	/// Query latest height
	#[method(name = "ibc_queryLatestHeight")]
	fn query_latest_height(&self) -> Result<BlockNumber>;

	/// Query balance of an address on chain, addr should be a valid hexadecimal or SS58 string,
	/// representing the account id.
	#[method(name = "ibc_queryBalanceWithAddress")]
	fn query_balance_with_address(&self, addr: String, asset_id: AssetId) -> Result<Coin>;

	/// Query a client state
	#[method(name = "ibc_queryClientState")]
	fn query_client_state(
		&self,
		height: u32,
		src_client_id: String,
	) -> Result<QueryClientStateResponse>;

	/// Query client consensus state
	/// If the light client is a beefy light client, the revision height and revision number must be
	/// specified And the `latest_consensus_state` field should be set to false, if not an error
	/// will be returned because the consensus state will not be found
	/// For a beefy light client revision number should be the para id and the revision height the
	/// block height.
	#[method(name = "ibc_queryClientConsensusState")]
	fn query_client_consensus_state(
		&self,
		height: Option<u32>,
		client_id: String,
		revision_height: u64,
		revision_number: u64,
		latest_consensus_state: bool,
	) -> Result<QueryConsensusStateResponse>;

	/// Query upgraded client state
	#[method(name = "ibc_queryUpgradedClient")]
	fn query_upgraded_client(&self, height: u32) -> Result<QueryClientStateResponse>;

	/// Query upgraded consensus state for client
	#[method(name = "ibc_queryUpgradedConnectionState")]
	fn query_upgraded_cons_state(&self, height: u32) -> Result<QueryConsensusStateResponse>;

	/// Query all client states
	#[method(name = "ibc_queryClients")]
	fn query_clients(&self) -> Result<Vec<IdentifiedClientState>>;

	/// Query a connection state
	#[method(name = "ibc_queryConnection")]
	fn query_connection(
		&self,
		height: u32,
		connection_id: String,
	) -> Result<QueryConnectionResponse>;

	/// Query all connection states
	#[method(name = "ibc_queryConnections")]
	fn query_connections(&self) -> Result<QueryConnectionsResponse>;

	/// Query all connection states for associated client
	#[method(name = "ibc_queryConnectionUsingClient")]
	fn query_connection_using_client(
		&self,
		height: u32,
		client_id: String,
	) -> Result<Vec<IdentifiedConnection>>;

	/// Generate proof for connection handshake
	#[method(name = "ibc_generateConnectionHandshakeProof")]
	fn generate_conn_handshake_proof(
		&self,
		height: u32,
		client_id: String,
		conn_id: String,
	) -> Result<ConnHandshakeProof>;

	/// Query a channel state
	#[method(name = "ibc_queryChannel")]
	fn query_channel(
		&self,
		height: u32,
		channel_id: String,
		port_id: String,
	) -> Result<QueryChannelResponse>;

	/// Query client state for channel and port id
	#[method(name = "ibc_queryChannelClient")]
	fn query_channel_client(
		&self,
		height: u32,
		channel_id: String,
		port_id: String,
	) -> Result<IdentifiedClientState>;

	/// Query all channel states for associated connection
	#[method(name = "ibc_queryConnectionChannels")]
	fn query_connection_channels(
		&self,
		height: u32,
		connection_id: String,
	) -> Result<QueryChannelsResponse>;

	/// Query all channel states
	#[method(name = "ibc_queryChannels")]
	fn query_channels(&self) -> Result<QueryChannelsResponse>;

	/// Query packet commitments
	#[method(name = "ibc_queryPacketCommitments")]
	fn query_packet_commitments(
		&self,
		height: u32,
		channel_id: String,
		port_id: String,
	) -> Result<QueryPacketCommitmentsResponse>;

	/// Query packet acknowledgements
	#[method(name = "ibc_queryPacketAcknowledgements")]
	fn query_packet_acknowledgements(
		&self,
		height: u32,
		channel_id: String,
		port_id: String,
	) -> Result<QueryPacketAcknowledgementsResponse>;

	/// Given a list of counterparty packet commitments, the querier checks if the packet
	/// has already been received by checking if a receipt exists on this
	/// chain for the packet sequence. All packets that haven't been received yet
	/// are returned in the response
	/// Usage: To use this method correctly, first query all packet commitments on
	/// the sending chain then send the request to this query_unreceived_packets on this
	/// chain. This method should then return the list of packet sequences that
	/// are yet to be received on this chain.
	/// NOTE: WORKS ONLY FOR UNORDERED CHANNELS
	/// CALLER IS RESPONSIBLE FOR PROVIDING A CORRECT LIST OF PACKET COMMITMENT
	/// SEQUENCES FROM COUNTERPARTY.
	#[method(name = "ibc_queryUnreceivedPackets")]
	fn query_unreceived_packets(
		&self,
		height: u32,
		channel_id: String,
		port_id: String,
		seqs: Vec<u64>,
	) -> Result<Vec<u64>>;

	/// Given a list of counterparty packet acknowledgements, the querier checks if the ack
	/// has already been received by checking if a packet commitment exists on this
	/// chain for the packet sequence. All acks that haven't been received yet
	/// are returned in the response
	/// Usage: To use this method correctly, first query all packet acks on
	/// the counterparty chain then send the request to this query_unreceived_acknowledgements on
	/// this chain. This method should then return the list of packet acks that
	/// are yet to be received on this chain.
	/// NOTE: WORKS ONLY FOR UNORDERED CHANNELS
	/// CALLER IS RESPONSIBLE FOR PROVIDING A CORRECT LIST OF PACKET ACKNOWLEDGEMENT
	/// SEQUENCES FROM COUNTERPARTY.
	#[method(name = "ibc_queryUnreceivedAcknowledgement")]
	fn query_unreceived_acknowledgements(
		&self,
		height: u32,
		channel_id: String,
		port_id: String,
		seqs: Vec<u64>,
	) -> Result<Vec<u64>>;

	/// Query next sequence to be received on channel
	#[method(name = "ibc_queryNextSeqRecv")]
	fn query_next_seq_recv(
		&self,
		height: u32,
		channel_id: String,
		port_id: String,
	) -> Result<QueryNextSequenceReceiveResponse>;

	/// Query packet commitment
	#[method(name = "ibc_queryPacketCommitment")]
	fn query_packet_commitment(
		&self,
		height: u32,
		channel_id: String,
		port_id: String,
		seq: u64,
	) -> Result<QueryPacketCommitmentResponse>;

	/// Query packet acknowledgement
	#[method(name = "ibc_queryPacketAcknowledgement")]
	fn query_packet_acknowledgement(
		&self,
		height: u32,
		channel_id: String,
		port_id: String,
		seq: u64,
	) -> Result<QueryPacketAcknowledgementResponse>;

	/// Query packet receipt
	#[method(name = "ibc_queryPacketReceipt")]
	fn query_packet_receipt(
		&self,
		height: u32,
		channel_id: String,
		port_id: String,
		seq: u64,
	) -> Result<QueryPacketReceiptResponse>;

	/// Query the denom trace for an ibc denom from the asset Id
	// In ibc-go this method accepts a string which is the hash of the ibc denom
	// that is because ibc denoms are stored as hashes in ibc-go, but in our implementation here
	#[method(name = "ibc_queryDenomTrace")]
	fn query_denom_trace(&self, asset_id: AssetId) -> Result<QueryDenomTraceResponse>;

	/// Query the denom traces for ibc denoms
	/// key is the asset id from which to start paginating results
	/// The next_key value in the pagination field of the returned result is a scale encoded u128
	/// value
	/// Only one of offset or key should be set, if both are set, key is used instead
	#[method(name = "ibc_queryDenomTraces")]
	fn query_denom_traces(
		&self,
		key: Option<AssetId>,
		offset: Option<u32>,
		limit: Option<u64>,
		count_total: bool,
	) -> Result<QueryDenomTracesResponse>;

	/// Query newly created client in block and extrinsic
	#[method(name = "ibc_queryNewlyCreatedClient")]
	fn query_newly_created_client(
		&self,
		block_hash: Hash,
		ext_hash: Hash,
	) -> Result<IdentifiedClientState>;

	/// Query newly created connection in block and extrinsic
	#[method(name = "ibc_queryNewlyCreatedConnection")]
	fn query_newly_created_connection(
		&self,
		block_hash: Hash,
		ext_hash: Hash,
	) -> Result<IdentifiedConnection>;

	/// Query newly created channel in block and extrinsic
	#[method(name = "ibc_queryNewlyCreatedChannel")]
	fn query_newly_created_channel(
		&self,
		block_hash: Hash,
		ext_hash: Hash,
	) -> Result<IdentifiedChannel>;

	/// Query Ibc Events that were deposited in a series of blocks
	/// Using String keys because HashMap fails to deserialize when key is not a String
	#[method(name = "ibc_queryEvents")]
	fn query_events(
		&self,
		block_numbers: Vec<BlockNumberOrHash<Hash>>,
	) -> Result<HashMap<String, Vec<RawIbcEvent>>>;
}

/// Converts a runtime trap into an RPC error.
fn runtime_error_into_rpc_error(e: impl std::fmt::Display) -> RpcError {
	RpcError::Call(CallError::Custom(ErrorObject::owned(
		9876, // no real reason for this value
		"Something wrong",
		Some(format!("{e}")),
	)))
}

/// An implementation of IBC specific RPC methods.
pub struct IbcRpcHandler<C, B, AssetId> {
	client: Arc<C>,
	/// A copy of the chain properties.
	pub chain_props: Properties,
	_marker: std::marker::PhantomData<(B, AssetId)>,
}

impl<C, B, AssetId> IbcRpcHandler<C, B, AssetId> {
	/// Create new `IbcRpcHandler` with the given reference to the client.
	pub fn new(client: Arc<C>, chain_props: Properties) -> Self {
		Self { client, chain_props, _marker: Default::default() }
	}
}

impl<C, Block, AssetId>
	IbcApiServer<<<Block as BlockT>::Header as HeaderT>::Number, Block::Hash, AssetId>
	for IbcRpcHandler<C, Block, AssetId>
where
	Block: BlockT,
	C: Send
		+ Sync
		+ 'static
		+ ProvideRuntimeApi<Block>
		+ HeaderBackend<Block>
		+ ProofProvider<Block>
		+ BlockBackend<Block>,
	C::Api: IbcRuntimeApi<Block, AssetId>,
	AssetId: codec::Codec + Copy + Send + Sync + 'static,
{
	fn query_send_packets(
		&self,
		channel_id: String,
		port_id: String,
		seqs: Vec<u64>,
	) -> Result<Vec<PacketInfo>> {
		let api = self.client.runtime_api();
		let packets: Vec<ibc_primitives::PacketInfo> = api
			.query_send_packet_info(
				self.client.info().best_hash,
				channel_id.as_bytes().to_vec(),
				port_id.as_bytes().to_vec(),
				seqs,
			)
			.ok()
			.flatten()
			.ok_or_else(|| runtime_error_into_rpc_error("Error fetching packets"))?;

		packets
			.into_iter()
			.map(|packet| {
				Ok(PacketInfo {
					sequence: packet.sequence,
					source_port: String::from_utf8(packet.source_port).map_err(|_| {
						runtime_error_into_rpc_error("Failed to decode source port")
					})?,
					source_channel: String::from_utf8(packet.source_channel).map_err(|_| {
						runtime_error_into_rpc_error("Failed to decode source channel")
					})?,
					destination_port: String::from_utf8(packet.destination_port).map_err(|_| {
						runtime_error_into_rpc_error("Failed to decode destination port")
					})?,
					destination_channel: String::from_utf8(packet.destination_channel).map_err(
						|_| runtime_error_into_rpc_error("Failed to decode destination channel"),
					)?,
					data: packet.data,
					timeout_height: Height {
						revision_number: packet.timeout_height.0,
						revision_height: packet.timeout_height.1,
					},
					timeout_timestamp: packet.timeout_timestamp,
					height: packet.height,
					channel_order: {
						Order::from_i32(packet.channel_order as i32)
							.map_err(|_| {
								runtime_error_into_rpc_error(
									"Packet info should have a valid channel order",
								)
							})?
							.to_string()
					},
					ack: packet.ack,
				})
			})
			.collect()
	}

	fn query_recv_packets(
		&self,
		channel_id: String,
		port_id: String,
		seqs: Vec<u64>,
	) -> Result<Vec<PacketInfo>> {
		let api = self.client.runtime_api();
		let at = self.client.info().best_hash;
		let packets: Vec<ibc_primitives::PacketInfo> = api
			.query_recv_packet_info(
				at,
				channel_id.as_bytes().to_vec(),
				port_id.as_bytes().to_vec(),
				seqs,
			)
			.ok()
			.flatten()
			.ok_or_else(|| runtime_error_into_rpc_error("Error fetching packets"))?;

		packets
			.into_iter()
			.map(|packet| {
				Ok(PacketInfo {
					sequence: packet.sequence,
					source_port: String::from_utf8(packet.source_port).map_err(|_| {
						runtime_error_into_rpc_error("Failed to decode source port")
					})?,
					source_channel: String::from_utf8(packet.source_channel).map_err(|_| {
						runtime_error_into_rpc_error("Failed to decode source channel")
					})?,
					destination_port: String::from_utf8(packet.destination_port).map_err(|_| {
						runtime_error_into_rpc_error("Failed to decode destination port")
					})?,
					destination_channel: String::from_utf8(packet.destination_channel).map_err(
						|_| runtime_error_into_rpc_error("Failed to decode destination channel"),
					)?,
					data: packet.data,
					timeout_height: Height {
						revision_number: packet.timeout_height.0,
						revision_height: packet.timeout_height.1,
					},
					timeout_timestamp: packet.timeout_timestamp,
					height: packet.height,
					channel_order: {
						Order::from_i32(packet.channel_order as i32)
							.map_err(|_| {
								runtime_error_into_rpc_error(
									"Packet info should have a valid channel order",
								)
							})?
							.to_string()
					},
					ack: packet.ack,
				})
			})
			.collect()
	}

	fn query_client_update_time_and_height(
		&self,
		client_id: String,
		revision_number: u64,
		revision_height: u64,
	) -> Result<HeightAndTimestamp> {
		let api = self.client.runtime_api();
		let at = self.client.info().best_hash;
		let para_id = api
			.para_id(at)
			.map_err(|_| runtime_error_into_rpc_error("Error getting para id"))?;
		let (update_height, update_time) = api
			.client_update_time_and_height(
				at,
				client_id.as_bytes().to_vec(),
				revision_number,
				revision_height,
			)
			.ok()
			.flatten()
			.ok_or_else(|| {
				runtime_error_into_rpc_error("Failed to get client update time and height")
			})?;
		Ok(HeightAndTimestamp {
			height: Height { revision_number: para_id.into(), revision_height: update_height },
			timestamp: update_time,
		})
	}

	fn query_proof(&self, height: u32, mut keys: Vec<Vec<u8>>) -> Result<Proof> {
		let api = self.client.runtime_api();
		let at = BlockId::Number(height.into());
		let hash_at = self
			.client
			.block_hash_from_id(&at)
			.map_err(|_| RpcError::Custom("Unknown block".into()))?
			.ok_or_else(|| RpcError::Custom("Unknown block".into()))?;
		let para_id = api
			.para_id(hash_at)
			.map_err(|_| runtime_error_into_rpc_error("Error getting para id"))?;
		let child_trie_key = api
			.child_trie_key(hash_at)
			.map_err(|_| runtime_error_into_rpc_error("Failed to get child trie key"))?;
		let child_info = ChildInfo::new_default(&child_trie_key);
		let proof = self
			.client
			.read_child_proof(hash_at, &child_info, &mut keys.iter_mut().map(|nodes| &nodes[..]))
			.map_err(runtime_error_into_rpc_error)?
			.iter_nodes()
			.collect::<Vec<_>>()
			.encode();
		Ok(Proof {
			proof,
			height: Height { revision_number: para_id.into(), revision_height: height as u64 },
		})
	}

	fn query_latest_height(&self) -> Result<<<Block as BlockT>::Header as HeaderT>::Number> {
		if let Ok(Some(height)) = self.client.number(self.client.info().best_hash) {
			Ok(height)
		} else {
			Err(runtime_error_into_rpc_error("Could not get latest height"))
		}
	}

	fn query_balance_with_address(&self, addr: String, asset_id: AssetId) -> Result<Coin> {
		let api = self.client.runtime_api();
		let at = self.client.info().best_hash;
		let denom = String::from_utf8(
			api.denom_trace(at, asset_id)
				.map_err(|e| {
					runtime_error_into_rpc_error(format!("failed to get denom trace: {e}"))
				})?
				.ok_or_else(|| runtime_error_into_rpc_error("denom trace not found"))?
				.denom,
		)
		.map_err(|_| runtime_error_into_rpc_error("failed to convert denom to string"))?;

		match api
			.query_balance_with_address(at, addr.as_bytes().to_vec(), asset_id)
			.ok()
			.flatten()
		{
			Some(amt) => Ok(Coin { denom, amount: sp_core::U256::from(amt).as_u128().to_string() }),
			None => Err(runtime_error_into_rpc_error("Error querying balance")),
		}
	}

	fn query_client_state(
		&self,
		height: u32,
		client_id: String,
	) -> Result<QueryClientStateResponse> {
		let api = self.client.runtime_api();

		let at = BlockId::Number(height.into());
		let hash_at = self
			.client
			.block_hash_from_id(&at)
			.map_err(|_| RpcError::Custom("Unknown block".into()))?
			.ok_or_else(|| RpcError::Custom("Unknown block".into()))?;
		let para_id = api
			.para_id(hash_at)
			.map_err(|_| runtime_error_into_rpc_error("Error getting para id"))?;
		let result: ibc_primitives::QueryClientStateResponse = api
			.client_state(hash_at, client_id.as_bytes().to_vec())
			.ok()
			.flatten()
			.ok_or_else(|| runtime_error_into_rpc_error("[API] Error querying client state"))?;
		let mut keys = vec![result.trie_key];
		let child_trie_key = api
			.child_trie_key(hash_at)
			.map_err(|_| runtime_error_into_rpc_error("Failed to get child trie key"))?;
		let child_info = ChildInfo::new_default(&child_trie_key);
		let proof = self
			.client
			.read_child_proof(hash_at, &child_info, &mut keys.iter_mut().map(|nodes| &nodes[..]))
			.map_err(runtime_error_into_rpc_error)?
			.iter_nodes()
			.collect::<Vec<_>>()
			.encode();
		let client_state = AnyClientState::decode_vec(&result.client_state).map_err(|e| {
			runtime_error_into_rpc_error(format!("Error querying client state: {e:?}"))
		})?;
		Ok(QueryClientStateResponse {
			client_state: Some(client_state.into()),
			proof,
			proof_height: Some(ibc_proto::ibc::core::client::v1::Height {
				revision_number: para_id.into(),
				revision_height: result.height,
			}),
		})
	}

	fn query_client_consensus_state(
		&self,
		height: Option<u32>,
		client_id: String,
		revision_height: u64,
		revision_number: u64,
		latest_cs: bool,
	) -> Result<QueryConsensusStateResponse> {
		let api = self.client.runtime_api();
		let at = if let Some(height) = height {
			BlockId::Number(height.into())
		} else {
			BlockId::Hash(self.client.info().best_hash)
		};
		let hash_at = self
			.client
			.block_hash_from_id(&at)
			.map_err(|_| RpcError::Custom("Unknown block".into()))?
			.ok_or_else(|| RpcError::Custom("Unknown block".into()))?;
		let para_id = api
			.para_id(hash_at)
			.map_err(|_| runtime_error_into_rpc_error("Error getting para id"))?;
		let result: ibc_primitives::QueryConsensusStateResponse = api
			.client_consensus_state(
				hash_at,
				client_id.as_bytes().to_vec(),
				revision_number,
				revision_height,
				latest_cs,
			)
			.ok()
			.flatten()
			.ok_or_else(|| runtime_error_into_rpc_error("Error querying client consensus state"))?;
		let consensus_state = AnyConsensusState::decode_vec(&result.consensus_state)
			.map_err(|_| runtime_error_into_rpc_error("Error querying client consensus state"))?;
		let mut keys = vec![result.trie_key];
		let child_trie_key = api
			.child_trie_key(hash_at)
			.map_err(|_| runtime_error_into_rpc_error("Failed to get child trie key"))?;
		let child_info = ChildInfo::new_default(&child_trie_key);
		let proof = self
			.client
			.read_child_proof(hash_at, &child_info, &mut keys.iter_mut().map(|nodes| &nodes[..]))
			.map_err(runtime_error_into_rpc_error)?
			.iter_nodes()
			.collect::<Vec<_>>()
			.encode();
		Ok(QueryConsensusStateResponse {
			consensus_state: Some(consensus_state.into()),
			proof,
			proof_height: Some(ibc_proto::ibc::core::client::v1::Height {
				revision_number: para_id.into(),
				revision_height: result.height,
			}),
		})
	}
	// TODO: Unimplemented
	fn query_upgraded_client(&self, _height: u32) -> Result<QueryClientStateResponse> {
		Err(runtime_error_into_rpc_error("Unimplemented"))
	}

	fn query_upgraded_cons_state(&self, _height: u32) -> Result<QueryConsensusStateResponse> {
		Err(runtime_error_into_rpc_error("Unimplemented"))
	}

	fn query_clients(&self) -> Result<Vec<IdentifiedClientState>> {
		let api = self.client.runtime_api();

		let client_states: Option<Vec<(Vec<u8>, Vec<u8>)>> =
			api.clients(self.client.info().best_hash).ok().flatten();
		match client_states {
			Some(client_states) => client_states
				.into_iter()
				.map(|(client_id, client_state)| {
					let client_state = AnyClientState::decode_vec(&client_state).map_err(|_| {
						runtime_error_into_rpc_error("Failed to decode client state")
					})?;
					Ok(IdentifiedClientState {
						client_id: String::from_utf8(client_id).map_err(|_| {
							runtime_error_into_rpc_error("Failed to decode client id")
						})?,
						client_state: Some(client_state.into()),
					})
				})
				.collect(),
			_ => Err(runtime_error_into_rpc_error("Failed to fetch client states")),
		}
	}

	fn query_connection(
		&self,
		height: u32,
		connection_id: String,
	) -> Result<QueryConnectionResponse> {
		let api = self.client.runtime_api();

		let at = BlockId::Number(height.into());
		let hash_at = self
			.client
			.block_hash_from_id(&at)
			.map_err(|_| RpcError::Custom("Unknown block".into()))?
			.ok_or_else(|| RpcError::Custom("Unknown block".into()))?;
		let para_id = api
			.para_id(hash_at)
			.map_err(|_| runtime_error_into_rpc_error("Error getting para id"))?;
		let result: ibc_primitives::QueryConnectionResponse = api
			.connection(hash_at, connection_id.as_bytes().to_vec())
			.ok()
			.flatten()
			.ok_or_else(|| runtime_error_into_rpc_error("Failed to fetch connection state"))?;
		let connection_end =
			ibc::core::ics03_connection::connection::ConnectionEnd::decode_vec(&result.connection)
				.map_err(|_| runtime_error_into_rpc_error("Failed to decode connection end"))?;
		let mut keys = vec![result.trie_key];
		let child_trie_key = api
			.child_trie_key(hash_at)
			.map_err(|_| runtime_error_into_rpc_error("Failed to get child trie key"))?;
		let child_info = ChildInfo::new_default(&child_trie_key);
		let proof = self
			.client
			.read_child_proof(hash_at, &child_info, &mut keys.iter_mut().map(|nodes| &nodes[..]))
			.map_err(runtime_error_into_rpc_error)?
			.iter_nodes()
			.collect::<Vec<_>>()
			.encode();
		Ok(QueryConnectionResponse {
			connection: Some(connection_end.into()),
			proof,
			proof_height: Some(ibc_proto::ibc::core::client::v1::Height {
				revision_number: para_id.into(),
				revision_height: result.height,
			}),
		})
	}

	fn query_connections(&self) -> Result<QueryConnectionsResponse> {
		let api = self.client.runtime_api();

		let at = BlockId::Hash(self.client.info().best_hash);
		let hash_at = self
			.client
			.block_hash_from_id(&at)
			.map_err(|_| RpcError::Custom("Unknown block".into()))?
			.ok_or_else(|| RpcError::Custom("Unknown block".into()))?;
		let result: ibc_primitives::QueryConnectionsResponse = api
			.connections(hash_at)
			.ok()
			.flatten()
			.ok_or_else(|| runtime_error_into_rpc_error("Failed to fetch connections"))?;
		let para_id = api
			.para_id(hash_at)
			.map_err(|_| runtime_error_into_rpc_error("Error getting para id"))?;
		let connections = result
			.connections
			.into_iter()
			.map(|identified_connection| {
				let connection_id = String::from_utf8(identified_connection.connection_id)
					.map_err(|_| runtime_error_into_rpc_error("Failed to decode connection id"))?;
				let connection_id = ConnectionId::from_str(&connection_id)
					.map_err(|_| runtime_error_into_rpc_error("Failed to decode connection id"))?;
				let connection_end = ConnectionEnd::decode_vec(
					&identified_connection.connection_end,
				)
				.map_err(|_| runtime_error_into_rpc_error("Failed to decode connection end"))?;
				let identified_connection =
					ibc::core::ics03_connection::connection::IdentifiedConnectionEnd::new(
						connection_id,
						connection_end,
					);
				let identified_connection: IdentifiedConnection = identified_connection.into();
				Ok(identified_connection)
			})
			.collect::<Result<Vec<_>>>()?;
		Ok(QueryConnectionsResponse {
			connections,
			pagination: None,
			height: Some(ibc_proto::ibc::core::client::v1::Height {
				revision_number: para_id.into(),
				revision_height: result.height,
			}),
		})
	}

	fn query_connection_using_client(
		&self,
		height: u32,
		client_id: String,
	) -> Result<Vec<IdentifiedConnection>> {
		let api = self.client.runtime_api();

		let at = BlockId::Number(height.into());
		let hash_at = self
			.client
			.block_hash_from_id(&at)
			.map_err(|_| RpcError::Custom("Unknown block".into()))?
			.ok_or_else(|| RpcError::Custom("Unknown block".into()))?;
		let result: Vec<ibc_primitives::IdentifiedConnection> = api
			.connection_using_client(hash_at, client_id.as_bytes().to_vec())
			.ok()
			.flatten()
			.ok_or_else(|| runtime_error_into_rpc_error("Failed to fetch connections"))?;
		result
			.into_iter()
			.map(|ident_conn| {
				let connection_id = String::from_utf8(ident_conn.connection_id)
					.map_err(|_| runtime_error_into_rpc_error("Failed to decode connection id"))?;
				let connection_id = ConnectionId::from_str(&connection_id)
					.map_err(|_| runtime_error_into_rpc_error("Failed to decode connection id"))?;
				let connection_end = ConnectionEnd::decode_vec(&ident_conn.connection_end)
					.map_err(|_| runtime_error_into_rpc_error("Failed to decode connection end"))?;
				let identified_connection =
					ibc::core::ics03_connection::connection::IdentifiedConnectionEnd::new(
						connection_id,
						connection_end,
					);
				let identified_connection: IdentifiedConnection = identified_connection.into();
				Ok(identified_connection)
			})
			.collect::<Result<Vec<_>>>()
	}

	fn generate_conn_handshake_proof(
		&self,
		height: u32,
		client_id: String,
		conn_id: String,
	) -> Result<ConnHandshakeProof> {
		let api = self.client.runtime_api();

		let at = BlockId::Number(height.into());
		let hash_at = self
			.client
			.block_hash_from_id(&at)
			.map_err(|_| RpcError::Custom("Unknown block".into()))?
			.ok_or_else(|| RpcError::Custom("Unknown block".into()))?;
		let para_id = api
			.para_id(hash_at)
			.map_err(|_| runtime_error_into_rpc_error("Error getting para id"))?;
		let mut result: ibc_primitives::ConnectionHandshake = api
			.connection_handshake(
				hash_at,
				client_id.as_bytes().to_vec(),
				conn_id.as_bytes().to_vec(),
			)
			.ok()
			.flatten()
			.ok_or_else(|| runtime_error_into_rpc_error("Error getting trie inputs"))?;
		let child_trie_key = api
			.child_trie_key(hash_at)
			.map_err(|_| runtime_error_into_rpc_error("Failed to get child trie key"))?;
		let child_info = ChildInfo::new_default(&child_trie_key);
		let proof = self
			.client
			.read_child_proof(
				hash_at,
				&child_info,
				&mut result.trie_keys.iter_mut().map(|nodes| &nodes[..]),
			)
			.map_err(runtime_error_into_rpc_error)?
			.iter_nodes()
			.collect::<Vec<_>>()
			.encode();

		let client_state = AnyClientState::decode_vec(&result.client_state)
			.map_err(|_| runtime_error_into_rpc_error("Failed to decode client state"))?;
		Ok(ConnHandshakeProof {
			client_state: IdentifiedClientState {
				client_id,
				client_state: Some(client_state.into()),
			},
			proof,
			height: ibc_proto::ibc::core::client::v1::Height {
				revision_number: para_id.into(),
				revision_height: result.height,
			},
		})
	}

	fn query_channel(
		&self,
		height: u32,
		channel_id: String,
		port_id: String,
	) -> Result<QueryChannelResponse> {
		let api = self.client.runtime_api();

		let at = BlockId::Number(height.into());
		let hash_at = self
			.client
			.block_hash_from_id(&at)
			.map_err(|_| RpcError::Custom("Unknown block".into()))?
			.ok_or_else(|| RpcError::Custom("Unknown block".into()))?;
		let para_id = api
			.para_id(hash_at)
			.map_err(|_| runtime_error_into_rpc_error("Error getting para id"))?;
		let result: ibc_primitives::QueryChannelResponse = api
			.channel(hash_at, channel_id.as_bytes().to_vec(), port_id.as_bytes().to_vec())
			.ok()
			.flatten()
			.ok_or_else(|| runtime_error_into_rpc_error("Failed to fetch channel state"))?;
		let channel = ibc::core::ics04_channel::channel::ChannelEnd::decode_vec(&result.channel)
			.map_err(|_| runtime_error_into_rpc_error("Failed to decode channel state"))?;
		let mut keys = vec![result.trie_key];
		let child_trie_key = api
			.child_trie_key(hash_at)
			.map_err(|_| runtime_error_into_rpc_error("Failed to get child trie key"))?;
		let child_info = ChildInfo::new_default(&child_trie_key);
		let proof = self
			.client
			.read_child_proof(hash_at, &child_info, &mut keys.iter_mut().map(|nodes| &nodes[..]))
			.map_err(runtime_error_into_rpc_error)?
			.iter_nodes()
			.collect::<Vec<_>>()
			.encode();
		Ok(QueryChannelResponse {
			channel: Some(channel.into()),
			proof,
			proof_height: Some(ibc_proto::ibc::core::client::v1::Height {
				revision_number: para_id.into(),
				revision_height: result.height,
			}),
		})
	}

	fn query_channel_client(
		&self,
		height: u32,
		channel_id: String,
		port_id: String,
	) -> Result<IdentifiedClientState> {
		let api = self.client.runtime_api();

		let at = BlockId::Number(height.into());
		let hash_at = self
			.client
			.block_hash_from_id(&at)
			.map_err(|_| RpcError::Custom("Unknown block".into()))?
			.ok_or_else(|| RpcError::Custom("Unknown block".into()))?;
		let result: ibc_primitives::IdentifiedClientState = api
			.channel_client(hash_at, channel_id.as_bytes().to_vec(), port_id.as_bytes().to_vec())
			.ok()
			.flatten()
			.ok_or_else(|| runtime_error_into_rpc_error("Failed to Client state for channel"))?;

		let client_state = AnyClientState::decode_vec(&result.client_state)
			.map_err(|_| runtime_error_into_rpc_error("Failed to decode client state"))?;
		Ok(IdentifiedClientState {
			client_id: String::from_utf8(result.client_id)
				.map_err(|_| runtime_error_into_rpc_error("Failed to decode client id"))?,
			client_state: Some(client_state.into()),
		})
	}

	fn query_connection_channels(
		&self,
		height: u32,
		connection_id: String,
	) -> Result<QueryChannelsResponse> {
		let api = self.client.runtime_api();

		let at = BlockId::Number(height.into());
		let hash_at = self
			.client
			.block_hash_from_id(&at)
			.map_err(|_| RpcError::Custom("Unknown block".into()))?
			.ok_or_else(|| RpcError::Custom("Unknown block".into()))?;
		let para_id = api
			.para_id(hash_at)
			.map_err(|_| runtime_error_into_rpc_error("Error getting para id"))?;
		let result: ibc_primitives::QueryChannelsResponse = api
			.connection_channels(hash_at, connection_id.as_bytes().to_vec())
			.ok()
			.flatten()
			.ok_or_else(|| {
				runtime_error_into_rpc_error("Failed to fetch channels state for connection")
			})?;
		let channels = result
			.channels
			.into_iter()
			.map(|temp| {
				let port_id = PortId::from_str(
					&String::from_utf8(temp.port_id)
						.map_err(|_| runtime_error_into_rpc_error("Failed to decode port id"))?,
				)
				.map_err(|_| runtime_error_into_rpc_error("Failed to decode port id"))?;
				let channel_id = ChannelId::from_str(
					&String::from_utf8(temp.channel_id)
						.map_err(|_| runtime_error_into_rpc_error("Failed to decode port id"))?,
				)
				.map_err(|_| runtime_error_into_rpc_error("Failed to decode port id"))?;
				let channel_end = ChannelEnd::decode_vec(&temp.channel_end)
					.map_err(|_| runtime_error_into_rpc_error("Failed to decode port id"))?;
				let identified_channel =
					IdentifiedChannelEnd::new(port_id, channel_id, channel_end);
				let identified_channel: ibc_proto::ibc::core::channel::v1::IdentifiedChannel =
					identified_channel.into();
				Ok(identified_channel)
			})
			.collect::<Result<Vec<_>>>()?;

		Ok(QueryChannelsResponse {
			channels,
			pagination: None,
			height: Some(ibc_proto::ibc::core::client::v1::Height {
				revision_number: para_id.into(),
				revision_height: result.height,
			}),
		})
	}

	fn query_channels(&self) -> Result<QueryChannelsResponse> {
		let api = self.client.runtime_api();
		let at = BlockId::Hash(self.client.info().best_hash);
		let hash_at = self
			.client
			.block_hash_from_id(&at)
			.map_err(|_| RpcError::Custom("Unknown block".into()))?
			.ok_or_else(|| RpcError::Custom("Unknown block".into()))?;
		let para_id = api
			.para_id(hash_at)
			.map_err(|_| runtime_error_into_rpc_error("Error getting para id"))?;
		let result: ibc_primitives::QueryChannelsResponse = api
			.channels(hash_at)
			.ok()
			.flatten()
			.ok_or_else(|| runtime_error_into_rpc_error("Failed to fetch channels"))?;
		let channels = result
			.channels
			.into_iter()
			.map(|temp| {
				let port_id = PortId::from_str(
					&String::from_utf8(temp.port_id)
						.map_err(|_| runtime_error_into_rpc_error("Failed to decode port id"))?,
				)
				.map_err(|_| runtime_error_into_rpc_error("Failed to decode port id"))?;
				let channel_id = ChannelId::from_str(
					&String::from_utf8(temp.channel_id)
						.map_err(|_| runtime_error_into_rpc_error("Failed to decode port id"))?,
				)
				.map_err(|_| runtime_error_into_rpc_error("Failed to decode port id"))?;
				let channel_end = ChannelEnd::decode_vec(&temp.channel_end)
					.map_err(|_| runtime_error_into_rpc_error("Failed to decode port id"))?;
				let identified_channel =
					IdentifiedChannelEnd::new(port_id, channel_id, channel_end);
				let identified_channel: ibc_proto::ibc::core::channel::v1::IdentifiedChannel =
					identified_channel.into();
				Ok(identified_channel)
			})
			.collect::<Result<Vec<_>>>()?;

		Ok(QueryChannelsResponse {
			channels,
			pagination: None,
			height: Some(ibc_proto::ibc::core::client::v1::Height {
				revision_number: para_id.into(),
				revision_height: result.height,
			}),
		})
	}

	fn query_packet_commitments(
		&self,
		height: u32,
		channel_id: String,
		port_id: String,
	) -> Result<QueryPacketCommitmentsResponse> {
		let api = self.client.runtime_api();

		let at = BlockId::Number(height.into());
		let hash_at = self
			.client
			.block_hash_from_id(&at)
			.map_err(|_| RpcError::Custom("Unknown block".into()))?
			.ok_or_else(|| RpcError::Custom("Unknown block".into()))?;
		let para_id = api
			.para_id(hash_at)
			.map_err(|_| runtime_error_into_rpc_error("Error getting para id"))?;
		let result: ibc_primitives::QueryPacketCommitmentsResponse = api
			.packet_commitments(
				hash_at,
				channel_id.as_bytes().to_vec(),
				port_id.as_bytes().to_vec(),
			)
			.ok()
			.flatten()
			.ok_or_else(|| runtime_error_into_rpc_error("Failed to fetch commitments"))?;
		let commitments = result
			.commitments
			.into_iter()
			.map(|packet_state| {
				let port_id = String::from_utf8(packet_state.port_id)
					.map_err(|_| runtime_error_into_rpc_error("Failed to decode port id"))?;
				let channel_id = String::from_utf8(packet_state.channel_id)
					.map_err(|_| runtime_error_into_rpc_error("Failed to decode port id"))?;
				Ok(PacketState {
					port_id,
					channel_id,
					sequence: packet_state.sequence,
					data: packet_state.data,
				})
			})
			.collect::<Result<Vec<_>>>()?;
		Ok(QueryPacketCommitmentsResponse {
			commitments,
			pagination: None,
			height: Some(ibc_proto::ibc::core::client::v1::Height {
				revision_number: para_id.into(),
				revision_height: result.height,
			}),
		})
	}

	fn query_packet_acknowledgements(
		&self,
		height: u32,
		channel_id: String,
		port_id: String,
	) -> Result<QueryPacketAcknowledgementsResponse> {
		let api = self.client.runtime_api();

		let at = BlockId::Number(height.into());
		let hash_at = self
			.client
			.block_hash_from_id(&at)
			.map_err(|_| RpcError::Custom("Unknown block".into()))?
			.ok_or_else(|| RpcError::Custom("Unknown block".into()))?;

		let para_id = api
			.para_id(hash_at)
			.map_err(|_| runtime_error_into_rpc_error("Error getting para id"))?;
		let result: ibc_primitives::QueryPacketAcknowledgementsResponse = api
			.packet_acknowledgements(
				hash_at,
				channel_id.as_bytes().to_vec(),
				port_id.as_bytes().to_vec(),
			)
			.ok()
			.flatten()
			.ok_or_else(|| runtime_error_into_rpc_error("Failed to fetch acknowledgements"))?;
		let acknowledgements = result
			.acks
			.into_iter()
			.map(|packet_state| {
				let port_id = String::from_utf8(packet_state.port_id)
					.map_err(|_| runtime_error_into_rpc_error("Failed to decode port id"))?;
				let channel_id = String::from_utf8(packet_state.channel_id)
					.map_err(|_| runtime_error_into_rpc_error("Failed to decode port id"))?;
				Ok(PacketState {
					port_id,
					channel_id,
					sequence: packet_state.sequence,
					data: packet_state.data,
				})
			})
			.collect::<Result<Vec<_>>>()?;
		Ok(QueryPacketAcknowledgementsResponse {
			acknowledgements,
			pagination: None,
			height: Some(ibc_proto::ibc::core::client::v1::Height {
				revision_number: para_id.into(),
				revision_height: result.height,
			}),
		})
	}

	fn query_unreceived_packets(
		&self,
		height: u32,
		channel_id: String,
		port_id: String,
		seqs: Vec<u64>,
	) -> Result<Vec<u64>> {
		let api = self.client.runtime_api();
		let at = BlockId::Number(height.into());
		let hash_at = self
			.client
			.block_hash_from_id(&at)
			.map_err(|_| RpcError::Custom("Unknown block".into()))?
			.ok_or_else(|| RpcError::Custom("Unknown block".into()))?;

		api.unreceived_packets(
			hash_at,
			channel_id.as_bytes().to_vec(),
			port_id.as_bytes().to_vec(),
			seqs,
		)
		.ok()
		.flatten()
		.ok_or_else(|| runtime_error_into_rpc_error("Failed to unreceived packet sequences"))
	}

	fn query_unreceived_acknowledgements(
		&self,
		height: u32,
		channel_id: String,
		port_id: String,
		seqs: Vec<u64>,
	) -> Result<Vec<u64>> {
		let api = self.client.runtime_api();
		let at = BlockId::Number(height.into());
		let hash_at = self
			.client
			.block_hash_from_id(&at)
			.map_err(|_| RpcError::Custom("Unknown block".into()))?
			.ok_or_else(|| RpcError::Custom("Unknown block".into()))?;

		api.unreceived_acknowledgements(
			hash_at,
			channel_id.as_bytes().to_vec(),
			port_id.as_bytes().to_vec(),
			seqs,
		)
		.ok()
		.flatten()
		.ok_or_else(|| runtime_error_into_rpc_error("Failed to unreceived packet sequences"))
	}

	fn query_next_seq_recv(
		&self,
		height: u32,
		channel_id: String,
		port_id: String,
	) -> Result<QueryNextSequenceReceiveResponse> {
		let api = self.client.runtime_api();

		let at = BlockId::Number(height.into());
		let hash_at = self
			.client
			.block_hash_from_id(&at)
			.map_err(|_| RpcError::Custom("Unknown block".into()))?
			.ok_or_else(|| RpcError::Custom("Unknown block".into()))?;
		let para_id = api
			.para_id(hash_at)
			.map_err(|_| runtime_error_into_rpc_error("Error getting para id"))?;
		let result: ibc_primitives::QueryNextSequenceReceiveResponse = api
			.next_seq_recv(hash_at, channel_id.as_bytes().to_vec(), port_id.as_bytes().to_vec())
			.ok()
			.flatten()
			.ok_or_else(|| runtime_error_into_rpc_error("Error fetching next sequence recv"))?;
		let mut keys = vec![result.trie_key];
		let child_trie_key = api
			.child_trie_key(hash_at)
			.map_err(|_| runtime_error_into_rpc_error("Failed to get child trie key"))?;
		let child_info = ChildInfo::new_default(&child_trie_key);
		let proof = self
			.client
			.read_child_proof(hash_at, &child_info, &mut keys.iter_mut().map(|nodes| &nodes[..]))
			.map_err(runtime_error_into_rpc_error)?
			.iter_nodes()
			.collect::<Vec<_>>()
			.encode();
		Ok(QueryNextSequenceReceiveResponse {
			next_sequence_receive: result.sequence,
			proof,
			proof_height: Some(ibc_proto::ibc::core::client::v1::Height {
				revision_number: para_id.into(),
				revision_height: result.height,
			}),
		})
	}

	fn query_packet_commitment(
		&self,
		height: u32,
		channel_id: String,
		port_id: String,
		seq: u64,
	) -> Result<QueryPacketCommitmentResponse> {
		let api = self.client.runtime_api();

		let at = BlockId::Number(height.into());
		let hash_at = self
			.client
			.block_hash_from_id(&at)
			.map_err(|_| RpcError::Custom("Unknown block".into()))?
			.ok_or_else(|| RpcError::Custom("Unknown block".into()))?;
		let para_id = api
			.para_id(hash_at)
			.map_err(|_| runtime_error_into_rpc_error("Error getting para id"))?;
		let result: ibc_primitives::QueryPacketCommitmentResponse = api
			.packet_commitment(
				hash_at,
				channel_id.as_bytes().to_vec(),
				port_id.as_bytes().to_vec(),
				seq,
			)
			.ok()
			.flatten()
			.ok_or_else(|| runtime_error_into_rpc_error("Error fetching packet commitment"))?;
		let mut keys = vec![result.trie_key];
		let child_trie_key = api
			.child_trie_key(hash_at)
			.map_err(|_| runtime_error_into_rpc_error("Failed to get child trie key"))?;
		let child_info = ChildInfo::new_default(&child_trie_key);
		let proof = self
			.client
			.read_child_proof(hash_at, &child_info, &mut keys.iter_mut().map(|nodes| &nodes[..]))
			.map_err(runtime_error_into_rpc_error)?
			.iter_nodes()
			.collect::<Vec<_>>()
			.encode();
		Ok(QueryPacketCommitmentResponse {
			commitment: result.commitment,
			proof,
			proof_height: Some(ibc_proto::ibc::core::client::v1::Height {
				revision_number: para_id.into(),
				revision_height: result.height,
			}),
		})
	}

	fn query_packet_acknowledgement(
		&self,
		height: u32,
		channel_id: String,
		port_id: String,
		seq: u64,
	) -> Result<QueryPacketAcknowledgementResponse> {
		let api = self.client.runtime_api();

		let at = BlockId::Number(height.into());
		let hash_at = self
			.client
			.block_hash_from_id(&at)
			.map_err(|_| RpcError::Custom("Unknown block".into()))?
			.ok_or_else(|| RpcError::Custom("Unknown block".into()))?;
		let para_id = api
			.para_id(hash_at)
			.map_err(|_| runtime_error_into_rpc_error("Error getting para id"))?;
		let result: ibc_primitives::QueryPacketAcknowledgementResponse = api
			.packet_acknowledgement(
				hash_at,
				channel_id.as_bytes().to_vec(),
				port_id.as_bytes().to_vec(),
				seq,
			)
			.ok()
			.flatten()
			.ok_or_else(|| runtime_error_into_rpc_error("Error fetching packet acknowledgement"))?;
		let mut keys = vec![result.trie_key];
		let child_trie_key = api
			.child_trie_key(hash_at)
			.map_err(|_| runtime_error_into_rpc_error("Failed to get child trie key"))?;
		let child_info = ChildInfo::new_default(&child_trie_key);
		let proof = self
			.client
			.read_child_proof(hash_at, &child_info, &mut keys.iter_mut().map(|nodes| &nodes[..]))
			.map_err(runtime_error_into_rpc_error)?
			.iter_nodes()
			.collect::<Vec<_>>()
			.encode();
		Ok(QueryPacketAcknowledgementResponse {
			acknowledgement: result.ack,
			proof,
			proof_height: Some(ibc_proto::ibc::core::client::v1::Height {
				revision_number: para_id.into(),
				revision_height: result.height,
			}),
		})
	}

	fn query_packet_receipt(
		&self,
		height: u32,
		channel_id: String,
		port_id: String,
		seq: u64,
	) -> Result<QueryPacketReceiptResponse> {
		let api = self.client.runtime_api();

		let at = BlockId::Number(height.into());
		let hash_at = self
			.client
			.block_hash_from_id(&at)
			.map_err(|_| RpcError::Custom("Unknown block".into()))?
			.ok_or_else(|| RpcError::Custom("Unknown block".into()))?;
		let para_id = api
			.para_id(hash_at)
			.map_err(|_| runtime_error_into_rpc_error("Error getting para id"))?;
		let result: ibc_primitives::QueryPacketReceiptResponse = api
			.packet_receipt(
				hash_at,
				channel_id.as_bytes().to_vec(),
				port_id.as_bytes().to_vec(),
				seq,
			)
			.ok()
			.flatten()
			.ok_or_else(|| runtime_error_into_rpc_error("Error fetching packet receipt"))?;
		let mut keys = vec![result.trie_key];
		let child_trie_key = api
			.child_trie_key(hash_at)
			.map_err(|_| runtime_error_into_rpc_error("Failed to get child trie key"))?;
		let child_info = ChildInfo::new_default(&child_trie_key);
		let proof = self
			.client
			.read_child_proof(hash_at, &child_info, &mut keys.iter_mut().map(|nodes| &nodes[..]))
			.map_err(runtime_error_into_rpc_error)?
			.iter_nodes()
			.collect::<Vec<_>>()
			.encode();
		Ok(QueryPacketReceiptResponse {
			received: result.receipt,
			proof,
			proof_height: Some(ibc_proto::ibc::core::client::v1::Height {
				revision_number: para_id.into(),
				revision_height: result.height,
			}),
		})
	}

	fn query_denom_trace(&self, asset_id: AssetId) -> Result<QueryDenomTraceResponse> {
		let api = self.client.runtime_api();
		let block_hash = self.client.info().best_hash;

		let denom_trace =
			api.denom_trace(block_hash, asset_id).ok().flatten().ok_or_else(|| {
				runtime_error_into_rpc_error(
					"[ibc_rpc]: Could not find a denom trace for asset id provided",
				)
			})?;

		let denom_str = String::from_utf8(denom_trace.denom).map_err(|_| {
			runtime_error_into_rpc_error(
				"[ibc_rpc]: Could not decode ibc denom into a valid string",
			)
		})?;
		let denom_trace = ibc::applications::transfer::PrefixedDenom::from_str(&denom_str)
			.map_err(|_| {
				runtime_error_into_rpc_error(
					"[ibc_rpc]: Could not derive a valid ibc denom from string",
				)
			})?;
		let denom_trace: ibc_proto::ibc::applications::transfer::v1::DenomTrace =
			denom_trace.try_into().map_err(|_| {
				runtime_error_into_rpc_error(
					"[ibc_rpc]: Could not derive a valid ibc denom from string",
				)
			})?;

		Ok(QueryDenomTraceResponse { denom_trace: Some(denom_trace) })
	}

	fn query_denom_traces(
		&self,
		key: Option<AssetId>,
		offset: Option<u32>,
		limit: Option<u64>,
		count_total: bool,
	) -> Result<QueryDenomTracesResponse> {
		let api = self.client.runtime_api();
		let block_hash = self.client.info().best_hash;

		let at = block_hash;
		// Set default limit to 20 items
		let limit = limit.unwrap_or(20);
		let result =
			api.denom_traces(at, key, offset, limit, count_total).ok().ok_or_else(|| {
				runtime_error_into_rpc_error(
					"[ibc_rpc]: Could not find a denom trace for asset id provided",
				)
			})?;

		let denom_traces = result
			.denoms
			.into_iter()
			.map(|denom| {
				let denom_str = String::from_utf8(denom).map_err(|_| {
					runtime_error_into_rpc_error(
						"[ibc_rpc]: Could not decode ibc denom into a valid string",
					)
				})?;
				let denom_trace = ibc::applications::transfer::PrefixedDenom::from_str(&denom_str)
					.map_err(|_| {
						runtime_error_into_rpc_error(
							"[ibc_rpc]: Could not derive a valid ibc denom from string",
						)
					})?;
				let denom_trace: ibc_proto::ibc::applications::transfer::v1::DenomTrace =
					denom_trace.try_into().map_err(|_| {
						runtime_error_into_rpc_error(
							"[ibc_rpc]: Could not derive a valid ibc denom from string",
						)
					})?;
				Ok(denom_trace)
			})
			.collect::<Result<Vec<_>>>()?;

		Ok(QueryDenomTracesResponse {
			denom_traces,
			pagination: result.next_key.map(|key| PageResponse {
				next_key: key.encode(),
				total: result.total.unwrap_or_default(),
			}),
		})
	}

	fn query_newly_created_client(
		&self,
		block_hash: Block::Hash,
		ext_hash: Block::Hash,
	) -> Result<IdentifiedClientState> {
		let (block, event) = self.ibc_event_by_tx_id(block_hash, ext_hash)?;
		let api = self.client.runtime_api();

		match event {
			Ok(IbcEvent::CreateClient { client_id, .. }) => {
				let result: ibc_primitives::QueryClientStateResponse = api
					.client_state(block.block.header().hash(), client_id.clone())
					.ok()
					.flatten()
					.ok_or_else(|| runtime_error_into_rpc_error("client state to exist"))?;

				let client_state = AnyClientState::decode_vec(&result.client_state)
					.map_err(|_| runtime_error_into_rpc_error("client state to be valid"))?;
				Ok(IdentifiedClientState {
					client_id: String::from_utf8(client_id).map_err(|_| {
						runtime_error_into_rpc_error("client id should be valid utf8")
					})?,
					client_state: Some(client_state.into()),
				})
			},
			_ =>
				Err(runtime_error_into_rpc_error("[ibc_rpc]: Could not find client creation event")),
		}
	}

	fn query_newly_created_connection(
		&self,
		block_hash: Block::Hash,
		ext_hash: Block::Hash,
	) -> Result<IdentifiedConnection> {
		let (block, event) = self.ibc_event_by_tx_id(block_hash, ext_hash)?;

		match event {
			Ok(IbcEvent::OpenInitConnection { connection_id, client_id, .. }) => {
				let connection_id =
					connection_id.expect("connection id should exist after its creation");

				let height = (*block.block.header().number()).try_into().map_err(|_| {
					runtime_error_into_rpc_error("block number should be valid u64")
				})?;
				let connections: Vec<IdentifiedConnection> = self.query_connection_using_client(
					height,
					String::from_utf8(client_id).map_err(|_| {
						runtime_error_into_rpc_error("client id should be valid utf8")
					})?,
				)?;
				let connection = connections
					.into_iter()
					.find(|connection| connection.id.as_bytes() == connection_id)
					.ok_or_else(|| {
						runtime_error_into_rpc_error("connection should exist after its creation")
					})?;
				Ok(connection)
			},
			_ =>
				Err(runtime_error_into_rpc_error("[ibc_rpc]: Could not find client creation event")),
		}
	}

	fn query_newly_created_channel(
		&self,
		block_hash: Block::Hash,
		ext_hash: Block::Hash,
	) -> Result<IdentifiedChannel> {
		let (block, event) = self.ibc_event_by_tx_id(block_hash, ext_hash)?;

		match event {
			Ok(IbcEvent::OpenInitChannel { channel_id, port_id, connection_id, .. }) => {
				let channel_id = channel_id.expect("channel should exist after its creation");

				let height = (*block.block.header().number()).try_into().map_err(|_| {
					runtime_error_into_rpc_error("block number should be valid u64")
				})?;
				let channels: QueryChannelsResponse = self.query_connection_channels(
					height,
<<<<<<< HEAD
					String::from_utf8(connection_id.clone()).map_err(|_| {
=======
					String::from_utf8(connection_id).map_err(|_| {
>>>>>>> 695f0d29
						runtime_error_into_rpc_error("connection id should be valid utf8")
					})?,
				)?;
				let channel = channels
					.channels
					.into_iter()
					.find(|ch| {
						ch.channel_id.as_bytes() == channel_id && ch.port_id.as_bytes() == port_id
					})
					.ok_or_else(|| {
						runtime_error_into_rpc_error("connection should exist after its creation")
					})?;
				Ok(channel)
			},
			_ =>
				Err(runtime_error_into_rpc_error("[ibc_rpc]: Could not find client creation event")),
		}
	}

	fn query_events(
		&self,
		block_numbers: Vec<BlockNumberOrHash<Block::Hash>>,
	) -> Result<HashMap<String, Vec<RawIbcEvent>>> {
		let api = self.client.runtime_api();
		let mut events = HashMap::new();
		for block_number_or_hash in block_numbers {
			let at = match block_number_or_hash {
				BlockNumberOrHash::Hash(block_hash) => BlockId::Hash(block_hash),
				BlockNumberOrHash::Number(block_number) => BlockId::Number(block_number.into()),
			};
			let hash_at = self
				.client
				.block_hash_from_id(&at)
				.map_err(|_| RpcError::Custom("Unknown block".into()))?
				.ok_or_else(|| RpcError::Custom("Unknown block".into()))?;

			let temp = api.block_events(hash_at, None).map_err(|_| {
				runtime_error_into_rpc_error("[ibc_rpc]: failed to read block events")
			})?;
			let temp = temp
				.into_iter()
				.filter_map(|event| {
					filter_map_pallet_event::<C, Block, AssetId>(hash_at, &api, event.ok()?)
				})
				.collect();
			events.insert(block_number_or_hash.to_string(), temp);
		}
		Ok(events)
	}
}

impl<C, Block, AssetId> IbcRpcHandler<C, Block, AssetId>
where
	Block: BlockT,
	C: 'static
		+ BlockBackend<Block>
		+ HeaderBackend<Block>
		+ ProofProvider<Block>
		+ ProvideRuntimeApi<Block>
		+ Send
		+ Sync,
	C::Api: IbcRuntimeApi<Block, AssetId>,
	AssetId: codec::Codec + Copy,
{
	fn ibc_event_by_tx_id(
		&self,
		block_hash: <Block as BlockT>::Hash,
		ext_hash: <Block as BlockT>::Hash,
	) -> Result<(SignedBlock<Block>, core::result::Result<IbcEvent, IbcError>)> {
		let api = self.client.runtime_api();
		let block = self.client.block(block_hash).ok().flatten().ok_or_else(|| {
			runtime_error_into_rpc_error("[ibc_rpc]: failed to find block with provided hash")
		})?;
		let extrinsics = block.block.extrinsics();
		let (ext_index, ..) = extrinsics
			.iter()
			.enumerate()
			.find(|(_, ext)| ext_hash.as_ref() == blake2_256(ext.encode().as_slice()).as_ref())
			.ok_or_else(|| {
				runtime_error_into_rpc_error(
					"[ibc_rpc]: failed to find extrinsic with provided hash",
				)
			})?;

		let events = api
<<<<<<< HEAD
			.block_events(&BlockId::Number(*block.block.header().number()), Some(ext_index as _))
=======
			.block_events(block.block.header().hash(), Some(ext_index as _))
>>>>>>> 695f0d29
			.map_err(|_| runtime_error_into_rpc_error("[ibc_rpc]: failed to read block events"))?;

		// There should be only one ibc event in this list in this case
		let event = events
			.get(0)
			.ok_or_else(|| runtime_error_into_rpc_error("[ibc_rpc]: Could not find any ibc event"))?
			.clone();
		Ok((block, event))
	}
}<|MERGE_RESOLUTION|>--- conflicted
+++ resolved
@@ -110,11 +110,7 @@
 }
 
 /// Packet info
-<<<<<<< HEAD
-#[derive(Clone, Eq, PartialEq, Serialize, Deserialize, Debug)]
-=======
 #[derive(Clone, Eq, PartialEq, Serialize, Deserialize, Debug, PartialOrd, Ord)]
->>>>>>> 695f0d29
 pub struct PacketInfo {
 	/// Minimal height at which packet proof is available
 	pub height: Option<u64>,
@@ -1720,11 +1716,7 @@
 				})?;
 				let channels: QueryChannelsResponse = self.query_connection_channels(
 					height,
-<<<<<<< HEAD
-					String::from_utf8(connection_id.clone()).map_err(|_| {
-=======
 					String::from_utf8(connection_id).map_err(|_| {
->>>>>>> 695f0d29
 						runtime_error_into_rpc_error("connection id should be valid utf8")
 					})?,
 				)?;
@@ -1810,11 +1802,7 @@
 			})?;
 
 		let events = api
-<<<<<<< HEAD
-			.block_events(&BlockId::Number(*block.block.header().number()), Some(ext_index as _))
-=======
 			.block_events(block.block.header().hash(), Some(ext_index as _))
->>>>>>> 695f0d29
 			.map_err(|_| runtime_error_into_rpc_error("[ibc_rpc]: failed to read block events"))?;
 
 		// There should be only one ibc event in this list in this case
