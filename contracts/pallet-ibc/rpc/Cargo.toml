[package]
name = "ibc-rpc"
description = "RPC apis for substrate ibc"
edition = "2021"
version = "0.1.0"
authors = ["David Salami <wizdave97@gmail.com>"]

[package.metadata.docs.rs]
targets = ["x86_64-unknown-linux-gnu"]

[dependencies]
codec = { package = "parity-scale-codec", version = "3.0.0", features = ["derive"] }
hex-literal = { version = "0.3.3" }
ibc-primitives = { path = "../primitives" }
jsonrpsee = { version = "0.16.2", features = ["server", "macros"] }
pallet-ibc = { path = ".." }
serde = { version = "1.0.136", features = ["derive"] }
serde_json = "1.0.45"

<<<<<<< HEAD
frame-system = { git = "https://github.com/paritytech/substrate", branch = "polkadot-v0.9.38" }
ibc-proto = { path = "../../../ibc/proto", default-features = false }
ibc-runtime-api = { path = "../runtime-api" }
sc-chain-spec = { git = "https://github.com/paritytech/substrate", branch = "polkadot-v0.9.38" }
sc-client-api = { git = "https://github.com/paritytech/substrate", branch = "polkadot-v0.9.38" }
sp-api = { git = "https://github.com/paritytech/substrate", branch = "polkadot-v0.9.38" }
sp-blockchain = { git = "https://github.com/paritytech/substrate", branch = "polkadot-v0.9.38" }
sp-core = { git = "https://github.com/paritytech/substrate", branch = "polkadot-v0.9.38" }
sp-runtime = { git = "https://github.com/paritytech/substrate", branch = "polkadot-v0.9.38" }
sp-trie = { git = "https://github.com/paritytech/substrate", branch = "polkadot-v0.9.38" }
=======
frame-system = { git = "https://github.com/paritytech/substrate", branch = "polkadot-v0.9.39" }
ibc-proto = { path = "../../../ibc/proto", default-features = false }
ibc-runtime-api = { path = "../runtime-api" }
sc-chain-spec = { git = "https://github.com/paritytech/substrate", branch = "polkadot-v0.9.39" }
sc-client-api = { git = "https://github.com/paritytech/substrate", branch = "polkadot-v0.9.39" }
sp-api = { git = "https://github.com/paritytech/substrate", branch = "polkadot-v0.9.39" }
sp-blockchain = { git = "https://github.com/paritytech/substrate", branch = "polkadot-v0.9.39" }
sp-core = { git = "https://github.com/paritytech/substrate", branch = "polkadot-v0.9.39" }
sp-runtime = { git = "https://github.com/paritytech/substrate", branch = "polkadot-v0.9.39" }
sp-trie = { git = "https://github.com/paritytech/substrate", branch = "polkadot-v0.9.39" }
>>>>>>> 1687de03
tendermint-proto = { git = "https://github.com/informalsystems/tendermint-rs", rev = "e81f7bf23d63ffbcd242381d1ce5e35da3515ff1", default-features = false }

[dependencies.ibc]
path = "../../../ibc/modules"
default-features = false

[dependencies.ibc-derive]
path = "../../../ibc/derive"
default-features = false<|MERGE_RESOLUTION|>--- conflicted
+++ resolved
@@ -17,18 +17,6 @@
 serde = { version = "1.0.136", features = ["derive"] }
 serde_json = "1.0.45"
 
-<<<<<<< HEAD
-frame-system = { git = "https://github.com/paritytech/substrate", branch = "polkadot-v0.9.38" }
-ibc-proto = { path = "../../../ibc/proto", default-features = false }
-ibc-runtime-api = { path = "../runtime-api" }
-sc-chain-spec = { git = "https://github.com/paritytech/substrate", branch = "polkadot-v0.9.38" }
-sc-client-api = { git = "https://github.com/paritytech/substrate", branch = "polkadot-v0.9.38" }
-sp-api = { git = "https://github.com/paritytech/substrate", branch = "polkadot-v0.9.38" }
-sp-blockchain = { git = "https://github.com/paritytech/substrate", branch = "polkadot-v0.9.38" }
-sp-core = { git = "https://github.com/paritytech/substrate", branch = "polkadot-v0.9.38" }
-sp-runtime = { git = "https://github.com/paritytech/substrate", branch = "polkadot-v0.9.38" }
-sp-trie = { git = "https://github.com/paritytech/substrate", branch = "polkadot-v0.9.38" }
-=======
 frame-system = { git = "https://github.com/paritytech/substrate", branch = "polkadot-v0.9.39" }
 ibc-proto = { path = "../../../ibc/proto", default-features = false }
 ibc-runtime-api = { path = "../runtime-api" }
@@ -39,7 +27,6 @@
 sp-core = { git = "https://github.com/paritytech/substrate", branch = "polkadot-v0.9.39" }
 sp-runtime = { git = "https://github.com/paritytech/substrate", branch = "polkadot-v0.9.39" }
 sp-trie = { git = "https://github.com/paritytech/substrate", branch = "polkadot-v0.9.39" }
->>>>>>> 1687de03
 tendermint-proto = { git = "https://github.com/informalsystems/tendermint-rs", rev = "e81f7bf23d63ffbcd242381d1ce5e35da3515ff1", default-features = false }
 
 [dependencies.ibc]
