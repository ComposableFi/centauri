use super::*;

use crate::{
	ics23::{client_states::ClientStates, clients::Clients, consensus_states::ConsensusStates},
	impls::host_height,
	light_clients::{AnyClient, AnyClientMessage, AnyClientState, AnyConsensusState},
	routing::Context,
};

use alloc::string::{String, ToString};
use frame_support::traits::Get;
use ibc::{
	core::{
		ics02_client::{
			client_consensus::ConsensusState,
			client_state::{ClientState, ClientType},
			context::{ClientKeeper, ClientReader, ClientTypes},
			error::Error as ICS02Error,
		},
		ics24_host::identifier::ClientId,
	},
	timestamp::Timestamp,
	Height,
};
use sp_runtime::SaturatedConversion;
use tendermint_proto::Protobuf;

#[derive(Encode, Decode)]
pub struct HostConsensusProof {
	pub header: Vec<u8>,
	pub extrinsic: Vec<u8>,
	pub extrinsic_proof: Vec<Vec<u8>>,
	pub code_id: Option<Vec<u8>>,
}

impl<T: Config + Send + Sync> ClientReader for Context<T>
where
	u32: From<<T as frame_system::Config>::BlockNumber>,
	<T as frame_system::Config>::BlockNumber: From<u32>,
{
	fn client_type(&self, client_id: &ClientId) -> Result<ClientType, ICS02Error> {
		log::trace!(target: "pallet_ibc", "in client : [client_type] >> client_id = {:?}", client_id);

		if <Clients<T>>::contains_key(client_id) {
			let data = <Clients<T>>::get(client_id)
				.ok_or_else(|| ICS02Error::client_not_found(client_id.clone()))?;
			let data = String::from_utf8(data).map_err(|e| {
				ICS02Error::implementation_specific(format!(
					"[client_type]: error decoding client type bytes to string {e}"
				))
			})?;
			Ok(data)
		} else {
			log::trace!(target: "pallet_ibc", "in client : [client_type] >> read client_type is None");
			Err(ICS02Error::client_not_found(client_id.clone()))
		}
	}

	fn client_state(&self, client_id: &ClientId) -> Result<AnyClientState, ICS02Error> {
		log::trace!(target: "pallet_ibc", "in client : [client_state] >> client_id = {:?}", client_id);
		let data = <ClientStates<T>>::get(client_id)
			.ok_or_else(|| ICS02Error::client_not_found(client_id.clone()))?;
		let state = AnyClientState::decode_vec(&data)
			.map_err(|_| ICS02Error::client_not_found(client_id.clone()))?;
		log::trace!(target: "pallet_ibc", "in client : [client_state] >> any client_state: {:?}", state);
		Ok(state)
	}

	fn consensus_state(
		&self,
		client_id: &ClientId,
		height: Height,
	) -> Result<AnyConsensusState, ICS02Error> {
		log::trace!(target: "pallet_ibc",
			"in client : [consensus_state] >> client_id = {:?}, height = {:?}",
			client_id,
			height
		);

		let native_height = height;
		let value = <ConsensusStates<T>>::get(client_id.clone(), height)
			.ok_or_else(|| ICS02Error::consensus_state_not_found(client_id.clone(), height))?;

		let any_consensus_state = AnyConsensusState::decode_vec(&value)
			.map_err(|_| ICS02Error::consensus_state_not_found(client_id.clone(), native_height))?;
		log::trace!(target: "pallet_ibc",
			"in client : [consensus_state] >> any consensus state = {:?}",
			any_consensus_state
		);
		Ok(any_consensus_state)
	}

	fn host_client_type(&self) -> String {
		// todo: https://github.com/cosmos/ibc/pull/839
		if cfg!(any(test, feature = "runtime-benchmarks")) {
			"tendermint".to_string()
		} else {
			match <T as Config>::LightClientProtocol::get() {
				LightClientProtocol::Beefy => "beefy".to_string(),
				LightClientProtocol::Grandpa => "grandpa".to_string(),
			}
		}
	}

	fn next_consensus_state(
		&self,
		client_id: &ClientId,
		height: Height,
	) -> Result<Option<AnyConsensusState>, ICS02Error> {
		let consensus_heights = ConsensusHeights::<T>::get(client_id.as_bytes().to_vec());
		let cs_state = consensus_heights
			.into_iter()
			.find(|next_height| next_height > &height)
			.and_then(|next_height| self.consensus_state(client_id, next_height).ok());

		Ok(cs_state)
	}

	fn prev_consensus_state(
		&self,
		client_id: &ClientId,
		height: Height,
	) -> Result<Option<AnyConsensusState>, ICS02Error> {
		let consensus_heights = ConsensusHeights::<T>::get(client_id.as_bytes().to_vec());
		let cs_state = consensus_heights
			.into_iter()
			.filter(|prev_height| prev_height < &height)
			.rev()
			.next()
			.and_then(|prev_height| self.consensus_state(client_id, prev_height).ok());
		Ok(cs_state)
	}

	fn host_height(&self) -> Height {
		log::trace!(target: "pallet_ibc", "in client: [host_height]");
		let current_height = host_height::<T>();
		let para_id: u32 = parachain_info::Pallet::<T>::parachain_id().into();
		Height::new(para_id.into(), current_height)
	}

	#[allow(clippy::disallowed_methods)]
	fn host_timestamp(&self) -> Timestamp {
		use frame_support::traits::UnixTime;
		let time = T::TimeProvider::now();
		let ts = Timestamp::from_nanoseconds(time.as_nanos().saturated_into::<u64>())
			.map_err(|e| panic!("{e:?}, caused by {time:?} from pallet timestamp_pallet"));
		// Should not panic, if timestamp is invalid after the genesis block then there's a major
		// error in pallet timestamp
		ts.unwrap()
	}

	#[cfg(feature = "runtime-benchmarks")]
	fn host_consensus_state(
		&self,
		_height: Height,
		_proof: Option<Vec<u8>>,
		_client_state: &AnyClientState,
	) -> Result<AnyConsensusState, ICS02Error> {
		let timestamp = Timestamp::from_nanoseconds(1).unwrap();
		let timestamp = timestamp.into_tm_time().unwrap();

		let consensus_state = match <T as Config>::LightClientProtocol::get() {
			crate::LightClientProtocol::Beefy =>
				AnyConsensusState::Beefy(ics11_beefy::consensus_state::ConsensusState {
					timestamp,
					root: vec![].into(),
				}),
			crate::LightClientProtocol::Grandpa =>
				AnyConsensusState::Grandpa(ics10_grandpa::consensus_state::ConsensusState {
					timestamp,
					root: vec![].into(),
				}),
		};
		Ok(consensus_state)
	}

	#[cfg(not(feature = "runtime-benchmarks"))]
	fn host_consensus_state(
		&self,
		height: Height,
		proof: Option<Vec<u8>>,
		client_state: &AnyClientState,
	) -> Result<AnyConsensusState, ICS02Error> {
		log::trace!(target: "pallet_ibc", "in client: [host_consensus_state] height = {:?}", height);
		use codec::Compact;
		use sp_core::H256;
		use sp_runtime::traits::{BlakeTwo256, Header};
		use sp_trie::LayoutV0;
		let proof = proof.ok_or_else(|| {
			ICS02Error::implementation_specific(format!("No host proof supplied"))
		})?;

		// unfortunately we can't access headers on-chain, but we can verify them using
		// frame_system's cache of header hashes
		let height = u32::try_from(height.revision_height).map_err(|_| {
			ICS02Error::implementation_specific(format!(
				"[host_consensus_state]: Can't fit height: {height} in u32"
			))
		})?;
		let header_hash = frame_system::BlockHash::<T>::get(
			<T as frame_system::Config>::BlockNumber::from(height),
		);
		// we don't even have the hash for this height (anymore?)
		if header_hash == <T as frame_system::Config>::Hash::default() {
			Err(ICS02Error::implementation_specific(format!(
				"[host_consensus_state]: Unknown height {height}"
			)))?
		}

		let connection_proof: HostConsensusProof =
			codec::Decode::decode(&mut &proof[..]).map_err(|e| {
				ICS02Error::implementation_specific(format!(
					"[host_consensus_state]: Failed to decode proof: {e}"
				))
			})?;
		let header = <T as frame_system::Config>::Header::decode(&mut &connection_proof.header[..])
			.map_err(|e| {
				ICS02Error::implementation_specific(format!(
					"[host_consensus_state]: Failed to decode header: {e:?}"
				))
			})?;
		if header.hash() != header_hash {
			Err(ICS02Error::implementation_specific(format!(
				"[host_consensus_state]: Incorrect host consensus state for height {height}"
			)))?
		}
		let timestamp = {
			// verify timestamp extrinsic
			let ext = &*connection_proof.extrinsic;
			let proof = &*connection_proof.extrinsic_proof;
			let extrinsic_root = <[u8; 32]>::try_from(header.extrinsics_root().as_ref())
				.expect("header has been verified; qed");
			// Timestamp extrinsic should be the first inherent and hence the first extrinsic
			// https://github.com/paritytech/substrate/blob/d602397a0bbb24b5d627795b797259a44a5e29e9/primitives/trie/src/lib.rs#L99-L101
			let key = codec::Compact(0u32).encode();
			sp_trie::verify_trie_proof::<LayoutV0<BlakeTwo256>, _, _, _>(
				&H256::from(extrinsic_root),
				proof,
				&vec![(key, Some(ext))],
			)
			.map_err(|_err| {
				ICS02Error::implementation_specific(format!("Invalid extrinsic proof"))
			})?;

			let (_, _, timestamp): (u8, u8, Compact<u64>) = codec::Decode::decode(&mut &ext[2..])
				.map_err(|err| {
				ICS02Error::implementation_specific(format!("Failed to decode extrinsic: {err:?}"))
			})?;

			let duration = core::time::Duration::from_millis(timestamp.into());
			Timestamp::from_nanoseconds(duration.as_nanos().saturated_into::<u64>())
				.map_err(|e| {
					ICS02Error::implementation_specific(format!(
						"[host_consensus_state]: error decoding timestamp {e:?}"
					))
				})?
				.into_tm_time()
				.ok_or_else(|| {
					ICS02Error::implementation_specific(
						"[host_consensus_state]: Could not convert timestamp into tendermint time"
							.to_string(),
					)
				})?
		};

		// now this header can be trusted
		let consensus_state = match <T as Config>::LightClientProtocol::get() {
			crate::LightClientProtocol::Beefy => {
				let cs_state = ics11_beefy::consensus_state::ConsensusState {
					timestamp,
					root: header.state_root().as_ref().to_vec().into(),
				};
				AnyConsensusState::Beefy(cs_state)
			},
			crate::LightClientProtocol::Grandpa => {
				let cs_state = ics10_grandpa::consensus_state::ConsensusState {
					timestamp,
					root: header.state_root().as_ref().to_vec().into(),
				};
				let cs = AnyConsensusState::Grandpa(cs_state);

				match &client_state {
<<<<<<< HEAD
					AnyClientState::Wasm(wasm) => {
						log::trace!(target: "pallet_ibc", "in client : [host_consensus_state] >> using wasm code id" );
						let code_id = wasm.code_id.clone();
						AnyConsensusState::wasm(cs, code_id).map_err(ICS02Error::encode)?
					},
					_ =>
						if let Some(code_id) = connection_proof.code_id {
							log::trace!(target: "pallet_ibc", "in client : [host_consensus_state] >> using wasm code id");
							AnyConsensusState::wasm(cs, code_id).map_err(ICS02Error::encode)?
=======
					AnyClientState::Wasm(_wasm) => {
						log::trace!(target: "pallet_ibc", "in client : [host_consensus_state] >> using wasm code id" );
						AnyConsensusState::wasm(cs).map_err(ICS02Error::encode)?
					},
					_ =>
						if connection_proof.code_id.is_some() {
							log::trace!(target: "pallet_ibc", "in client : [host_consensus_state] >> using wasm code id");
							AnyConsensusState::wasm(cs).map_err(ICS02Error::encode)?
>>>>>>> 695f0d29
						} else {
							cs
						},
				}
			},
		};
		Ok(consensus_state)
	}

	fn client_counter(&self) -> Result<u64, ICS02Error> {
		let count = ClientCounter::<T>::get();
		log::trace!(target: "pallet_ibc", "in client : [client_counter] >> client_counter: {:?}", count);

		Ok(count as u64)
	}
}

impl<T: Config> ClientTypes for Context<T> {
	type AnyClientMessage = AnyClientMessage;
	type AnyClientState = AnyClientState;
	type AnyConsensusState = AnyConsensusState;
	type ClientDef = AnyClient;
}

impl<T: Config + Send + Sync> ClientKeeper for Context<T>
where
	u32: From<<T as frame_system::Config>::BlockNumber>,
{
	fn store_client_type(
		&mut self,
		client_id: ClientId,
		client_type: ClientType,
	) -> Result<(), ICS02Error> {
		log::trace!(target: "pallet_ibc",
			"in client : [store_client_type] >> client id = {:?}, client_type = {:?}",
			client_id,
			client_type
		);

		let client_type = client_type.as_bytes().to_vec();
		<Clients<T>>::insert(&client_id, client_type);
		Ok(())
	}

	fn store_client_state(
		&mut self,
		client_id: ClientId,
		client_state: AnyClientState,
	) -> Result<(), ICS02Error> {
		log::trace!(target: "pallet_ibc",
			"in client : [store_client_state] >> client_id: {:?}, client_state = {:?}",
			client_id,
			client_state
		);

		let data = client_state.encode_to_vec().map_err(ICS02Error::encode)?;
		// store client states key-value
		<ClientStates<T>>::insert(&client_id, data);

		Ok(())
	}

	fn store_consensus_state(
		&mut self,
		client_id: ClientId,
		height: Height,
		consensus_state: AnyConsensusState,
	) -> Result<(), ICS02Error> {
		log::trace!(target: "pallet_ibc", "in client : [store_consensus_state] >> client_id: {:?}, height = {:?}, consensus_state = {:?}",
			client_id, height, consensus_state);

		let data = consensus_state.encode_to_vec().map_err(ICS02Error::encode)?;
		// todo: pruning
		ConsensusStates::<T>::insert(client_id.clone(), height, data);
		// We do not need this hack for neither beefy nor grandpa clients
		if !client_id.as_str().starts_with("10-grandpa") &&
			!client_id.as_str().starts_with("11-beefy")
		{
			let mut stored_heights = ConsensusHeights::<T>::get(client_id.as_bytes().to_vec());
			if let Err(val) = stored_heights.try_insert(height) {
				let first =
					*stored_heights.iter().next().expect("Cannot fail as a value always exists");
				stored_heights.remove(&first);
				stored_heights
					.try_insert(val)
					.expect("Cannot panic, since bounds cannot be exceeded at this point");
			}
			ConsensusHeights::<T>::insert(client_id.as_bytes().to_vec(), stored_heights);
		}

		Ok(())
	}

	fn increase_client_counter(&mut self) {
		log::trace!(target: "pallet_ibc", "in client : [increase_client_counter]");
		// increment counter
		if let Some(val) = <ClientCounter<T>>::get().checked_add(1) {
			<ClientCounter<T>>::put(val);
		}
	}

	fn store_update_time(
		&mut self,
		client_id: ClientId,
		height: Height,
		timestamp: Timestamp,
	) -> Result<(), ICS02Error> {
		log::trace!(target: "pallet_ibc", "in client: [store_update_time] >> Client Height {:?}, Host Timestamp {:?} ", height, timestamp);
		let height = height.encode_vec().map_err(ICS02Error::encode)?;
		let timestamp = timestamp.nanoseconds();
		let client_id = client_id.as_bytes().to_vec();
		ClientUpdateTime::<T>::insert(client_id, height, timestamp);
		Ok(())
	}

	fn store_update_height(
		&mut self,
		client_id: ClientId,
		height: Height,
		host_height: Height,
	) -> Result<(), ICS02Error> {
		log::trace!(target: "pallet_ibc", "in client: [store_update_height] >> Client Height {:?}, Host Height {:?} ", height, host_height);
		let height = height.encode_vec().map_err(ICS02Error::encode)?;
		let host_height = host_height.encode_vec().map_err(ICS02Error::encode)?;
		let client_id = client_id.as_bytes().to_vec();
		ClientUpdateHeight::<T>::insert(client_id, height, host_height);
		Ok(())
	}

	fn validate_self_client(&self, client_state: &AnyClientState) -> Result<(), ICS02Error> {
		let unpacked = client_state.unpack_recursive();
		let (relay_chain, para_id, latest_para_height) = match unpacked {
			AnyClientState::Beefy(client_state) => {
				if client_state.frozen_height.is_some() {
					Err(ICS02Error::implementation_specific(format!("client state is frozen")))?
				}

				(client_state.relay_chain, client_state.para_id, client_state.latest_para_height)
			},
			AnyClientState::Grandpa(client_state) => {
				if client_state.frozen_height.is_some() {
					Err(ICS02Error::implementation_specific(format!("client state is frozen")))?
				}

				(client_state.relay_chain, client_state.para_id, client_state.latest_para_height)
			},
			client => Err(ICS02Error::unknown_client_type(format!("{}", client.client_type())))?,
		};

		if relay_chain != T::RelayChain::get() {
			log::warn!(target : "pallet_ibc", "configured relay {} differs from provided in data {}", T::RelayChain::get(), relay_chain);
			Err(ICS02Error::implementation_specific(format!("relay chain mis-match")))?
		}

		let self_para_id: u32 = T::ParaId::get().into();
		if para_id != self_para_id {
			log::warn!(target : "pallet_ibc", "configured para {} differs from provided in data {}", self_para_id, para_id);
			Err(ICS02Error::implementation_specific(format!("para-id mis-match")))?
		}

		let block_number: u32 = <frame_system::Pallet<T>>::block_number().into();

		// this really shouldn't be possible
		if latest_para_height >= block_number {
			Err(ICS02Error::implementation_specific(format!(
				"client has latest_para_height {latest_para_height} greater than or equal to chain height {block_number}"
			)))?
		}

		Ok(())
	}
}<|MERGE_RESOLUTION|>--- conflicted
+++ resolved
@@ -280,17 +280,6 @@
 				let cs = AnyConsensusState::Grandpa(cs_state);
 
 				match &client_state {
-<<<<<<< HEAD
-					AnyClientState::Wasm(wasm) => {
-						log::trace!(target: "pallet_ibc", "in client : [host_consensus_state] >> using wasm code id" );
-						let code_id = wasm.code_id.clone();
-						AnyConsensusState::wasm(cs, code_id).map_err(ICS02Error::encode)?
-					},
-					_ =>
-						if let Some(code_id) = connection_proof.code_id {
-							log::trace!(target: "pallet_ibc", "in client : [host_consensus_state] >> using wasm code id");
-							AnyConsensusState::wasm(cs, code_id).map_err(ICS02Error::encode)?
-=======
 					AnyClientState::Wasm(_wasm) => {
 						log::trace!(target: "pallet_ibc", "in client : [host_consensus_state] >> using wasm code id" );
 						AnyConsensusState::wasm(cs).map_err(ICS02Error::encode)?
@@ -299,7 +288,6 @@
 						if connection_proof.code_id.is_some() {
 							log::trace!(target: "pallet_ibc", "in client : [host_consensus_state] >> using wasm code id");
 							AnyConsensusState::wasm(cs).map_err(ICS02Error::encode)?
->>>>>>> 695f0d29
 						} else {
 							cs
 						},
