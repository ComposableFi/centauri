--- conflicted
+++ resolved
@@ -283,7 +283,7 @@
 		))
 	}
 
-	pub fn latest_height(&self) -> Height {
+	pub fn latest_height(&self) -> ibc::Height {
 		match self {
 			AnyClientState::Grandpa(client_state) => client_state.latest_height(),
 			AnyClientState::Beefy(client_state) => client_state.latest_height(),
@@ -336,72 +336,11 @@
 }
 
 impl AnyClientMessage {
-<<<<<<< HEAD
-	pub fn maybe_header_height(&self) -> Option<Height> {
-		match self {
-			Self::Tendermint(inner) => match inner {
-				ics07_tendermint::client_message::ClientMessage::Header(h) => Some(h.height()),
-				ics07_tendermint::client_message::ClientMessage::Misbehaviour(_) => None,
-			},
-			Self::Beefy(inner) => match inner {
-				ics11_beefy::client_message::ClientMessage::Header(_) =>
-					unimplemented!("beefy header height"),
-				ics11_beefy::client_message::ClientMessage::Misbehaviour(_) => None,
-			},
-			Self::Grandpa(inner) => match inner {
-				ics10_grandpa::client_message::ClientMessage::Header(h) => Some(h.height()),
-				ics10_grandpa::client_message::ClientMessage::Misbehaviour(_) => None,
-			},
-			Self::Wasm(inner) => match inner {
-				ics08_wasm::client_message::ClientMessage::Header(h) =>
-					h.inner.maybe_header_height(),
-				ics08_wasm::client_message::ClientMessage::Misbehaviour(_) => None,
-			},
-			#[cfg(any(test, feature = "testing"))]
-			Self::Mock(inner) => match inner {
-				ibc::mock::header::MockClientMessage::Header(h) => Some(h.height()),
-				ibc::mock::header::MockClientMessage::Misbehaviour(_) => None,
-			},
-		}
-	}
-
-	pub fn wasm(inner: Self) -> Result<Self, tendermint_proto::Error> {
-		let maybe_height = inner.maybe_header_height();
-		println!("---------------------------------------------------");
-		println!("This has height {:?}", maybe_height);
-		println!("---------------------------------------------------");
-		Ok(match maybe_height {
-			Some(height) => Self::Wasm(ics08_wasm::client_message::ClientMessage::Header(
-				ics08_wasm::client_message::Header {
-					data: inner.encode_to_vec()?,
-					height,
-					inner: Box::new(inner),
-				},
-			)),
-			None => Self::Wasm(ics08_wasm::client_message::ClientMessage::Misbehaviour(
-				ics08_wasm::client_message::Misbehaviour {
-					data: inner.encode_to_vec()?,
-					inner: Box::new(inner),
-				},
-			)),
-		})
-	}
-
-	pub fn unpack_recursive(&self) -> &Self {
-		match self {
-			Self::Wasm(ics08_wasm::client_message::ClientMessage::Header(h)) =>
-				h.inner.unpack_recursive(),
-			Self::Wasm(ics08_wasm::client_message::ClientMessage::Misbehaviour(m)) =>
-				m.inner.unpack_recursive(),
-			_ => self,
-		}
-=======
 	pub fn wasm(inner: Self) -> Result<Self, tendermint_proto::Error> {
 		Ok(Self::Wasm(ics08_wasm::client_message::ClientMessage {
 			data: inner.encode_to_vec()?,
 			inner: Box::new(inner),
 		}))
->>>>>>> be8ec1b7
 	}
 
 	pub fn unpack_recursive_into(self) -> Self {
