use alloc::{
	borrow::{Cow, ToOwned},
	boxed::Box,
	format,
	string::ToString,
	vec::Vec,
};
use borsh::maybestd::io;
use frame_support::{
	pallet_prelude::{StorageValue, ValueQuery},
	traits::StorageInstance,
};
use ibc::core::{
	ics02_client,
	ics02_client::{
		client_consensus::ConsensusState, client_message::ClientMessage, client_state::ClientState,
	},
};
use ibc_derive::{ClientDef, ClientMessage, ClientState, ConsensusState, Protobuf};
use ibc_primitives::runtime_interface;
use ibc_proto::google::protobuf::Any;
use ics07_tendermint::{
	client_message::{
		TENDERMINT_CLIENT_MESSAGE_TYPE_URL, TENDERMINT_HEADER_TYPE_URL,
		TENDERMINT_MISBEHAVIOUR_TYPE_URL,
	},
	client_state::TENDERMINT_CLIENT_STATE_TYPE_URL,
	consensus_state::TENDERMINT_CONSENSUS_STATE_TYPE_URL,
};
use ics08_wasm::{
	client_message::WASM_CLIENT_MESSAGE_TYPE_URL, client_state::WASM_CLIENT_STATE_TYPE_URL,
	consensus_state::WASM_CONSENSUS_STATE_TYPE_URL, Bytes,
};
use ics10_grandpa::{
	client_message::{
		RelayChainHeader, GRANDPA_CLIENT_MESSAGE_TYPE_URL, GRANDPA_HEADER_TYPE_URL,
		GRANDPA_MISBEHAVIOUR_TYPE_URL,
	},
	client_state::GRANDPA_CLIENT_STATE_TYPE_URL,
	consensus_state::GRANDPA_CONSENSUS_STATE_TYPE_URL,
};
use ics11_beefy::{
	client_message::BEEFY_CLIENT_MESSAGE_TYPE_URL, client_state::BEEFY_CLIENT_STATE_TYPE_URL,
	consensus_state::BEEFY_CONSENSUS_STATE_TYPE_URL,
};
use icsxx_cf_solana::{
	CF_SOLANA_CLIENT_MESSAGE_TYPE_URL, CF_SOLANA_CLIENT_STATE_TYPE_URL,
	CF_SOLANA_CONSENSUS_STATE_TYPE_URL, CF_SOLANA_HEADER_TYPE_URL, CF_SOLANA_MISBEHAVIOUR_TYPE_URL,
};
use prost::Message;
use sp_core::{crypto::ByteArray, ed25519, H256};
use sp_runtime::{
	app_crypto::RuntimePublic,
	traits::{BlakeTwo256, ConstU32, Header},
	BoundedBTreeSet, BoundedVec,
};
use tendermint::{
	crypto::{
		signature::{Error as TendermintCryptoError, Verifier},
		Sha256 as TendermintSha256,
	},
	merkle::{Hash, MerkleHash, NonIncremental, HASH_SIZE},
	PublicKey, Signature as TmSignature,
};
use tendermint_proto::Protobuf;

const GUEST_CLIENT_MESSAGE_TYPE_URL: &'static str = cf_guest::proto::ClientMessage::IBC_TYPE_URL;
const GUEST_CLIENT_STATE_TYPE_URL: &'static str = cf_guest::proto::ClientState::IBC_TYPE_URL;
const GUEST_CONSENSUS_STATE_TYPE_URL: &'static str = cf_guest::proto::ConsensusState::IBC_TYPE_URL;
const GUEST_HEADER_TYPE_URL: &'static str = cf_guest::proto::Header::IBC_TYPE_URL;
const GUEST_MISBEHAVIOUR_TYPE_URL: &'static str = cf_guest::proto::Misbehaviour::IBC_TYPE_URL;

#[derive(Clone, Default, PartialEq, Debug, Eq)]
pub struct HostFunctionsManager;

/// Ed25519 public key (a.k.a. verifying key).
#[derive(Clone, Debug, Eq, Hash, PartialEq)]
#[repr(transparent)]
pub struct PubKey(ed25519_dalek::VerifyingKey);

impl guestchain::PubKey for PubKey {
	type Signature = Signature;

	fn to_vec(&self) -> Vec<u8> {
		self.0.as_bytes().to_vec()
	}
	fn from_bytes(bytes: &[u8]) -> Result<Self, guestchain::BadFormat> {
		bytes.try_into().map(Self).map_err(|_| guestchain::BadFormat)
	}

	fn as_bytes(&self) -> Cow<'_, [u8]> {
		todo!()
	}
}

impl borsh::BorshSerialize for PubKey {
	fn serialize<W: io::Write>(&self, wr: &mut W) -> io::Result<()> {
		wr.write_all(self.0.as_bytes())
	}
}

impl borsh::BorshDeserialize for PubKey {
	fn deserialize_reader<R: io::Read>(rd: &mut R) -> io::Result<Self> {
		let mut bytes = ed25519_dalek::pkcs8::PublicKeyBytes([0; 32]);
		rd.read_exact(&mut bytes.0[..])?;
		ed25519_dalek::VerifyingKey::try_from(bytes)
			.map(Self)
			.map_err(|_| io::Error::new(io::ErrorKind::Other, "malformed Ed25519 public key"))
	}
}

impl PartialOrd for PubKey {
	fn partial_cmp(&self, rhs: &Self) -> Option<core::cmp::Ordering> {
		Some(self.cmp(rhs))
	}
}

impl Ord for PubKey {
	fn cmp(&self, rhs: &Self) -> core::cmp::Ordering {
		self.0.as_bytes().cmp(rhs.0.as_bytes())
	}
}

/// Ed25519 signature.
#[derive(Clone, PartialEq, Eq, Debug)]
#[repr(transparent)]
pub struct Signature(ed25519_dalek::Signature);

impl guestchain::Signature for Signature {
	fn to_vec(&self) -> Vec<u8> {
		self.0.to_vec()
	}
	fn from_bytes(bytes: &[u8]) -> Result<Self, guestchain::BadFormat> {
		ed25519_dalek::Signature::from_slice(bytes)
			.map(Self)
			.map_err(|_| guestchain::BadFormat)
	}

	fn as_bytes(&self) -> Cow<'_, [u8]> {
		todo!()
	}
}

impl borsh::BorshSerialize for Signature {
	fn serialize<W: io::Write>(&self, wr: &mut W) -> io::Result<()> {
		wr.write_all(self.0.r_bytes())?;
		wr.write_all(self.0.s_bytes())?;
		Ok(())
	}
}

impl borsh::BorshDeserialize for Signature {
	fn deserialize_reader<R: io::Read>(rd: &mut R) -> io::Result<Self> {
		let mut buf = [0; 64];
		rd.read_exact(&mut buf[..])?;
		Ok(Self(ed25519_dalek::Signature::from_bytes(&buf)))
	}
}

impl core::hash::Hash for Signature {
	fn hash<H: core::hash::Hasher>(&self, hasher: &mut H) {
		hasher.write(self.0.r_bytes());
		hasher.write(self.0.s_bytes());
	}
}

impl PartialOrd for Signature {
	fn partial_cmp(&self, rhs: &Self) -> Option<core::cmp::Ordering> {
		Some(self.cmp(rhs))
	}
}

impl Ord for Signature {
	fn cmp(&self, rhs: &Self) -> core::cmp::Ordering {
		let lhs = (self.0.r_bytes(), self.0.s_bytes());
		let rhs = (rhs.0.r_bytes(), rhs.0.s_bytes());
		lhs.cmp(&rhs)
	}
}

impl ics23::HostFunctionsProvider for HostFunctionsManager {
	fn sha2_256(message: &[u8]) -> [u8; 32] {
		sp_io::hashing::sha2_256(message)
	}

	fn sha2_512(message: &[u8]) -> [u8; 64] {
		runtime_interface::sha2_512(message)
	}

	fn sha2_512_truncated(message: &[u8]) -> [u8; 32] {
		runtime_interface::sha2_512_truncated(message)
	}

	fn sha3_512(message: &[u8]) -> [u8; 64] {
		runtime_interface::sha3_512(message)
	}

	fn ripemd160(message: &[u8]) -> [u8; 20] {
		runtime_interface::ripemd160(message)
	}
}

impl TendermintSha256 for HostFunctionsManager {
	fn digest(data: impl AsRef<[u8]>) -> [u8; HASH_SIZE] {
		sp_io::hashing::sha2_256(data.as_ref())
	}
}

impl MerkleHash for HostFunctionsManager {
	fn empty_hash(&mut self) -> Hash {
		NonIncremental::<Self>::default().empty_hash()
	}

	fn leaf_hash(&mut self, bytes: &[u8]) -> Hash {
		NonIncremental::<Self>::default().leaf_hash(bytes)
	}

	fn inner_hash(&mut self, left: Hash, right: Hash) -> Hash {
		NonIncremental::<Self>::default().inner_hash(left, right)
	}
}

impl Verifier for HostFunctionsManager {
	fn verify(
		pubkey: PublicKey,
		msg: &[u8],
		signature: &TmSignature,
	) -> Result<(), TendermintCryptoError> {
		let signature = sp_core::ed25519::Signature::from_slice(signature.as_bytes())
			.ok_or(TendermintCryptoError::MalformedSignature)?;
		let public_key = sp_core::ed25519::Public::from_slice(pubkey.to_bytes().as_slice())
			.map_err(|_| TendermintCryptoError::MalformedPublicKey)?;
		sp_io::crypto::ed25519_verify(&signature, msg, &public_key)
			.then_some(())
			.ok_or(TendermintCryptoError::VerificationFailed)
	}
}

impl ics07_tendermint::HostFunctionsProvider for HostFunctionsManager {}

pub struct GrandpaHeaderHashesStorageInstance;

impl StorageInstance for GrandpaHeaderHashesStorageInstance {
	fn pallet_prefix() -> &'static str {
		"ibc.lightclients.grandpa"
	}

	const STORAGE_PREFIX: &'static str = "HeaderHashes";
}

pub type GrandpaHeaderHashesStorage = StorageValue<
	GrandpaHeaderHashesStorageInstance,
	BoundedVec<H256, ConstU32<GRANDPA_BLOCK_HASHES_CACHE_SIZE>>,
	ValueQuery,
>;

pub struct GrandpaHeaderHashesSetStorageInstance;

impl StorageInstance for GrandpaHeaderHashesSetStorageInstance {
	fn pallet_prefix() -> &'static str {
		"ibc.lightclients.grandpa"
	}

	const STORAGE_PREFIX: &'static str = "HeaderHashesSet";
}

pub type GrandpaHeaderHashesSetStorage = StorageValue<
	GrandpaHeaderHashesSetStorageInstance,
	BoundedBTreeSet<H256, ConstU32<GRANDPA_BLOCK_HASHES_CACHE_SIZE>>,
	ValueQuery,
>;

/// Maximum number of block number to block hash mappings to keep (oldest pruned first).
const GRANDPA_BLOCK_HASHES_CACHE_SIZE: u32 = 500;

impl grandpa_client_primitives::HostFunctions for HostFunctionsManager {
	type Header = RelayChainHeader;

	fn ed25519_verify(sig: &ed25519::Signature, msg: &[u8], pub_key: &ed25519::Public) -> bool {
		pub_key.verify(&msg, sig)
	}

	fn insert_relay_header_hashes(new_hashes: &[<Self::Header as Header>::Hash]) {
		if new_hashes.is_empty() {
			return
		}

		GrandpaHeaderHashesSetStorage::mutate(|hashes_set| {
			GrandpaHeaderHashesStorage::mutate(|hashes| {
				for hash in new_hashes {
					match hashes.try_push(*hash) {
						Ok(_) => {},
						Err(_) => {
							let old_hash = hashes.remove(0);
							hashes_set.remove(&old_hash);
							hashes.try_push(*hash).expect(
								"we just removed an element, so there is space for this one; qed",
							);
						},
					}
					match hashes_set.try_insert(*hash) {
						Ok(_) => {},
						Err(_) => {
							log::warn!("duplicated value in GrandpaHeaderHashesStorage or the storage is corrupted");
						},
					}
				}
			});
		});
	}

	fn contains_relay_header_hash(hash: <Self::Header as Header>::Hash) -> bool {
		GrandpaHeaderHashesSetStorage::get().contains(&hash)
	}
}

impl light_client_common::HostFunctions for HostFunctionsManager {
	type BlakeTwo256 = BlakeTwo256;
}

impl beefy_client_primitives::HostFunctions for HostFunctionsManager {
	fn keccak_256(input: &[u8]) -> [u8; 32] {
		sp_io::hashing::keccak_256(input)
	}

	fn secp256k1_ecdsa_recover_compressed(signature: &[u8; 65], msg: &[u8; 32]) -> Option<Vec<u8>> {
		sp_io::crypto::secp256k1_ecdsa_recover_compressed(signature, msg)
			.ok()
			.map(|pub_key| pub_key.to_vec())
	}
}

#[derive(Clone, Debug, PartialEq, Eq, ClientDef)]
pub enum AnyClient {
	Grandpa(ics10_grandpa::client_def::GrandpaClient<HostFunctionsManager>),
	Beefy(ics11_beefy::client_def::BeefyClient<HostFunctionsManager>),
	Tendermint(ics07_tendermint::client_def::TendermintClient<HostFunctionsManager>),
	Wasm(ics08_wasm::client_def::WasmClient<AnyClient, AnyClientState, AnyConsensusState>),
	Guest(cf_guest::client_def::GuestClient<PubKey>),
	#[cfg(feature = "experimental-cf-solana")]
	CfSolana(icsxx_cf_solana::client_def::CfSolanaClient<PubKey>),
	#[cfg(any(test, feature = "testing"))]
	Mock(ibc::mock::client_def::MockClient),
}

#[derive(Clone, Debug, PartialEq, Eq)]
pub enum AnyUpgradeOptions {
	Grandpa(ics10_grandpa::client_state::UpgradeOptions),
	Beefy(ics11_beefy::client_state::UpgradeOptions),
	Tendermint(ics07_tendermint::client_state::UpgradeOptions),
	Wasm(Box<Self>),
	Guest(cf_guest::client::UpgradeOptions),
	#[cfg(feature = "experimental-cf-solana")]
	CfSolana(icsxx_cf_solana::client::UpgradeOptions),
	#[cfg(any(test, feature = "testing"))]
	Mock(()),
}

#[derive(Clone, Debug, PartialEq, Eq, ClientState, Protobuf)]
pub enum AnyClientState {
	#[ibc(proto_url = "GRANDPA_CLIENT_STATE_TYPE_URL")]
	Grandpa(ics10_grandpa::client_state::ClientState<HostFunctionsManager>),
	#[ibc(proto_url = "BEEFY_CLIENT_STATE_TYPE_URL")]
	Beefy(ics11_beefy::client_state::ClientState<HostFunctionsManager>),
	#[ibc(proto_url = "TENDERMINT_CLIENT_STATE_TYPE_URL")]
	Tendermint(ics07_tendermint::client_state::ClientState<HostFunctionsManager>),
	#[ibc(proto_url = "WASM_CLIENT_STATE_TYPE_URL")]
	Wasm(ics08_wasm::client_state::ClientState<AnyClient, Self, AnyConsensusState>),
	#[ibc(proto_url = "GUEST_CLIENT_STATE_TYPE_URL")]
	Guest(cf_guest::ClientState<PubKey>),
	#[cfg(feature = "experimental-cf-solana")]
	#[ibc(proto_url = "CF_SOLANA_CLIENT_STATE_TYPE_URL")]
	CfSolana(icsxx_cf_solana::ClientState<PubKey>),
	#[cfg(any(test, feature = "testing"))]
	#[ibc(proto_url = "MOCK_CLIENT_STATE_TYPE_URL")]
	Mock(ibc::mock::client_state::MockClientState),
}

impl AnyClientState {
	/// Recursively decode the client state from the given `Any` type, until it
	/// matches the given predicate `f`. Only `Wasm` variant may be unpacked recursively.
	pub fn decode_recursive<F>(mut any: Any, f: F) -> Option<Self>
	where
		F: Fn(&Self) -> bool,
	{
		loop {
			let client_state = AnyClientState::try_from(any).ok()?;

			match client_state {
				AnyClientState::Wasm(wasm_client_state) =>
					any = Any::decode(&*wasm_client_state.data).ok()?,
				c =>
					if f(&c) {
						break Some(c)
					} else {
						return None
					},
			};
		}
	}

	pub fn unpack_recursive(&self) -> &Self {
		match self {
			AnyClientState::Wasm(wasm_state) => wasm_state.inner.unpack_recursive(),
			c => c,
		}
	}
}

impl AnyClientState {
	pub fn wasm(inner: Self, checksum: Bytes) -> Result<Self, tendermint_proto::Error> {
		log::info!("This is height in any client state {:?}", inner.latest_height());
		Ok(Self::Wasm(
			ics08_wasm::client_state::ClientState::<AnyClient, Self, AnyConsensusState> {
				data: inner.encode_to_vec()?,
				latest_height: inner.latest_height(),
				inner: Box::new(inner),
				checksum,
				_phantom: Default::default(),
			},
		))
	}

	pub fn latest_height(&self) -> ibc::Height {
		match self {
			AnyClientState::Grandpa(client_state) => client_state.latest_height(),
			AnyClientState::Beefy(client_state) => client_state.latest_height(),
			AnyClientState::Tendermint(client_state) => client_state.latest_height(),
			AnyClientState::Wasm(client_state) => client_state.latest_height(),
			AnyClientState::Guest(client_state) => client_state.latest_height(),
			#[cfg(any(test, feature = "testing"))]
			AnyClientState::Mock(client_state) => client_state.latest_height(),
		}
	}
}

#[derive(Clone, Debug, PartialEq, Eq, ConsensusState, Protobuf)]
pub enum AnyConsensusState {
	#[ibc(proto_url = "GRANDPA_CONSENSUS_STATE_TYPE_URL")]
	Grandpa(ics10_grandpa::consensus_state::ConsensusState),
	#[ibc(proto_url = "BEEFY_CONSENSUS_STATE_TYPE_URL")]
	Beefy(ics11_beefy::consensus_state::ConsensusState),
	#[ibc(proto_url = "TENDERMINT_CONSENSUS_STATE_TYPE_URL")]
	Tendermint(ics07_tendermint::consensus_state::ConsensusState),
	#[ibc(proto_url = "WASM_CONSENSUS_STATE_TYPE_URL")]
	Wasm(ics08_wasm::consensus_state::ConsensusState<Self>),
	#[ibc(proto_url = "GUEST_CONSENSUS_STATE_TYPE_URL")]
	Guest(cf_guest::ConsensusState),
	#[cfg(feature = "experimental-cf-solana")]
	#[ibc(proto_url = "CF_SOLANA_CONSENSUS_STATE_TYPE_URL")]
	CfSolana(icsxx_cf_solana::ConsensusState),
	#[cfg(any(test, feature = "testing"))]
	#[ibc(proto_url = "MOCK_CONSENSUS_STATE_TYPE_URL")]
	Mock(ibc::mock::client_state::MockConsensusState),
}

impl AnyConsensusState {
	pub fn wasm(inner: Self) -> Result<Self, tendermint_proto::Error> {
		Ok(Self::Wasm(ics08_wasm::consensus_state::ConsensusState {
			data: inner.encode_to_vec()?,
			inner: Box::new(inner),
		}))
	}
}

#[derive(Clone, Debug, ClientMessage)]
#[allow(clippy::large_enum_variant)]
pub enum AnyClientMessage {
	#[ibc(proto_url = "GRANDPA_CLIENT_MESSAGE_TYPE_URL")]
	Grandpa(ics10_grandpa::client_message::ClientMessage),
	#[ibc(proto_url = "BEEFY_CLIENT_MESSAGE_TYPE_URL")]
	Beefy(ics11_beefy::client_message::ClientMessage),
	#[ibc(proto_url = "TENDERMINT_CLIENT_MESSAGE_TYPE_URL")]
	Tendermint(ics07_tendermint::client_message::ClientMessage),
	#[ibc(proto_url = "WASM_CLIENT_MESSAGE_TYPE_URL")]
	Wasm(ics08_wasm::client_message::ClientMessage<Self>),
	#[ibc(proto_url = "GUEST_CLIENT_MESSAGE_TYPE_URL")]
	Guest(cf_guest::ClientMessage<PubKey>),
	#[cfg(feature = "experimental-cf-solana")]
	#[ibc(proto_url = "CF_SOLANA_CLIENT_MESSAGE_TYPE_URL")]
	CfSolana(icsxx_cf_solana::ClientMessage<PubKey>),
	#[cfg(any(test, feature = "testing"))]
	#[ibc(proto_url = "MOCK_CLIENT_MESSAGE_TYPE_URL")]
	Mock(ibc::mock::header::MockClientMessage),
}

impl AnyClientMessage {
	pub fn wasm(inner: Self) -> Result<Self, tendermint_proto::Error> {
		Ok(Self::Wasm(ics08_wasm::client_message::ClientMessage {
			data: inner.encode_to_vec()?,
			inner: Box::new(inner),
		}))
	}

	pub fn unpack_recursive_into(self) -> Self {
		match self {
			Self::Wasm(ics08_wasm::client_message::ClientMessage { inner, data }) => *inner,
			_ => self,
		}
	}
}

impl Protobuf<Any> for AnyClientMessage {}

impl TryFrom<Any> for AnyClientMessage {
	type Error = ics02_client::error::Error;

	fn try_from(value: Any) -> Result<Self, Self::Error> {
		match value.type_url.as_str() {
			GRANDPA_CLIENT_MESSAGE_TYPE_URL => Ok(Self::Grandpa(
				ics10_grandpa::client_message::ClientMessage::decode_vec(&value.value)
					.map_err(ics02_client::error::Error::decode_raw_header)?,
			)),
			GRANDPA_HEADER_TYPE_URL =>
				Ok(Self::Grandpa(ics10_grandpa::client_message::ClientMessage::Header(
					ics10_grandpa::client_message::Header::decode_vec(&value.value)
						.map_err(ics02_client::error::Error::decode_raw_header)?,
				))),
			GRANDPA_MISBEHAVIOUR_TYPE_URL =>
				Ok(Self::Grandpa(ics10_grandpa::client_message::ClientMessage::Misbehaviour(
					ics10_grandpa::client_message::Misbehaviour::decode_vec(&value.value)
						.map_err(ics02_client::error::Error::decode_raw_header)?,
				))),
			// TODO: beefy header, misbehaviour impl From<Any>
			BEEFY_CLIENT_MESSAGE_TYPE_URL => Ok(Self::Beefy(
				ics11_beefy::client_message::ClientMessage::decode_vec(&value.value)
					.map_err(ics02_client::error::Error::decode_raw_header)?,
			)),
			TENDERMINT_CLIENT_MESSAGE_TYPE_URL => Ok(Self::Tendermint(
				ics07_tendermint::client_message::ClientMessage::decode_vec(&value.value)
					.map_err(ics02_client::error::Error::decode_raw_header)?,
			)),
			TENDERMINT_HEADER_TYPE_URL =>
				Ok(Self::Tendermint(ics07_tendermint::client_message::ClientMessage::Header(
					ics07_tendermint::client_message::Header::decode_vec(&value.value)
						.map_err(ics02_client::error::Error::decode_raw_header)?,
				))),
			TENDERMINT_MISBEHAVIOUR_TYPE_URL =>
				Ok(Self::Tendermint(ics07_tendermint::client_message::ClientMessage::Misbehaviour(
					ics07_tendermint::client_message::Misbehaviour::decode_vec(&value.value)
						.map_err(ics02_client::error::Error::decode_raw_header)?,
				))),
			GUEST_CLIENT_MESSAGE_TYPE_URL => Ok(Self::Guest(
				cf_guest::ClientMessage::decode_vec(&value.value)
					.map_err(ics02_client::error::Error::decode_raw_header)?,
			)),
			GUEST_HEADER_TYPE_URL => Ok(Self::Guest(cf_guest::ClientMessage::from(
				cf_guest::Header::decode_vec(&value.value)
					.map_err(ics02_client::error::Error::decode_raw_header)?,
			))),
			GUEST_MISBEHAVIOUR_TYPE_URL => Ok(Self::Guest(cf_guest::ClientMessage::from(
				cf_guest::Misbehaviour::decode_vec(&value.value)
					.map_err(ics02_client::error::Error::decode_raw_header)?,
			))),
			WASM_CLIENT_MESSAGE_TYPE_URL => Ok(Self::Wasm(
				ics08_wasm::client_message::ClientMessage::decode_vec(&value.value)
					.map_err(ics02_client::error::Error::decode_raw_header)?,
			)),
			_ => Err(ics02_client::error::Error::unknown_consensus_state_type(value.type_url)),
		}
	}
}

impl From<AnyClientMessage> for Any {
	fn from(client_msg: AnyClientMessage) -> Self {
		match client_msg {
			AnyClientMessage::Wasm(msg) =>
				Any { type_url: WASM_CLIENT_MESSAGE_TYPE_URL.to_string(), value: msg.encode_vec() },
			AnyClientMessage::Grandpa(msg) => match msg {
				ics10_grandpa::client_message::ClientMessage::Header(h) =>
					Any { type_url: GRANDPA_HEADER_TYPE_URL.to_string(), value: h.encode_vec() },
				ics10_grandpa::client_message::ClientMessage::Misbehaviour(m) => Any {
					type_url: GRANDPA_MISBEHAVIOUR_TYPE_URL.to_string(),
					value: m.encode_vec(),
				},
			},
			AnyClientMessage::Beefy(msg) =>
				Any { type_url: BEEFY_CLIENT_MESSAGE_TYPE_URL.to_string(), value: msg.encode_vec() },
			AnyClientMessage::Tendermint(msg) => Any {
				type_url: TENDERMINT_CLIENT_MESSAGE_TYPE_URL.to_string(),
				value: msg.encode_vec(),
			},
<<<<<<< HEAD
			#[cfg(feature = "experimental-cf-solana")]
			AnyClientMessage::CfSolana(msg) => Any {
				type_url: CF_SOLANA_CLIENT_MESSAGE_TYPE_URL.to_string(),
				value: msg.encode_to_vec().expect("encode_vec failed"),
			},
=======
			AnyClientMessage::Guest(msg) =>
				Any { type_url: GUEST_CLIENT_MESSAGE_TYPE_URL.to_string(), value: msg.encode_vec() },
>>>>>>> 299045c8
			#[cfg(any(test, feature = "testing"))]
			AnyClientMessage::Mock(_msg) => panic!("MockHeader can't be serialized"),
		}
	}
}

#[cfg(any(test, feature = "testing"))]
pub use mocks::*;

#[cfg(any(test, feature = "testing"))]
mod mocks {
	pub const MOCK_CLIENT_STATE_TYPE_URL: &str = "/ibc.mock.ClientState";
	pub const MOCK_CLIENT_MESSAGE_TYPE_URL: &str = "/ibc.mock.ClientMessage";
	pub const MOCK_CONSENSUS_STATE_TYPE_URL: &str = "/ibc.mock.ConsensusState";
}<|MERGE_RESOLUTION|>--- conflicted
+++ resolved
@@ -580,16 +580,13 @@
 				type_url: TENDERMINT_CLIENT_MESSAGE_TYPE_URL.to_string(),
 				value: msg.encode_vec(),
 			},
-<<<<<<< HEAD
+			AnyClientMessage::Guest(msg) =>
+				Any { type_url: GUEST_CLIENT_MESSAGE_TYPE_URL.to_string(), value: msg.encode_vec() },
 			#[cfg(feature = "experimental-cf-solana")]
 			AnyClientMessage::CfSolana(msg) => Any {
 				type_url: CF_SOLANA_CLIENT_MESSAGE_TYPE_URL.to_string(),
 				value: msg.encode_to_vec().expect("encode_vec failed"),
 			},
-=======
-			AnyClientMessage::Guest(msg) =>
-				Any { type_url: GUEST_CLIENT_MESSAGE_TYPE_URL.to_string(), value: msg.encode_vec() },
->>>>>>> 299045c8
 			#[cfg(any(test, feature = "testing"))]
 			AnyClientMessage::Mock(_msg) => panic!("MockHeader can't be serialized"),
 		}
