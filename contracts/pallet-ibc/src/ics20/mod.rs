pub mod context;
pub mod memo;

use crate::{
	fees::FeeCharger, routing::Context, ChannelIds, Config, DenomToAssetId, Event, Pallet,
	WeightInfo,
};
use alloc::{
	format,
	str::FromStr,
	string::{String, ToString},
};

use frame_support::weights::Weight;
pub use ibc::applications::transfer::{MODULE_ID_STR, PORT_ID_STR};
use ibc::{
	applications::transfer::{
		acknowledgement::{Acknowledgement as Ics20Acknowledgement, ACK_ERR_STR},
		context::{
			on_chan_close_confirm, on_chan_close_init, on_chan_open_ack, on_chan_open_confirm,
			on_chan_open_init, on_chan_open_try,
		},
		is_receiver_chain_source, is_sender_chain_source,
		packet::PacketData,
		relay::{
			on_ack_packet::process_ack_packet, on_recv_packet::process_recv_packet,
			on_timeout_packet::process_timeout_packet,
		},
		PrefixedCoin, PrefixedDenom, TracePrefix,
	},
	core::{
		ics04_channel::{
			channel::{Counterparty, Order},
			error::Error as Ics04Error,
			msgs::acknowledgement::Acknowledgement,
			packet::Packet,
			Version,
		},
		ics24_host::identifier::{ChannelId, ConnectionId, PortId},
		ics26_routing::context::{Module, ModuleCallbackContext, ModuleOutputBuilder},
	},
	signer::Signer,
};
use ibc_primitives::{CallbackWeight, HandlerMessage, IbcHandler};
use sp_core::crypto::AccountId32;
use sp_std::marker::PhantomData;

#[derive(Clone, Eq, Debug, PartialEq)]
pub struct IbcModule<T: Config>(PhantomData<T>);

impl<T: Config> Default for IbcModule<T> {
	fn default() -> Self {
		Self(PhantomData::default())
	}
}

impl<T: Config + Send + Sync> Module for IbcModule<T>
where
	u32: From<<T as frame_system::Config>::BlockNumber>,
	AccountId32: From<<T as frame_system::Config>::AccountId>,
{
	fn on_chan_open_init(
		&mut self,
		_ctx: &dyn ModuleCallbackContext,
		output: &mut ModuleOutputBuilder,
		order: Order,
		connection_hops: &[ConnectionId],
		port_id: &PortId,
		channel_id: &ChannelId,
		counterparty: &Counterparty,
		version: &Version,
		_relayer: &Signer,
	) -> Result<(), Ics04Error> {
		let mut ctx = Context::<T>::default();
		on_chan_open_init(
			&mut ctx,
			output,
			order,
			connection_hops,
			port_id,
			channel_id,
			counterparty,
			version,
		)
		.map_err(|e| Ics04Error::implementation_specific(e.to_string()))
	}

	fn on_chan_open_try(
		&mut self,
		_ctx: &dyn ModuleCallbackContext,
		output: &mut ModuleOutputBuilder,
		order: Order,
		connection_hops: &[ConnectionId],
		port_id: &PortId,
		channel_id: &ChannelId,
		counterparty: &Counterparty,
		version: &Version,
		counterparty_version: &Version,
		_relayer: &Signer,
	) -> Result<Version, Ics04Error> {
		let mut ctx = Context::<T>::default();
		on_chan_open_try(
			&mut ctx,
			output,
			order,
			connection_hops,
			port_id,
			channel_id,
			counterparty,
			version,
			counterparty_version,
		)
		.map_err(|e| Ics04Error::implementation_specific(e.to_string()))
	}

	fn on_chan_open_ack(
		&mut self,
		_ctx: &dyn ModuleCallbackContext,
		output: &mut ModuleOutputBuilder,
		port_id: &PortId,
		channel_id: &ChannelId,
		counterparty_version: &Version,
		_relayer: &Signer,
	) -> Result<(), Ics04Error> {
		let _ = ChannelIds::<T>::try_mutate::<_, (), _>(|channels| {
			channels.push(channel_id.to_string().as_bytes().to_vec());
			Ok(())
		});
		let mut ctx = Context::<T>::default();
		on_chan_open_ack(&mut ctx, output, port_id, channel_id, counterparty_version)
			.map_err(|e| Ics04Error::implementation_specific(e.to_string()))
	}

	fn on_chan_open_confirm(
		&mut self,
		_ctx: &dyn ModuleCallbackContext,
		output: &mut ModuleOutputBuilder,
		port_id: &PortId,
		channel_id: &ChannelId,
		_relayer: &Signer,
	) -> Result<(), Ics04Error> {
		let _ = ChannelIds::<T>::try_mutate::<_, (), _>(|channels| {
			channels.push(channel_id.to_string().as_bytes().to_vec());
			Ok(())
		});
		let mut ctx = Context::<T>::default();
		on_chan_open_confirm(&mut ctx, output, port_id, channel_id)
			.map_err(|e| Ics04Error::implementation_specific(e.to_string()))
	}

	fn on_chan_close_init(
		&mut self,
		_ctx: &dyn ModuleCallbackContext,
		output: &mut ModuleOutputBuilder,
		port_id: &PortId,
		channel_id: &ChannelId,
		_relayer: &Signer,
	) -> Result<(), Ics04Error> {
		let _ = ChannelIds::<T>::try_mutate::<_, (), _>(|channels| {
			let rem = channels
				.iter()
				.filter(|chan| chan.as_slice() != channel_id.to_string().as_bytes())
				.cloned()
				.collect();
			*channels = rem;
			Ok(())
		});
		// Remove escrow address for closed channel if it exists
		let _ = Pallet::<T>::remove_channel_escrow_address(port_id, *channel_id);
		let mut ctx = Context::<T>::default();
		on_chan_close_init(&mut ctx, output, port_id, channel_id)
			.map_err(|e| Ics04Error::implementation_specific(e.to_string()))
	}

	fn on_chan_close_confirm(
		&mut self,
		_ctx: &dyn ModuleCallbackContext,
		output: &mut ModuleOutputBuilder,
		port_id: &PortId,
		channel_id: &ChannelId,
		_relayer: &Signer,
	) -> Result<(), Ics04Error> {
		let _ = ChannelIds::<T>::try_mutate::<_, (), _>(|channels| {
			let rem = channels
				.iter()
				.filter(|chan| chan.as_slice() != channel_id.to_string().as_bytes())
				.cloned()
				.collect();
			*channels = rem;
			Ok(())
		});
		// Remove escrow address for closed channel if it exists
		let _ = Pallet::<T>::remove_channel_escrow_address(port_id, *channel_id);
		let mut ctx = Context::<T>::default();
		on_chan_close_confirm(&mut ctx, output, port_id, channel_id)
			.map_err(|e| Ics04Error::implementation_specific(e.to_string()))
	}

	fn on_recv_packet(
		&self,
		_ctx: &dyn ModuleCallbackContext,
		output: &mut ModuleOutputBuilder,
		packet: &mut Packet,
		_relayer: &Signer,
	) -> Result<Acknowledgement, Ics04Error> {
		let mut ctx = Context::<T>::default();
		let result = serde_json::from_slice(packet.data.as_slice())
			.map_err(|e| {
				Ics04Error::implementation_specific(format!("Failed to decode packet data {:?}", e))
			})
			.and_then(|packet_data: PacketData| {
				// We need to reject transaction amounts that are larger than u128 since we expect
				// the balance type of the runtime to be a u128; For a U256 to be converted to a
				// u128 without truncating, the last two words should be zero
				let amount = packet_data.token.amount.as_u256();
				u128::try_from(amount)
					.map_err(|e| Ics04Error::implementation_specific(format!("{:?}", e)))?;
				process_recv_packet(&mut ctx, output, packet, packet_data.clone())
					.map(|_| packet_data)
					.map_err(|e| {
						log::trace!(target: "pallet_ibc", "[on_recv_packet]: {:?}", e);
						Ics04Error::implementation_specific(e.to_string())
					})
			});

		let ack = match result {
			Err(err) => {
				let ack = Ics20Acknowledgement::Error(format!("{}: {:?}", ACK_ERR_STR, err))
					.to_string()
					.into_bytes();
				Pallet::<T>::handle_message(HandlerMessage::WriteAck {
					packet: packet.clone(),
					ack: ack.clone(),
				})
				.map_err(|e| {
					Ics04Error::implementation_specific(format!("[on_recv_packet] {:#?}", e))
				})?;
				ack
			},
			Ok(packet_data) => {
				let denom = full_ibc_denom(packet, packet_data.token.clone());
<<<<<<< HEAD
				// Fee (TODO)
				// ensure that the denom is whitelisted

=======
				let prefixed_denom = PrefixedDenom::from_str(&denom).map_err(|_| {
					Ics04Error::implementation_specific("Failed to parse token denom".to_string())
				})?;
>>>>>>> 21638986
				Pallet::<T>::deposit_event(Event::<T>::TokenReceived {
					from: packet_data.sender.to_string().as_bytes().to_vec(),
					to: packet_data.receiver.to_string().as_bytes().to_vec(),
					ibc_denom: denom.as_bytes().to_vec(),
					local_asset_id: T::IbcDenomToAssetIdConversion::from_denom_to_asset_id(&denom)
						.ok(),
					amount: packet_data.token.amount.as_u256().as_u128().into(),
					is_receiver_source: is_receiver_chain_source(
						packet.source_port.clone(),
						packet.source_channel.clone(),
						&prefixed_denom,
					),
					source_channel: packet.source_channel.to_string().as_bytes().to_vec(),
					destination_channel: packet.destination_channel.to_string().as_bytes().to_vec(),
				});
				let packet = packet.clone();
<<<<<<< HEAD

				// TODO(blas): handle error?
				FeeCharger::<T::Pablo>::charge_fee();

				Pallet::<T>::write_acknowledgement(
					&packet,
					Ics20Acknowledgement::success().as_ref().to_vec(),
				)
=======
				Pallet::<T>::handle_message(HandlerMessage::WriteAck {
					packet,
					ack: Ics20Acknowledgement::success().to_string().into_bytes(),
				})
>>>>>>> 21638986
				.map_err(|e| {
					Ics04Error::implementation_specific(format!("[on_recv_packet] {:#?}", e))
				})?;
				Ics20Acknowledgement::success().to_string().into_bytes()
			},
		};
		Ok(Acknowledgement::from_bytes(ack))
	}

	fn on_acknowledgement_packet(
		&mut self,
		_ctx: &dyn ModuleCallbackContext,
		_output: &mut ModuleOutputBuilder,
		packet: &mut Packet,
		acknowledgement: &Acknowledgement,
		_relayer: &Signer,
	) -> Result<(), Ics04Error> {
		let mut ctx = Context::<T>::default();
		let packet_data: PacketData =
			serde_json::from_slice(packet.data.as_slice()).map_err(|e| {
				Ics04Error::implementation_specific(format!("Failed to decode packet data {:?}", e))
			})?;
		let ack = serde_json::from_slice::<Ics20Acknowledgement>(&acknowledgement.as_ref())
			.map_err(|e| {
				Ics04Error::implementation_specific(format!(
					"Failed to decode acknowledgement data {:?}",
					e
				))
			})?;
		process_ack_packet(&mut ctx, packet, &packet_data, &ack)
			.map_err(|e| Ics04Error::implementation_specific(e.to_string()))?;
		match ack.into_result() {
			Ok(_) => Pallet::<T>::deposit_event(Event::<T>::TokenTransferCompleted {
				from: packet_data.sender.to_string().as_bytes().to_vec(),
				to: packet_data.receiver.to_string().as_bytes().to_vec(),
				ibc_denom: packet_data.token.denom.to_string().as_bytes().to_vec(),
				local_asset_id: T::IbcDenomToAssetIdConversion::from_denom_to_asset_id(
					&packet_data.token.denom.to_string(),
				)
				.ok(),
				amount: packet_data.token.amount.as_u256().as_u128().into(),
				is_sender_source: is_sender_chain_source(
					packet.source_port.clone(),
					packet.source_channel.clone(),
					&packet_data.token.denom,
				),
				source_channel: packet.source_channel.to_string().as_bytes().to_vec(),
				destination_channel: packet.destination_channel.to_string().as_bytes().to_vec(),
			}),
			Err(e) => {
				log::trace!(
					target: "pallet_ibc",
					"[transfer] error: acknowledgement error: {e}",
				);
				Pallet::<T>::deposit_event(Event::<T>::TokenTransferFailed {
					from: packet_data.sender.to_string().as_bytes().to_vec(),
					to: packet_data.receiver.to_string().as_bytes().to_vec(),
					ibc_denom: packet_data.token.denom.to_string().as_bytes().to_vec(),
					local_asset_id: T::IbcDenomToAssetIdConversion::from_denom_to_asset_id(
						&packet_data.token.denom.to_string(),
					)
					.ok(),
					amount: packet_data.token.amount.as_u256().as_u128().into(),
					is_sender_source: is_sender_chain_source(
						packet.source_port.clone(),
						packet.source_channel.clone(),
						&packet_data.token.denom,
					),
					source_channel: packet.source_channel.to_string().as_bytes().to_vec(),
					destination_channel: packet.destination_channel.to_string().as_bytes().to_vec(),
				})
			},
		}

		Ok(())
	}

	fn on_timeout_packet(
		&mut self,
		_ctx: &dyn ModuleCallbackContext,
		_output: &mut ModuleOutputBuilder,
		packet: &mut Packet,
		_relayer: &Signer,
	) -> Result<(), Ics04Error> {
		let mut ctx = Context::<T>::default();
		let packet_data: PacketData = serde_json::from_slice(packet.data.as_slice())
			.map_err(|e| Ics04Error::app_module(format!("Failed to decode packet data {:?}", e)))?;
		process_timeout_packet(&mut ctx, packet, &packet_data)
			.map_err(|e| Ics04Error::app_module(e.to_string()))?;

		Ok(())
	}
}

pub struct WeightHandler<T: Config>(PhantomData<T>);

impl<T: Config> Default for WeightHandler<T> {
	fn default() -> Self {
		Self(PhantomData::default())
	}
}

impl<T: Config> CallbackWeight for WeightHandler<T> {
	fn on_chan_open_init(&self) -> Weight {
		<T as Config>::WeightInfo::on_chan_open_init()
	}

	fn on_chan_open_try(&self) -> Weight {
		<T as Config>::WeightInfo::on_chan_open_try()
	}

	fn on_chan_open_ack(&self, _port_id: &PortId, _channel_id: &ChannelId) -> Weight {
		<T as Config>::WeightInfo::on_chan_open_ack()
	}

	fn on_chan_open_confirm(&self, _port_id: &PortId, _channel_id: &ChannelId) -> Weight {
		<T as Config>::WeightInfo::on_chan_open_confirm()
	}

	fn on_chan_close_init(&self, _port_id: &PortId, _channel_id: &ChannelId) -> Weight {
		<T as Config>::WeightInfo::on_chan_close_init()
	}

	fn on_chan_close_confirm(&self, _port_id: &PortId, _channel_id: &ChannelId) -> Weight {
		<T as Config>::WeightInfo::on_chan_close_confirm()
	}

	fn on_recv_packet(&self, _packet: &Packet) -> Weight {
		<T as Config>::WeightInfo::on_recv_packet()
	}

	fn on_acknowledgement_packet(
		&self,
		_packet: &Packet,
		_acknowledgement: &Acknowledgement,
	) -> Weight {
		<T as Config>::WeightInfo::on_acknowledgement_packet()
	}

	fn on_timeout_packet(&self, _packet: &Packet) -> Weight {
		<T as Config>::WeightInfo::on_timeout_packet()
	}
}

pub fn full_ibc_denom(packet: &Packet, mut token: PrefixedCoin) -> String {
	if is_receiver_chain_source(packet.source_port.clone(), packet.source_channel, &token.denom) {
		let prefix = TracePrefix::new(packet.source_port.clone(), packet.source_channel);

		token.denom.remove_trace_prefix(&prefix);
		token.denom.to_string()
	} else {
		let prefix = TracePrefix::new(packet.destination_port.clone(), packet.destination_channel);

		token.denom.add_trace_prefix(prefix);
		token.denom.to_string()
	}
}

use ibc::applications::transfer::error::Error as Ics20Error;

pub trait HandleMemo<T: Config> {
	fn execute_memo(packet_data: &PacketData, receiver: T::AccountId) -> Result<(), Ics20Error>;
}

impl<T: Config> HandleMemo<T> for () {
	fn execute_memo(_packet_data: &PacketData, _receiver: T::AccountId) -> Result<(), Ics20Error> {
		Ok(())
	}
}<|MERGE_RESOLUTION|>--- conflicted
+++ resolved
@@ -1,10 +1,7 @@
 pub mod context;
 pub mod memo;
 
-use crate::{
-	fees::FeeCharger, routing::Context, ChannelIds, Config, DenomToAssetId, Event, Pallet,
-	WeightInfo,
-};
+use crate::{routing::Context, ChannelIds, Config, DenomToAssetId, Event, Pallet, WeightInfo};
 use alloc::{
 	format,
 	str::FromStr,
@@ -239,15 +236,9 @@
 			},
 			Ok(packet_data) => {
 				let denom = full_ibc_denom(packet, packet_data.token.clone());
-<<<<<<< HEAD
-				// Fee (TODO)
-				// ensure that the denom is whitelisted
-
-=======
 				let prefixed_denom = PrefixedDenom::from_str(&denom).map_err(|_| {
 					Ics04Error::implementation_specific("Failed to parse token denom".to_string())
 				})?;
->>>>>>> 21638986
 				Pallet::<T>::deposit_event(Event::<T>::TokenReceived {
 					from: packet_data.sender.to_string().as_bytes().to_vec(),
 					to: packet_data.receiver.to_string().as_bytes().to_vec(),
@@ -264,21 +255,18 @@
 					destination_channel: packet.destination_channel.to_string().as_bytes().to_vec(),
 				});
 				let packet = packet.clone();
-<<<<<<< HEAD
-
-				// TODO(blas): handle error?
-				FeeCharger::<T::Pablo>::charge_fee();
-
-				Pallet::<T>::write_acknowledgement(
-					&packet,
-					Ics20Acknowledgement::success().as_ref().to_vec(),
-				)
-=======
+
+				// // TODO(blas): handle error?
+				// FeeCharger::<T::Pablo>::charge_fee();
+
+				// Pallet::<T>::write_acknowledgement(
+				// 	&packet,
+				// 	Ics20Acknowledgement::success().as_ref().to_vec(),
+				// )
 				Pallet::<T>::handle_message(HandlerMessage::WriteAck {
 					packet,
 					ack: Ics20Acknowledgement::success().to_string().into_bytes(),
 				})
->>>>>>> 21638986
 				.map_err(|e| {
 					Ics04Error::implementation_specific(format!("[on_recv_packet] {:#?}", e))
 				})?;
