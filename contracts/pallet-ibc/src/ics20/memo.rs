use crate::{ics20::HandleMemo, Config};
use alloc::format;
use core::fmt::Debug;
use ibc::{
	core::{
		ics04_channel::{
			channel::{Counterparty, Order},
			error::Error,
			msgs::acknowledgement::{Acknowledgement as GenericAcknowledgement, Acknowledgement},
			packet::Packet,
			Version,
		},
		ics24_host::identifier::{ChannelId, ConnectionId, PortId},
		ics26_routing::context::{Module, ModuleCallbackContext, ModuleOutputBuilder},
	},
	signer::Signer,
};

/// This middleware should be used to wrap ics20 to execute memo
/// We chose to use this as a middleware so that we can easily choose
/// at what layer of the ics20 stack the memo should be executed.
/// For example ics20 fees are meant to be collected before memo is executed, so
/// this allows an ics20 fee middleware to be executed before the memo is executed
/// USAGE:
/// ```rust no_run
/// pub struct Router {
///     ics20: crate::ics20::memo::Memo<
///         Runtime,
///         crate::ics20_fee::Ics20ServiceCharge<Runtime, crate::ics20::IbcModule<Runtime>>,
///     >,
/// }
/// ```
#[derive(Clone, Debug, PartialEq, Eq)]
pub struct Memo<T: Config, S: Module + Clone + Default + PartialEq + Eq + Debug> {
	inner: S,
	_phantom: core::marker::PhantomData<T>,
}

impl<T: Config + Send + Sync, S: Module + Clone + Default + PartialEq + Eq + Debug> Default
	for Memo<T, S>
{
	fn default() -> Self {
		Self { inner: S::default(), _phantom: Default::default() }
	}
}

impl<T: Config + Send + Sync, S: Module + Clone + Default + PartialEq + Eq + Debug> Module
	for Memo<T, S>
{
	fn on_chan_open_init(
		&mut self,
		ctx: &dyn ModuleCallbackContext,
		output: &mut ModuleOutputBuilder,
		order: Order,
		connection_hops: &[ConnectionId],
		port_id: &PortId,
		channel_id: &ChannelId,
		counterparty: &Counterparty,
		version: &Version,
		relayer: &Signer,
	) -> Result<(), Error> {
		self.inner.on_chan_open_init(
			ctx,
			output,
			order,
			connection_hops,
			port_id,
			channel_id,
			counterparty,
			version,
			relayer,
		)
	}

	fn on_chan_open_try(
		&mut self,
		ctx: &dyn ModuleCallbackContext,
		output: &mut ModuleOutputBuilder,
		order: Order,
		connection_hops: &[ConnectionId],
		port_id: &PortId,
		channel_id: &ChannelId,
		counterparty: &Counterparty,
		version: &Version,
		counterparty_version: &Version,
		relayer: &Signer,
	) -> Result<Version, Error> {
		self.inner.on_chan_open_try(
			ctx,
			output,
			order,
			connection_hops,
			port_id,
			channel_id,
			counterparty,
			version,
			counterparty_version,
			relayer,
		)
	}

	fn on_chan_open_ack(
		&mut self,
		ctx: &dyn ModuleCallbackContext,
		output: &mut ModuleOutputBuilder,
		port_id: &PortId,
		channel_id: &ChannelId,
		counterparty_version: &Version,
		relayer: &Signer,
	) -> Result<(), Error> {
		self.inner
			.on_chan_open_ack(ctx, output, port_id, channel_id, counterparty_version, relayer)
	}

	fn on_chan_open_confirm(
		&mut self,
		ctx: &dyn ModuleCallbackContext,
		output: &mut ModuleOutputBuilder,
		port_id: &PortId,
		channel_id: &ChannelId,
		relayer: &Signer,
	) -> Result<(), Error> {
		self.inner.on_chan_open_confirm(ctx, output, port_id, channel_id, relayer)
	}

	fn on_chan_close_init(
		&mut self,
		ctx: &dyn ModuleCallbackContext,
		output: &mut ModuleOutputBuilder,
		port_id: &PortId,
		channel_id: &ChannelId,
		relayer: &Signer,
	) -> Result<(), Error> {
		self.inner.on_chan_close_init(ctx, output, port_id, channel_id, relayer)
	}

	fn on_chan_close_confirm(
		&mut self,
		ctx: &dyn ModuleCallbackContext,
		output: &mut ModuleOutputBuilder,
		port_id: &PortId,
		channel_id: &ChannelId,
		relayer: &Signer,
	) -> Result<(), Error> {
		self.inner.on_chan_close_confirm(ctx, output, port_id, channel_id, relayer)
	}

	fn on_recv_packet(
		&self,
		ctx: &dyn ModuleCallbackContext,
		output: &mut ModuleOutputBuilder,
		packet: &mut Packet,
		relayer: &Signer,
	) -> Result<Acknowledgement, Error> {
		let ack = self.inner.on_recv_packet(ctx, output, packet, relayer)?;
		// We want the whole chain of calls to fail only if the ics20 transfer fails, because
		// the other modules are not part of ics-20 standard
		let _ = Self::process_memo(packet).map_err(|e| {
			log::error!(target: "pallet_ibc", "Error while handling memo: {:?}", e);
		});
		Ok(ack)
	}

	fn on_acknowledgement_packet(
		&mut self,
		ctx: &dyn ModuleCallbackContext,
		output: &mut ModuleOutputBuilder,
		packet: &mut Packet,
		acknowledgement: &GenericAcknowledgement,
		relayer: &Signer,
	) -> Result<(), Error> {
		self.inner
			.on_acknowledgement_packet(ctx, output, packet, acknowledgement, relayer)
	}

	fn on_timeout_packet(
		&mut self,
		ctx: &dyn ModuleCallbackContext,
		output: &mut ModuleOutputBuilder,
		packet: &mut Packet,
		relayer: &Signer,
	) -> Result<(), Error> {
		self.inner.on_timeout_packet(ctx, output, packet, relayer)
	}
}

impl<T: Config + Send + Sync, S: Module + Clone + Default + PartialEq + Eq + Debug> Memo<T, S> {
	fn process_memo(packet: &mut Packet) -> Result<(), Error> {
<<<<<<< HEAD
		let packet_data: PacketData =
			serde_json::from_slice(packet.data.as_slice()).map_err(|e| {
				Error::implementation_specific(format!("Failed to decode packet data {e:?}"))
			})?;
		let receiver = <T as Config>::AccountIdConversion::try_from(packet_data.receiver.clone())
			.map_err(|_| {
				Error::implementation_specific(format!("Failed to parse receiver account"))
			})?
			.into_account();
		<T as Config>::HandleMemo::execute_memo(&packet_data, receiver)
			.map_err(|e| Error::implementation_specific(format!("Failed to execute memo {e:?}")))?;
=======
		<T as Config>::HandleMemo::execute_memo(packet).map_err(|e| {
			Error::implementation_specific(format!("Failed to execute memo {:?}", e))
		})?;
>>>>>>> fd0a4911
		Ok(())
	}
}<|MERGE_RESOLUTION|>--- conflicted
+++ resolved
@@ -186,23 +186,9 @@
 
 impl<T: Config + Send + Sync, S: Module + Clone + Default + PartialEq + Eq + Debug> Memo<T, S> {
 	fn process_memo(packet: &mut Packet) -> Result<(), Error> {
-<<<<<<< HEAD
-		let packet_data: PacketData =
-			serde_json::from_slice(packet.data.as_slice()).map_err(|e| {
-				Error::implementation_specific(format!("Failed to decode packet data {e:?}"))
-			})?;
-		let receiver = <T as Config>::AccountIdConversion::try_from(packet_data.receiver.clone())
-			.map_err(|_| {
-				Error::implementation_specific(format!("Failed to parse receiver account"))
-			})?
-			.into_account();
-		<T as Config>::HandleMemo::execute_memo(&packet_data, receiver)
-			.map_err(|e| Error::implementation_specific(format!("Failed to execute memo {e:?}")))?;
-=======
 		<T as Config>::HandleMemo::execute_memo(packet).map_err(|e| {
 			Error::implementation_specific(format!("Failed to execute memo {:?}", e))
 		})?;
->>>>>>> fd0a4911
 		Ok(())
 	}
 }