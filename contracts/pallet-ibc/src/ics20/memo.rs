use crate::{ics20::HandleMemo, Config};
use alloc::{
	format,
	string::{String, ToString},
};
use core::{fmt::Debug, str::FromStr};
use ibc::{
	applications::transfer::{
		acknowledgement::Acknowledgement as Ics20Acknowledgement, error::Error as Ics20Error,
	},
	core::{
		ics04_channel::{
			channel::{Counterparty, Order},
			error::Error,
			msgs::acknowledgement::{Acknowledgement as GenericAcknowledgement, Acknowledgement},
			packet::Packet,
			Version,
		},
		ics24_host::identifier::{ChannelId, ConnectionId, PortId},
		ics26_routing::context::{Module, ModuleCallbackContext, ModuleOutputBuilder},
	},
	signer::Signer,
};

/// This middleware should be used to wrap ics20 to execute memo
/// We chose to use this as a middleware so that we can easily choose
/// at what layer of the ics20 stack the memo should be executed.
/// For example ics20 fees are meant to be collected before memo is executed, so
/// this allows an ics20 fee middleware to be executed before the memo is executed
/// USAGE:
/// ```rust
/// # #[cfg(any())] // This is just to make the doc test compile
/// pub struct Router {
///     ics20: crate::ics20::memo::Memo<
///         Runtime,
///         crate::ics20_fee::Ics20ServiceCharge<Runtime, crate::ics20::IbcModule<Runtime>>,
///     >,
/// }
/// ```
#[derive(Clone, Debug, PartialEq, Eq)]
pub struct Memo<T: Config, S: Module + Clone + Default + PartialEq + Eq + Debug> {
	inner: S,
	_phantom: core::marker::PhantomData<T>,
}

impl<T: Config + Send + Sync, S: Module + Clone + Default + PartialEq + Eq + Debug> Default
	for Memo<T, S>
{
	fn default() -> Self {
		Self { inner: S::default(), _phantom: Default::default() }
	}
}

impl<T: Config + Send + Sync, S: Module + Clone + Default + PartialEq + Eq + Debug> Module
	for Memo<T, S>
{
	fn on_chan_open_init(
		&mut self,
		ctx: &dyn ModuleCallbackContext,
		output: &mut ModuleOutputBuilder,
		order: Order,
		connection_hops: &[ConnectionId],
		port_id: &PortId,
		channel_id: &ChannelId,
		counterparty: &Counterparty,
		version: &Version,
		relayer: &Signer,
	) -> Result<(), Error> {
		self.inner.on_chan_open_init(
			ctx,
			output,
			order,
			connection_hops,
			port_id,
			channel_id,
			counterparty,
			version,
			relayer,
		)
	}

	fn on_chan_open_try(
		&mut self,
		ctx: &dyn ModuleCallbackContext,
		output: &mut ModuleOutputBuilder,
		order: Order,
		connection_hops: &[ConnectionId],
		port_id: &PortId,
		channel_id: &ChannelId,
		counterparty: &Counterparty,
		version: &Version,
		counterparty_version: &Version,
		relayer: &Signer,
	) -> Result<Version, Error> {
		self.inner.on_chan_open_try(
			ctx,
			output,
			order,
			connection_hops,
			port_id,
			channel_id,
			counterparty,
			version,
			counterparty_version,
			relayer,
		)
	}

	fn on_chan_open_ack(
		&mut self,
		ctx: &dyn ModuleCallbackContext,
		output: &mut ModuleOutputBuilder,
		port_id: &PortId,
		channel_id: &ChannelId,
		counterparty_version: &Version,
		relayer: &Signer,
	) -> Result<(), Error> {
		self.inner
			.on_chan_open_ack(ctx, output, port_id, channel_id, counterparty_version, relayer)
	}

	fn on_chan_open_confirm(
		&mut self,
		ctx: &dyn ModuleCallbackContext,
		output: &mut ModuleOutputBuilder,
		port_id: &PortId,
		channel_id: &ChannelId,
		relayer: &Signer,
	) -> Result<(), Error> {
		self.inner.on_chan_open_confirm(ctx, output, port_id, channel_id, relayer)
	}

	fn on_chan_close_init(
		&mut self,
		ctx: &dyn ModuleCallbackContext,
		output: &mut ModuleOutputBuilder,
		port_id: &PortId,
		channel_id: &ChannelId,
		relayer: &Signer,
	) -> Result<(), Error> {
		self.inner.on_chan_close_init(ctx, output, port_id, channel_id, relayer)
	}

	fn on_chan_close_confirm(
		&mut self,
		ctx: &dyn ModuleCallbackContext,
		output: &mut ModuleOutputBuilder,
		port_id: &PortId,
		channel_id: &ChannelId,
		relayer: &Signer,
	) -> Result<(), Error> {
		self.inner.on_chan_close_confirm(ctx, output, port_id, channel_id, relayer)
	}

	fn on_recv_packet(
		&self,
		ctx: &dyn ModuleCallbackContext,
		output: &mut ModuleOutputBuilder,
		packet: &mut Packet,
		relayer: &Signer,
	) -> Result<Acknowledgement, Error> {
		let ack = self.inner.on_recv_packet(ctx, output, packet, relayer)?;
<<<<<<< HEAD
		// We want the whole chain of calls to fail only if the ics20 transfer fails, because
		// the other modules are not part of ics-20 standard
		let _ = Self::process_memo(packet).map_err(|e| {
			log::error!(target: "pallet_ibc", "Error while handling memo: {:?}", e);
		});
		Ok(ack)
=======
		let ics20_ack = Ics20Acknowledgement::from_str(&String::from_utf8_lossy(ack.as_ref()))
			.map_err(|_| Error::invalid_acknowledgement())?;

		// we need to ensure that the previous hasn't failed. We do this, by ensuring that the ACK
		// does not contain an error

		if !ics20_ack.is_successful() {
			return Ok(ack)
		}

		// We want the whole chain of calls to fail only if the ics20 transfer fails, because
		// the other modules are not part of ics-20 standard
		match Self::process_memo(packet) {
			Ok(_) => Ok(ack),
			Err(err) => {
				log::error!(target: "pallet_ibc", "Error while handling memo: {:?}", err);
				Ok(Acknowledgement::from_bytes(
					Ics20Acknowledgement::from_error(Ics20Error::implementation_specific(
						err.to_string(),
					))
					.to_string()
					.into_bytes(),
				))
			},
		}
>>>>>>> 695f0d29
	}

	fn on_acknowledgement_packet(
		&mut self,
		ctx: &dyn ModuleCallbackContext,
		output: &mut ModuleOutputBuilder,
		packet: &mut Packet,
		acknowledgement: &GenericAcknowledgement,
		relayer: &Signer,
	) -> Result<(), Error> {
		self.inner
			.on_acknowledgement_packet(ctx, output, packet, acknowledgement, relayer)
	}

	fn on_timeout_packet(
		&mut self,
		ctx: &dyn ModuleCallbackContext,
		output: &mut ModuleOutputBuilder,
		packet: &mut Packet,
		relayer: &Signer,
	) -> Result<(), Error> {
		self.inner.on_timeout_packet(ctx, output, packet, relayer)
	}
}

impl<T: Config + Send + Sync, S: Module + Clone + Default + PartialEq + Eq + Debug> Memo<T, S> {
	fn process_memo(packet: &mut Packet) -> Result<(), Error> {
<<<<<<< HEAD
		let packet_data: PacketData =
			serde_json::from_slice(packet.data.as_slice()).map_err(|e| {
				Error::implementation_specific(format!("Failed to decode packet data {:?}", e))
			})?;
		let receiver = <T as Config>::AccountIdConversion::try_from(packet_data.receiver.clone())
			.map_err(|_| {
				Error::implementation_specific(format!("Failed to parse receiver account"))
			})?
			.into_account();
		<T as Config>::HandleMemo::execute_memo(&packet_data, receiver).map_err(|e| {
=======
		<T as Config>::HandleMemo::default().execute_memo(packet).map_err(|e| {
>>>>>>> 695f0d29
			Error::implementation_specific(format!("Failed to execute memo {:?}", e))
		})?;
		Ok(())
	}
}<|MERGE_RESOLUTION|>--- conflicted
+++ resolved
@@ -160,14 +160,6 @@
 		relayer: &Signer,
 	) -> Result<Acknowledgement, Error> {
 		let ack = self.inner.on_recv_packet(ctx, output, packet, relayer)?;
-<<<<<<< HEAD
-		// We want the whole chain of calls to fail only if the ics20 transfer fails, because
-		// the other modules are not part of ics-20 standard
-		let _ = Self::process_memo(packet).map_err(|e| {
-			log::error!(target: "pallet_ibc", "Error while handling memo: {:?}", e);
-		});
-		Ok(ack)
-=======
 		let ics20_ack = Ics20Acknowledgement::from_str(&String::from_utf8_lossy(ack.as_ref()))
 			.map_err(|_| Error::invalid_acknowledgement())?;
 
@@ -193,7 +185,6 @@
 				))
 			},
 		}
->>>>>>> 695f0d29
 	}
 
 	fn on_acknowledgement_packet(
@@ -221,20 +212,7 @@
 
 impl<T: Config + Send + Sync, S: Module + Clone + Default + PartialEq + Eq + Debug> Memo<T, S> {
 	fn process_memo(packet: &mut Packet) -> Result<(), Error> {
-<<<<<<< HEAD
-		let packet_data: PacketData =
-			serde_json::from_slice(packet.data.as_slice()).map_err(|e| {
-				Error::implementation_specific(format!("Failed to decode packet data {:?}", e))
-			})?;
-		let receiver = <T as Config>::AccountIdConversion::try_from(packet_data.receiver.clone())
-			.map_err(|_| {
-				Error::implementation_specific(format!("Failed to parse receiver account"))
-			})?
-			.into_account();
-		<T as Config>::HandleMemo::execute_memo(&packet_data, receiver).map_err(|e| {
-=======
 		<T as Config>::HandleMemo::default().execute_memo(packet).map_err(|e| {
->>>>>>> 695f0d29
 			Error::implementation_specific(format!("Failed to execute memo {:?}", e))
 		})?;
 		Ok(())
