--- conflicted
+++ resolved
@@ -120,18 +120,11 @@
 		let amount: T::Balance = amt.amount.as_u256().low_u128().into();
 		let denom = amt.denom.to_string();
 		// Find existing asset or create a new one
-<<<<<<< HEAD
-		let asset_id = T::IbcDenomToAssetIdConversion::to_asset_id(&denom).map_err(|_| {
-			Ics20Error::implementation_specific("Failed to create or find asset".to_string())
-		})?;
-=======
-		let asset_id =
-			T::IbcDenomToAssetIdConversion::from_denom_to_asset_id(&denom).map_err(|err| {
-				Ics20Error::implementation_specific(format!(
+		let asset_id = T::IbcDenomToAssetIdConversion::from_denom_to_asset_id(&denom).map_err(|err| {
+			Ics20Error::implementation_specific(format!(
 					"Failed to create or find asset: {err:?}"
 				))
-			})?;
->>>>>>> a1f976b1
+		})?;
 
 		<<T as Config>::Fungibles as Mutate<T::AccountId>>::mint_into(
 			asset_id.into(),
