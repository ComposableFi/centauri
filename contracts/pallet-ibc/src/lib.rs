--- conflicted
+++ resolved
@@ -249,10 +249,8 @@
 		/// Amount to be reserved for client and connection creation
 		#[pallet::constant]
 		type SpamProtectionDeposit: Get<Self::Balance>;
-<<<<<<< HEAD
 		/// Whitelist mechanism - likely to be temporary while we test the bridge
 		type Whitelist: Contains<<Self as frame_system::Config>::AccountId>;
-=======
 		/// Handle Ics20 Memo
 		type HandleMemo: HandleMemo<Self>;
 		/// Memo Message types supported by the runtime
@@ -263,7 +261,6 @@
 			+ scale_info::TypeInfo
 			+ Clone
 			+ Eq;
->>>>>>> ac6895f7
 	}
 
 	#[pallet::pallet]
