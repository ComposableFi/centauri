#![cfg_attr(not(feature = "std"), no_std)]
#![allow(unreachable_patterns)]
#![allow(clippy::type_complexity)]
#![allow(clippy::useless_format)]
#![allow(non_camel_case_types)]
#![deny(
	unused_imports,
	clippy::useless_conversion,
	bad_style,
	bare_trait_objects,
	improper_ctypes,
	non_shorthand_field_patterns,
	no_mangle_generic_items,
	overflowing_literals,
	path_statements,
	patterns_in_fns_without_body,
	private_in_public,
	unconditional_recursion,
	unused_allocation,
	unused_comparisons,
	unused_parens,
	while_true,
	trivial_casts,
	trivial_numeric_casts,
	unused_extern_crates
)]

//! Pallet IBC
//! Implements the ibc protocol for substrate runtimes.
#[macro_use]
extern crate alloc;

mod channel;
mod client;
mod connection;
pub mod errors;
pub mod events;
pub mod ics20;
mod ics23;
pub mod light_clients;
mod port;
pub mod routing;

pub use client::HostConsensusProof;
pub use ibc_primitives::Timeout;
pub use light_client_common;

use codec::{Decode, Encode};
use core::fmt::Debug;
use cumulus_primitives_core::ParaId;
use frame_support::weights::Weight;
use ics08_wasm::client_state::ClientState as WasmClientState;
pub use pallet::*;
use scale_info::{
	prelude::{
		format,
		string::{String, ToString},
		vec,
	},
	TypeInfo,
};
use sp_runtime::{Either, RuntimeDebug};
use sp_std::{marker::PhantomData, prelude::*, str::FromStr};

pub const MODULE_ID: &str = "pallet_ibc";

#[derive(Clone, PartialEq, Eq, Encode, Decode, RuntimeDebug, TypeInfo)]
pub struct Any {
	pub type_url: String,
	pub value: Vec<u8>,
}

impl From<ibc_proto::google::protobuf::Any> for Any {
	fn from(any: ibc_proto::google::protobuf::Any) -> Self {
		Self { type_url: any.type_url, value: any.value }
	}
}

impl From<Any> for ibc_proto::google::protobuf::Any {
	fn from(any: Any) -> Self {
		Self { type_url: any.type_url, value: any.value }
	}
}

/// Params needed to upgrade clients for all connected chains.
#[derive(
	frame_support::RuntimeDebug, PartialEq, Eq, scale_info::TypeInfo, Encode, Decode, Clone,
)]
pub struct UpgradeParams {
	/// Protobuf encoded client state
	pub client_state: Vec<u8>,
	/// Protobuf encoded consensus state
	pub consensus_state: Vec<u8>,
}

#[derive(
	frame_support::RuntimeDebug, PartialEq, Eq, scale_info::TypeInfo, Encode, Decode, Clone,
)]
pub enum MultiAddress<AccountId> {
	Id(AccountId),
	Raw(Vec<u8>),
}

#[derive(
	frame_support::RuntimeDebug, PartialEq, Eq, scale_info::TypeInfo, Encode, Decode, Clone,
)]
pub struct TransferParams<AccountId> {
	/// Account id or valid utf8 string bytes
	pub to: MultiAddress<AccountId>,
	/// Source channel identifier on host chain
	pub source_channel: u64,
	/// Timeout for this packet
	pub timeout: Timeout,
}

#[derive(
	frame_support::RuntimeDebug, PartialEq, Eq, scale_info::TypeInfo, Encode, Decode, Clone,
)]
pub enum LightClientProtocol {
	Beefy,
	Grandpa,
}
#[cfg(any(test, feature = "runtime-benchmarks"))]
pub(crate) mod benchmarks;

#[cfg(test)]
mod mock;

#[cfg(test)]
mod tests;

pub mod ics20_fee;
mod impls;
pub mod weight;

pub use weight::WeightInfo;

use crate::{
	ics20::{FlowType, Ics20RateLimiter},
	ics20_fee::FlatFeeConverter,
};

#[frame_support::pallet]
pub mod pallet {
	use super::*;
	use core::fmt::Display;

	use core::time::Duration;

	use frame_support::{
		dispatch::DispatchResult,
		pallet_prelude::*,
		storage::child,
		traits::{
			fungibles::{Inspect, Mutate, Transfer},
			tokens::{AssetId, Balance},
			ReservableCurrency, UnixTime,
		},
	};
	use frame_system::pallet_prelude::*;
	pub use ibc::signer::Signer;
	use sp_core::{crypto::ByteArray, storage::ChildInfo};

	#[cfg(feature = "testing")]
	use crate::ics23::{
		next_seq_ack::NextSequenceAck, next_seq_recv::NextSequenceRecv,
		next_seq_send::NextSequenceSend,
	};
	use crate::{
		ics20::HandleMemo,
<<<<<<< HEAD
		ics23::client_states::ClientStates,
		light_clients::AnyClientStateV1,
=======
		light_clients::AnyConsensusState,
>>>>>>> a358385c
		routing::{Context, ModuleRouter},
	};
	use ibc::{
		applications::transfer::{
			context::BankKeeper, is_sender_chain_source, msgs::transfer::MsgTransfer, Amount,
			PrefixedCoin, PrefixedDenom,
		},
		bigint::U256,
		core::{
			ics02_client::{
				client_state::ClientState,
				context::{ClientKeeper, ClientReader},
			},
			ics04_channel::context::ChannelReader,
			ics24_host::identifier::{ChannelId, ClientId, PortId},
		},
		timestamp::Timestamp,
		Height,
	};
	use ibc_primitives::{client_id_from_bytes, get_channel_escrow_address, IbcHandler};
	use ics08_wasm::Bytes;
	use light_clients::AnyClientState;
	use sp_runtime::{
		traits::{IdentifyAccount, Saturating, Zero},
		AccountId32, BoundedBTreeSet, Perbill,
	};
	#[cfg(feature = "std")]
	use sp_runtime::{Deserialize, Serialize};
	use sp_std::collections::btree_set::BTreeSet;
	use tendermint_proto::Protobuf;

	/// Configure the pallet by specifying the parameters and types on which it depends.
	#[pallet::config]
	pub trait Config: frame_system::Config + parachain_info::Config + core::fmt::Debug {
		type TimeProvider: UnixTime;
		/// The overarching event type.
		type RuntimeEvent: From<Event<Self>> + IsType<<Self as frame_system::Config>::RuntimeEvent>;
		/// Currency type of the runtime
		type NativeCurrency: ReservableCurrency<
			<Self as frame_system::Config>::AccountId,
			Balance = Self::Balance,
		>;
		/// Runtime balance type
		type Balance: Balance + From<u128>;
		/// AssetId type
		type AssetId: AssetId + MaybeSerializeDeserialize + Display;
		/// The native asset id, this will use the `NativeCurrency` for all operations.
		#[pallet::constant]
		type NativeAssetId: Get<Self::AssetId>;
		/// Convert ibc denom to asset id and vice versa
		type IbcDenomToAssetIdConversion: DenomToAssetId<Self>;

		/// Prefix for events stored in the Off-chain DB via Indexing API, child trie and connection
		#[pallet::constant]
		type PalletPrefix: Get<&'static [u8]>;

		/// Light client protocol this chain is operating
		#[pallet::constant]
		type LightClientProtocol: Get<LightClientProtocol>;
		/// Account Id Conversion from SS58 string or hex string
		type AccountIdConversion: TryFrom<Signer>
			+ IdentifyAccount<AccountId = <Self as frame_system::Config>::AccountId>
			+ Clone;
		/// Set of traits needed to handle fungible assets
		type Fungibles: Transfer<
				<Self as frame_system::Config>::AccountId,
				Balance = Self::Balance,
				AssetId = Self::AssetId,
			> + Mutate<
				<Self as frame_system::Config>::AccountId,
				Balance = Self::Balance,
				AssetId = Self::AssetId,
			> + Inspect<
				<Self as frame_system::Config>::AccountId,
				Balance = Self::Balance,
				AssetId = Self::AssetId,
			>;
		/// Expected block time in milliseconds
		#[pallet::constant]
		type ExpectedBlockTime: Get<u64>;
		/// Port and Module resolution
		type Router: ModuleRouter;
		/// Minimum connection delay period in seconds for ibc connections that can be created or
		/// accepted. Ensure that this is non-zero in production as it's a critical vulnerability.
		#[pallet::constant]
		type MinimumConnectionDelay: Get<u64>;
		/// ParaId of the runtime
		type ParaId: Get<ParaId>;
		/// Relay chain this runtime is attached to
		type RelayChain: Get<light_client_common::RelayChain>;
		/// benchmarking weight info
		type WeightInfo: WeightInfo;
		/// Origin allowed to unfreeze light clients
		type AdminOrigin: EnsureOrigin<Self::RuntimeOrigin>;
		/// Origin allowed to freeze light clients
		type FreezeOrigin: EnsureOrigin<Self::RuntimeOrigin>;
		/// Amount to be reserved for client and connection creation
		#[pallet::constant]
		type SpamProtectionDeposit: Get<Self::Balance>;
		type IbcAccountId: Into<AccountId32>;
		type TransferOrigin: EnsureOrigin<Self::RuntimeOrigin, Success = Self::IbcAccountId>;
		type RelayerOrigin: EnsureOrigin<Self::RuntimeOrigin, Success = Self::AccountId>;
		type Ics20RateLimiter: Ics20RateLimiter;
		/// Handle Ics20 Memo
		type HandleMemo: HandleMemo<Self>;
		/// Memo Message types supported by the runtime
		type MemoMessage: codec::Codec
			+ FromStr
			+ ToString
			+ Debug
			+ scale_info::TypeInfo
			+ Clone
			+ Eq;

		type IsSendEnabled: Get<bool>;
		type IsReceiveEnabled: Get<bool>;
		type FeeAccount: Get<Self::AccountIdConversion>;
		/// Cleanup packets period (in blocks)
		#[pallet::constant]
		type CleanUpPacketsPeriod: Get<Self::BlockNumber>;

		#[pallet::constant]
		/// `ServiceChargeOut` represents the service charge rate applied to assets that will be
		/// sent via IBC.
		///
		/// The charge is applied before assets are transffered from the sender side, during
		/// transfer extrinsic (before to burn or send assets to escrow account) before the packet
		/// send via IBC Inter-Blockchain Communication (IBC) protocol.
		///
		/// For example, if the service charge rate for incoming assets is 0.04%, `ServiceChargeIn`
		/// will be configured in rutime as
		/// parameter_types! { pub IbcIcs20ServiceChargeOut: Perbill = Perbill::from_rational(4_u32,
		/// 1000_u32 ) };
		type ServiceChargeOut: Get<Perbill>;

		type FlatFeeConverter: FlatFeeConverter<
			AssetId = <Self as crate::Config>::AssetId,
			Balance = <Self as crate::Config>::Balance,
		>;

		//Asset Id for fee that will charged. for example  USDT
		type FlatFeeAssetId: Get<Self::AssetId>;
		//Asset amount that will be charged. for example 10 (USDT)
		type FlatFeeAmount: Get<Self::Balance>;
	}

	#[pallet::pallet]
	#[pallet::generate_store(pub (super) trait Store)]
	#[pallet::without_storage_info]
	pub struct Pallet<T>(_);

	#[pallet::storage]
	/// client_id , Height => Height
	pub type ClientUpdateHeight<T: Config> = StorageDoubleMap<
		_,
		Blake2_128Concat,
		Vec<u8>,
		Blake2_128Concat,
		Vec<u8>,
		Vec<u8>,
		OptionQuery,
	>;

	#[pallet::storage]
	pub type ServiceChargeOut<T: Config> = StorageValue<_, Perbill, OptionQuery>;

	#[pallet::storage]
	/// client_id , Height => Timestamp
	pub type ClientUpdateTime<T: Config> =
		StorageDoubleMap<_, Blake2_128Concat, Vec<u8>, Blake2_128Concat, Vec<u8>, u64, OptionQuery>;

	#[pallet::storage]
	#[allow(clippy::disallowed_types)]
	pub type ChannelCounter<T: Config> = StorageValue<_, u32, ValueQuery>;

	#[pallet::storage]
	#[allow(clippy::disallowed_types)]
	pub type PacketCounter<T: Config> = StorageValue<_, u32, ValueQuery>;

	#[pallet::storage]
	#[allow(clippy::disallowed_types)]
	/// connection_identifier => Vec<(port_id, channel_id)>
	pub type ChannelsConnection<T: Config> =
		StorageMap<_, Blake2_128Concat, Vec<u8>, Vec<(Vec<u8>, Vec<u8>)>, ValueQuery>;

	#[pallet::storage]
	#[allow(clippy::disallowed_types)]
	/// storage map. key is tuple of (source_channel.sequence(), destination_channel.sequence()) and
	/// value () that means that this group of channels is feeless
	pub type FeeLessChannelIds<T: Config> =
		StorageMap<_, Blake2_128Concat, (u64, u64), (), ValueQuery>;

	#[pallet::storage]
	#[allow(clippy::disallowed_types)]
	/// storage map where key is transfer sequence number and value calculated fee for that sequence
	/// number
	pub type SequenceFee<T: Config> = StorageMap<_, Blake2_128Concat, u64, u128, ValueQuery>;

	#[pallet::storage]
	#[allow(clippy::disallowed_types)]
	/// counter for clients
	pub type ClientCounter<T: Config> = StorageValue<_, u32, ValueQuery>;

	#[pallet::storage]
	#[allow(clippy::disallowed_types)]
	/// counter for clients
	pub type ConnectionCounter<T: Config> = StorageValue<_, u32, ValueQuery>;

	#[pallet::storage]
	#[allow(clippy::disallowed_types)]
	/// counter for acknowledgments
	pub type AcknowledgementCounter<T: Config> = StorageValue<_, u32, ValueQuery>;

	#[pallet::storage]
	#[allow(clippy::disallowed_types)]
	/// counter for packet receipts
	pub type PacketReceiptCounter<T: Config> = StorageValue<_, u32, ValueQuery>;

	#[pallet::storage]
	#[allow(clippy::disallowed_types)]
	/// client_id => Vec<Connection_id>
	pub type ConnectionClient<T: Config> =
		StorageMap<_, Blake2_128Concat, Vec<u8>, Vec<Vec<u8>>, ValueQuery>;

	#[pallet::storage]
	/// Map of asset id to ibc denom pairs (T::AssetId, Vec<u8>)
	/// ibc denoms represented as utf8 string bytes
	pub type IbcAssetIds<T: Config> =
		CountedStorageMap<_, Twox64Concat, T::AssetId, Vec<u8>, OptionQuery>;

	#[pallet::storage]
	/// Map of asset id to ibc denom pairs (Vec<u8>, T::AssetId)
	/// ibc denoms represented as utf8 string bytes
	pub type IbcDenoms<T: Config> =
		CountedStorageMap<_, Twox64Concat, Vec<u8>, T::AssetId, OptionQuery>;

	#[pallet::storage]
	#[allow(clippy::disallowed_types)]
	/// ChannelIds open from this module
	pub type ChannelIds<T: Config> = StorageValue<_, Vec<Vec<u8>>, ValueQuery>;

	#[pallet::storage]
	#[allow(clippy::disallowed_types)]
	/// Active Escrow addresses
	pub type EscrowAddresses<T: Config> =
		StorageValue<_, BTreeSet<<T as frame_system::Config>::AccountId>, ValueQuery>;

	#[pallet::storage]
	#[allow(clippy::disallowed_types)]
	/// Consensus heights
	/// Stored as a tuple of (revision_number, revision_height)
	pub type ConsensusHeights<T: Config> = StorageMap<
		_,
		Blake2_128Concat,
		Vec<u8>,
		BoundedBTreeSet<Height, frame_support::traits::ConstU32<256>>,
		ValueQuery,
	>;

	#[pallet::storage]
	#[allow(clippy::disallowed_types)]
	/// SendPackets info
	pub type SendPackets<T: Config> =
		StorageMap<_, Blake2_128Concat, Vec<u8>, Vec<u8>, OptionQuery>;

	#[pallet::storage]
	#[allow(clippy::disallowed_types)]
	/// RecvPackets info
	pub type RecvPackets<T: Config> =
		StorageMap<_, Blake2_128Concat, Vec<u8>, Vec<u8>, OptionQuery>;

	#[pallet::storage]
	#[allow(clippy::disallowed_types)]
	/// Acks info
	pub type Acks<T: Config> = StorageMap<_, Blake2_128Concat, Vec<u8>, Vec<u8>, OptionQuery>;

	#[pallet::storage]
	#[allow(clippy::disallowed_types)]
	/// Pending send packet sequences. Used in `packet_cleanup` procedure.
	pub type PendingSendPacketSeqs<T: Config> =
		StorageMap<_, Blake2_128Concat, (Vec<u8>, Vec<u8>), (BTreeSet<u64>, u64), ValueQuery>;

	#[pallet::storage]
	#[allow(clippy::disallowed_types)]
	/// Pending recv packet sequences. Used in `packet_cleanup` procedure.
	pub type PendingRecvPacketSeqs<T: Config> =
		StorageMap<_, Blake2_128Concat, (Vec<u8>, Vec<u8>), (BTreeSet<u64>, u64), ValueQuery>;

	#[cfg_attr(feature = "std", derive(Serialize, Deserialize))]
	pub struct AssetConfig<AssetId> {
		pub id: AssetId,
		pub denom: Vec<u8>,
	}

	#[pallet::genesis_config]
	pub struct GenesisConfig<T: Config> {
		/// This should contain the native currency's asset_id and denom.
		pub assets: Vec<AssetConfig<T::AssetId>>,
	}

	#[cfg(feature = "std")]
	impl<T: Config> Default for GenesisConfig<T> {
		fn default() -> Self {
			Self { assets: Default::default() }
		}
	}

	#[pallet::genesis_build]
	impl<T: Config> GenesisBuild<T> for GenesisConfig<T> {
		fn build(&self) {
			for AssetConfig { id, denom } in &self.assets {
				IbcDenoms::<T>::insert(denom.clone(), id);
				IbcAssetIds::<T>::insert(id, denom);
			}
		}
	}

	#[pallet::event]
	#[pallet::generate_deposit(pub (super) fn deposit_event)]
	pub enum Event<T: Config> {
		/// Events emitted by the ibc subsystem
		Events {
			events: Vec<Result<events::IbcEvent, errors::IbcError>>,
		},
		/// An Ibc token transfer has been started
		TokenTransferInitiated {
			from: Vec<u8>,
			to: Vec<u8>,
			ibc_denom: Vec<u8>,
			local_asset_id: Option<T::AssetId>,
			amount: T::Balance,
			is_sender_source: bool,
			source_channel: Vec<u8>,
			destination_channel: Vec<u8>,
		},
		/// A channel has been opened
		ChannelOpened {
			channel_id: Vec<u8>,
			port_id: Vec<u8>,
		},
		/// Pallet params updated
		ParamsUpdated {
			send_enabled: bool,
			receive_enabled: bool,
		},
		/// An outgoing Ibc token transfer has been completed and burnt
		TokenTransferCompleted {
			from: Signer,
			to: Signer,
			ibc_denom: Vec<u8>,
			local_asset_id: Option<T::AssetId>,
			amount: T::Balance,
			is_sender_source: bool,
			source_channel: Vec<u8>,
			destination_channel: Vec<u8>,
		},
		/// Ibc tokens have been received and minted
		TokenReceived {
			from: Signer,
			to: Signer,
			ibc_denom: Vec<u8>,
			local_asset_id: Option<T::AssetId>,
			amount: T::Balance,
			is_receiver_source: bool,
			source_channel: Vec<u8>,
			destination_channel: Vec<u8>,
		},
		/// Ibc transfer failed, received an acknowledgement error, tokens have been refunded
		TokenTransferFailed {
			from: Signer,
			to: Signer,
			ibc_denom: Vec<u8>,
			local_asset_id: Option<T::AssetId>,
			amount: T::Balance,
			is_sender_source: bool,
			source_channel: Vec<u8>,
			destination_channel: Vec<u8>,
		},
		/// Happens when token transfer timeouts, tokens have been refunded. expected
		/// `TokenTransferFailed` does not happen in this case.
		TokenTransferTimeout {
			from: Signer,
			to: Signer,
			ibc_denom: Vec<u8>,
			local_asset_id: Option<T::AssetId>,
			amount: T::Balance,
			is_sender_source: bool,
			source_channel: Vec<u8>,
			destination_channel: Vec<u8>,
		},
		/// On recv packet was not processed successfully processes
		OnRecvPacketError {
			msg: Vec<u8>,
		},
		/// Client upgrade path has been set
		ClientUpgradeSet,
		/// Client has been frozen
		ClientFrozen {
			client_id: Vec<u8>,
			height: u64,
			revision_number: u64,
		},
		/// Asset Admin Account Updated
		AssetAdminUpdated {
			admin_account: <T as frame_system::Config>::AccountId,
		},

		FeeLessChannelIdsAdded {
			source_channel: u64,
			destination_channel: u64,
		},
		FeeLessChannelIdsRemoved {
			source_channel: u64,
			destination_channel: u64,
		},
		ChargingFeeOnTransferInitiated {
			sequence: u64,
			from: Vec<u8>,
			to: Vec<u8>,
			ibc_denom: Vec<u8>,
			local_asset_id: Option<T::AssetId>,
			amount: T::Balance,
			is_flat_fee: bool,
			source_channel: Vec<u8>,
			destination_channel: Vec<u8>,
		},
		ChargingFeeConfirmed {
			sequence: u64,
		},
		ChargingFeeTimeout {
			sequence: u64,
		},
		ChargingFeeFailedAcknowledgement {
			sequence: u64,
		},
		ChildStateUpdated,
		ClientStateSubstituted {
			client_id: String,
			height: Height,
		},
	}

	/// Errors inform users that something went wrong.
	#[pallet::error]
	pub enum Error<T> {
		/// Error processing ibc messages
		ProcessingError,
		/// Error decoding some type
		DecodingError,
		/// Error encoding some type
		EncodingError,
		/// Error generating trie proof
		ProofGenerationError,
		/// Client consensus state not found for height
		ConsensusStateNotFound,
		/// Channel not found
		ChannelNotFound,
		/// Client state not found
		ClientStateNotFound,
		/// Connection not found
		ConnectionNotFound,
		/// Packet commitment wasn't found
		PacketCommitmentNotFound,
		/// Packet receipt wasn't found
		PacketReceiptNotFound,
		/// Packet Acknowledgment wasn't found
		PacketAcknowledgmentNotFound,
		/// Error constructing packet
		SendPacketError,
		/// Invalid channel id
		InvalidChannelId,
		/// Invalid port id
		InvalidPortId,
		/// Other forms of errors
		Other,
		/// Invalid route
		InvalidRoute,
		/// Invalid message for extrinsic
		InvalidMessageType,
		/// The interchain token transfer was not successfully initiated
		TransferInternals,
		TransferSerde,
		TransferOther,
		TransferProtocol,
		TransferSend,
		/// Error Decoding utf8 bytes
		Utf8Error,
		/// Invalid asset id
		InvalidAssetId,
		/// Invalid Ibc denom
		PrefixedDenomParse,
		/// Invalid amount
		InvalidAmount,
		/// Invalid timestamp
		InvalidTimestamp,
		/// Unable to get client revision number
		FailedToGetRevisionNumber,
		/// Invalid params passed
		InvalidParams,
		/// Error opening channel
		ChannelInitError,
		/// Latest height and timestamp for a client not found
		TimestampAndHeightNotFound,
		/// Failed to derive channel escrow address
		ChannelEscrowAddress,
		/// Error writing acknowledgement to storage
		WriteAckError,
		/// Client update time and height not found
		ClientUpdateNotFound,
		/// Error Freezing client
		ClientFreezeFailed,
		/// Access denied
		AccessDenied,
		RateLimiter,
		//Fee errors
		FailedSendFeeToAccount,
		//Failed to derive origin sender address.
		OriginAddress,
	}

	#[pallet::hooks]
	impl<T: Config> Hooks<BlockNumberFor<T>> for Pallet<T>
	where
		u32: From<<T as frame_system::Config>::BlockNumber>,
		T: Send + Sync,
		AccountId32: From<<T as frame_system::Config>::AccountId>,
	{
		fn on_idle(n: BlockNumberFor<T>, remaining_weight: Weight) -> Weight {
			if n % T::CleanUpPacketsPeriod::get() != T::BlockNumber::zero() {
				return remaining_weight
			}
			log::trace!(target: "pallet_ibc", "Cleaning up packets");
			let removed_packets_count = Pallet::<T>::packet_cleanup()
				.map_err(|(e, n)| {
					log::warn!(target: "pallet_ibc", "Error cleaning up packets: {:?}", e);
					n
				})
				.unwrap_or_else(|n| n) as u32;
			remaining_weight.saturating_sub(T::WeightInfo::packet_cleanup(removed_packets_count))
		}

		fn on_runtime_upgrade() -> Weight {
			let mut count = 0;
			for (client_id, client_state) in <ClientStates<T>>::iter() {
				if let Err(e) = Pallet::<T>::upgrade_grandpa_client_state(client_id, client_state) {
					log::warn!(target: "pallet_ibc", "Error upgrading grandpa consensus state: {:?}", e);
				} else {
					log::info!(target: "pallet_ibc", "Upgraded grandpa consensus state for {client_id}");
				}
				count += 1;
			}
			T::DbWeight::get().reads_writes(count, count)
		}

		fn offchain_worker(_n: BlockNumberFor<T>) {}
	}

	// Dispatch able functions allows users to interact with the pallet and invoke state changes.
	// These functions materialize as "extrinsic", which are often compared to transactions.
	// Dispatch able functions must be annotated with a weight and must return a DispatchResult.
	#[pallet::call]
	impl<T: Config> Pallet<T>
	where
		T: Send + Sync,
		AccountId32: From<<T as frame_system::Config>::AccountId>,
		u32: From<<T as frame_system::Config>::BlockNumber>,
	{
		#[pallet::call_index(0)]
		#[pallet::weight(crate::weight::deliver::< T > (messages))]
		#[frame_support::transactional]
		pub fn deliver(origin: OriginFor<T>, messages: Vec<Any>) -> DispatchResult {
			use ibc::core::{
				ics02_client::msgs::create_client, ics03_connection::msgs::conn_open_init,
			};
			let sender = T::RelayerOrigin::ensure_origin(origin)?;

			// reserve a fixed deposit for every client and connection created
			// so people don't spam our chain with useless clients.
			let mut ctx = routing::Context::<T>::new();
			let mut reserve_count = 0u128;
			let messages = messages
				.into_iter()
				.filter_map(|message| {
					if matches!(
						message.type_url.as_str(),
						create_client::TYPE_URL |
							conn_open_init::TYPE_URL |
							ibc::core::ics04_channel::msgs::chan_open_init::TYPE_URL
					) {
						reserve_count += 1;
					}

					Some(Ok(ibc_proto::google::protobuf::Any {
						type_url: message.type_url,
						value: message.value,
					}))
				})
				.collect::<Result<Vec<ibc_proto::google::protobuf::Any>, Error<T>>>()?;
			let reserve_amt = T::SpamProtectionDeposit::get().saturating_mul(reserve_count.into());

			if reserve_amt >= T::SpamProtectionDeposit::get() {
				<T::NativeCurrency as ReservableCurrency<
					<T as frame_system::Config>::AccountId,
				>>::reserve(&sender, reserve_amt.into())?;
			}
			Self::execute_ibc_messages(&mut ctx, messages);

			Ok(())
		}

		#[pallet::call_index(1)]
		#[frame_support::transactional]
		#[pallet::weight(<T as Config>::WeightInfo::transfer())]
		pub fn transfer(
			origin: OriginFor<T>,
			params: TransferParams<<T as frame_system::Config>::AccountId>,
			asset_id: T::AssetId,
			amount: T::Balance,
			memo: Option<T::MemoMessage>,
		) -> DispatchResult {
			let origin = T::TransferOrigin::ensure_origin(origin)?.into();
			let denom = T::IbcDenomToAssetIdConversion::from_asset_id_to_denom(asset_id)
				.ok_or_else(|| Error::<T>::InvalidAssetId)?;
			let account_id_32: AccountId32 = origin.into();
			let from = {
				let mut hex_string = hex::encode(account_id_32.to_raw_vec());
				hex_string.insert_str(0, "0x");
				hex_string
			};

			let to = match params.to {
				MultiAddress::Id(id) => {
					// we convert id to hex string instead of ss58 because destination chain could
					// have a different ss58 prefix from source chain
					let account_id_32: AccountId32 = id.into();
					let mut hex_string = hex::encode(account_id_32.to_raw_vec());
					hex_string.insert_str(0, "0x");
					hex_string
				},
				MultiAddress::Raw(bytes) =>
					String::from_utf8(bytes).map_err(|_| Error::<T>::Utf8Error)?,
			};
			let denom =
				PrefixedDenom::from_str(&denom).map_err(|_| Error::<T>::PrefixedDenomParse)?;
			let ibc_amount = Amount::from_str(&format!("{:?}", amount))
				.map_err(|_| Error::<T>::InvalidAmount)?;
			let mut coin = PrefixedCoin { denom, amount: ibc_amount };
			let source_channel = ChannelId::new(params.source_channel);
			let source_port = PortId::transfer();
			let (latest_height, latest_timestamp) =
				Pallet::<T>::latest_height_and_timestamp(&source_port, &source_channel)
					.map_err(|_| Error::<T>::TimestampAndHeightNotFound)?;

			let (timeout_height, timeout_timestamp) = match params.timeout {
				Timeout::Offset { timestamp, height } => {
					let timestamp = timestamp
						.map(|offset| (latest_timestamp + Duration::from_secs(offset)))
						.transpose()
						.map_err(|_| Error::<T>::InvalidTimestamp)?
						.unwrap_or_default();
					let height = height.map(|offset| latest_height.add(offset)).unwrap_or_default();
					(height, timestamp)
				},
				Timeout::Absolute { timestamp, height } => {
					let timestamp = timestamp
						.map(Timestamp::from_nanoseconds)
						.transpose()
						.map_err(|_| Error::<T>::InvalidTimestamp)?
						.unwrap_or_default();
					let height = height
						.map(|revision_height| {
							Height::new(latest_height.revision_number, revision_height)
						})
						.unwrap_or_default();
					(height, timestamp)
				},
			};

			if timeout_height.is_zero() && timeout_timestamp.nanoseconds() == 0 {
				return Err(Error::<T>::InvalidTimestamp.into())
			}

			let mut ctx = Context::<T>::default();
			let channel_end = ctx
				.channel_end(&(PortId::transfer(), source_channel))
				.map_err(|_| Error::<T>::ChannelNotFound)?;

			let destination_channel = channel_end
				.counterparty()
				.channel_id
				.ok_or_else(|| Error::<T>::ChannelNotFound)?;

			let is_feeless_channel_ids = FeeLessChannelIds::<T>::contains_key((
				source_channel.sequence(),
				destination_channel.sequence(),
			));

			if !is_feeless_channel_ids {
				let percent = ServiceChargeOut::<T>::get().unwrap_or(T::ServiceChargeOut::get());
				// Now we proceed to send the service fee from the receiver's account to the pallet
				// FeeAccount
				let fee_account = T::FeeAccount::get();

				let mut fee_coin = coin.clone();
				let asset_id =
					<T as crate::Config>::IbcDenomToAssetIdConversion::from_denom_to_asset_id(
						&fee_coin.denom.to_string(),
					);
				let amt = coin.amount.as_u256().low_u128();
				let mut is_flat_fee = false;
				let mut fee = match asset_id {
					Ok(a) => {
						let fee_asset_id = T::FlatFeeAssetId::get();
						let fee_asset_amount = T::FlatFeeAmount::get();
						is_flat_fee = true;
						let flat_fee =
							T::FlatFeeConverter::get_flat_fee(a, fee_asset_id, fee_asset_amount)
								.unwrap_or_else(|| {
									// We have ensured that token amounts larger than the max value
									// for a u128 are rejected in the ics20 on_recv_packet callback
									// so we can multiply safely. Percent does Non-Overflowing
									// multiplication so this is infallible
									is_flat_fee = false;
									percent * amt
								});
						flat_fee
					},
					Err(_) => percent * amt,
				};

				fee = fee.min(amt);
				fee_coin.amount = U256::from(fee).into();

				let signer_from = Signer::from_str(&from).map_err(|_| Error::<T>::Utf8Error)?;
				let account_id_from = <T as Config>::AccountIdConversion::try_from(signer_from)
					.map_err(|_| Error::<T>::OriginAddress)?;

				ctx.send_coins(&account_id_from, &fee_account, &fee_coin).map_err(|e| {
					log::debug!(target: "pallet_ibc", "[transfer]: error: {:?}", &e);
					Error::<T>::FailedSendFeeToAccount
				})?;

				// We modify the packet data to remove the fee so any other middleware has access to
				// the correct amount deposited in the receiver's account
				coin.amount = (coin.amount.as_u256() - U256::from(fee)).into();
				//found sequence that will used in Pallet::<T>::send_transfer function.
				let sequence = ctx
					.get_next_sequence_send(&(source_port.clone(), source_channel.clone()))
					.map_err(|_| Error::<T>::ChannelNotFound)?;
				//use this sequence as a key in storage map where sequence is key and fee is value
				let sequence: u64 = sequence.into();
				//we need this data in storage map because on_timeout_packet and
				// on_acknowledgement_packet use this data to refund fee in case of falure or clean
				// un in case of on_acknowledgement_packet success.
				SequenceFee::<T>::insert(sequence, fee);
				Self::deposit_event(Event::<T>::ChargingFeeOnTransferInitiated {
					sequence,
					from: from.clone().into(),
					to: to.clone().into(),
					amount: fee.into(),
					is_flat_fee,
					local_asset_id: T::IbcDenomToAssetIdConversion::from_denom_to_asset_id(
						&coin.denom.to_string(),
					)
					.ok(),
					ibc_denom: coin.denom.to_string().as_bytes().to_vec(),
					source_channel: source_channel.to_string().as_bytes().to_vec(),
					destination_channel: destination_channel.to_string().as_bytes().to_vec(),
				});
			};

			let msg = MsgTransfer {
				source_port,
				source_channel: source_channel.clone(),
				token: coin.clone(),
				sender: Signer::from_str(&from).map_err(|_| Error::<T>::Utf8Error)?,
				receiver: Signer::from_str(&to).map_err(|_| Error::<T>::Utf8Error)?,
				timeout_height,
				timeout_timestamp,
				memo: memo.map(|memo| memo.to_string()).unwrap_or_default(),
			};

			T::Ics20RateLimiter::allow(&msg, FlowType::Transfer)
				.map_err(|_| Error::<T>::RateLimiter)?;
			let is_sender_source = is_sender_chain_source(
				msg.source_port.clone(),
				msg.source_channel,
				&msg.token.denom,
			);

			if is_sender_source {
				// Store escrow address
				let escrow_address =
					get_channel_escrow_address(&msg.source_port, msg.source_channel)
						.map_err(|_| Error::<T>::ChannelEscrowAddress)?;
				let account_id = T::AccountIdConversion::try_from(escrow_address)
					.map_err(|_| Error::<T>::ChannelEscrowAddress)?
					.into_account();
				let _ = EscrowAddresses::<T>::try_mutate::<_, &'static str, _>(|addresses| {
					if !addresses.contains(&account_id) {
						addresses.insert(account_id);
						Ok(())
					} else {
						Err("Address already exists")
					}
				});
			}

			Pallet::<T>::send_transfer(msg).map_err(|e| {
				log::debug!(target: "pallet_ibc", "[transfer]: error: {:?}", &e);
				use ibc_primitives::Error::*;
				match e {
					SendPacketError { .. } => Error::<T>::TransferSend,
					SendTransferError { .. } => Error::<T>::TransferSend,

					ReceivePacketError { .. } => Error::<T>::TransferProtocol,
					WriteAcknowledgementError { .. } => Error::<T>::TransferProtocol,
					AcknowledgementError { .. } => Error::<T>::TransferProtocol,
					TimeoutError { .. } => Error::<T>::TransferProtocol,

					TimestampOrHeightNotFound { .. } => Error::<T>::TransferInternals,
					ChannelOrPortError { .. } => Error::<T>::TransferInternals,
					ClientStateError { .. } => Error::<T>::TransferInternals,
					ConnectionIdError { .. } => Error::<T>::TransferInternals,
					ClientIdError { .. } => Error::<T>::TransferInternals,
					BindPortError { .. } => Error::<T>::TransferInternals,
					ChannelInitError { .. } => Error::<T>::TransferInternals,
					ChannelCloseError { .. } => Error::<T>::TransferInternals,

					DecodingError { .. } => Error::<T>::TransferSerde,
					ErrorDecodingPrefix => Error::<T>::TransferSerde,

					Other { .. } => Error::<T>::TransferOther,
				}
			})?;

			Self::deposit_event(Event::<T>::TokenTransferInitiated {
				from: from.as_bytes().to_vec(),
				to: to.as_bytes().to_vec(),
				amount,
				local_asset_id: T::IbcDenomToAssetIdConversion::from_denom_to_asset_id(
					&coin.denom.to_string(),
				)
				.ok(),
				ibc_denom: coin.denom.to_string().as_bytes().to_vec(),
				is_sender_source,
				source_channel: source_channel.to_string().as_bytes().to_vec(),
				destination_channel: destination_channel.to_string().as_bytes().to_vec(),
			});
			Ok(())
		}

		/// We write the consensus & client state under these predefined paths so that
		/// we can produce state proofs of the values to connected chains
		/// in order to execute client upgrades.
		#[pallet::call_index(3)]
		#[pallet::weight(0)]
		pub fn upgrade_client(origin: OriginFor<T>, params: UpgradeParams) -> DispatchResult {
			<T as Config>::AdminOrigin::ensure_origin(origin)?;
			const CLIENT_STATE_UPGRADE_PATH: &[u8] = b"client-state-upgrade-path";
			const CONSENSUS_STATE_UPGRADE_PATH: &[u8] = b"consensus-state-upgrade-path";

			sp_io::storage::set(CLIENT_STATE_UPGRADE_PATH, &params.client_state);
			sp_io::storage::set(CONSENSUS_STATE_UPGRADE_PATH, &params.consensus_state);

			Self::deposit_event(Event::<T>::ClientUpgradeSet.into());

			Ok(())
		}

		/// Freeze a client at a specific height
		#[pallet::call_index(4)]
		#[pallet::weight(0)]
		pub fn freeze_client(
			origin: OriginFor<T>,
			client_id: Vec<u8>,
			height: u64,
		) -> DispatchResult {
			use ibc::core::ics02_client::client_state::ClientState;
			<T as Config>::FreezeOrigin::ensure_origin(origin)?;
			let client_id =
				client_id_from_bytes(client_id).map_err(|_| Error::<T>::DecodingError)?;
			let mut ctx = routing::Context::<T>::default();
			let client_state =
				ctx.client_state(&client_id).map_err(|_| Error::<T>::ClientStateNotFound)?;
			let frozen_state = match client_state {
				AnyClientState::Grandpa(grandpa) => {
					let latest_height = grandpa.latest_height();
					AnyClientState::wrap(
						&grandpa
							.with_frozen_height(Height::new(latest_height.revision_number, height))
							.map_err(|_| Error::<T>::ClientFreezeFailed)?,
					)
				},
				AnyClientState::Beefy(beefy) => {
					let latest_height = beefy.latest_height();
					AnyClientState::wrap(
						&beefy
							.with_frozen_height(Height::new(latest_height.revision_number, height))
							.map_err(|_| Error::<T>::ClientFreezeFailed)?,
					)
				},
				AnyClientState::Tendermint(tm) => {
					let latest_height = tm.latest_height();
					AnyClientState::wrap(
						&tm.with_frozen_height(Height::new(latest_height.revision_number, height))
							.map_err(|_| Error::<T>::ClientFreezeFailed)?,
					)
				},
				AnyClientState::Wasm(_) => return Err(Error::<T>::ClientFreezeFailed.into()),
				#[cfg(test)]
				AnyClientState::Mock(mut ms) => {
					ms.frozen_height =
						Some(Height::new(ms.latest_height().revision_number, height));
					AnyClientState::wrap(&ms)
				},
			}
			.ok_or_else(|| Error::<T>::ClientFreezeFailed)?;
			let revision_number = frozen_state.latest_height().revision_number;
			ctx.store_client_state(client_id.clone(), frozen_state)
				.map_err(|_| Error::<T>::ClientFreezeFailed)?;

			Self::deposit_event(Event::<T>::ClientFrozen {
				client_id: client_id.as_bytes().to_vec(),
				height,
				revision_number,
			});

			Ok(())
		}

		#[pallet::call_index(5)]
		#[pallet::weight(0)]
		#[frame_support::transactional]
		/// Increase all IBC counters by 1. Used only in testing to ensure that
		/// relayer uses proper proper values for source/sink chains.
		pub fn increase_counters(origin: OriginFor<T>) -> DispatchResult {
			ensure_root(origin)?;
			#[cfg(not(feature = "testing"))]
			{
				return Err(Error::<T>::AccessDenied.into())
			}
			#[cfg(feature = "testing")]
			{
				ChannelCounter::<T>::set(ChannelCounter::<T>::get() + 1);
				PacketCounter::<T>::set(PacketCounter::<T>::get() + 1);
				ClientCounter::<T>::set(ClientCounter::<T>::get() + 1);
				ConnectionCounter::<T>::set(ConnectionCounter::<T>::get() + 1);
				AcknowledgementCounter::<T>::set(AcknowledgementCounter::<T>::get() + 1);
				PacketReceiptCounter::<T>::set(PacketReceiptCounter::<T>::get() + 1);
				let port_id = PortId::transfer();
				let channel_id = ChannelId::new(ChannelCounter::<T>::get() as _);
				NextSequenceAck::<T>::insert(
					port_id.clone(),
					channel_id,
					NextSequenceAck::<T>::get(port_id.clone(), channel_id).unwrap_or_default() + 1,
				);
				NextSequenceRecv::<T>::insert(
					port_id.clone(),
					channel_id,
					NextSequenceRecv::<T>::get(port_id.clone(), channel_id).unwrap_or_default() + 1,
				);
				NextSequenceSend::<T>::insert(
					port_id.clone(),
					channel_id,
					NextSequenceSend::<T>::get(port_id.clone(), channel_id).unwrap_or_default() + 1,
				);
				Ok(())
			}
		}

		#[pallet::call_index(6)]
		#[pallet::weight(0)]
		#[frame_support::transactional]
		pub fn add_channels_to_feeless_channel_list(
			origin: OriginFor<T>,
			source_channel: u64,
			destination_channel: u64,
		) -> DispatchResult {
			ensure_root(origin)?;

			FeeLessChannelIds::<T>::insert((source_channel, destination_channel), ());
			Self::deposit_event(Event::<T>::FeeLessChannelIdsAdded {
				source_channel,
				destination_channel,
			});

			Ok(())
		}

		#[pallet::call_index(7)]
		#[pallet::weight(0)]
		#[frame_support::transactional]
		pub fn remove_channels_from_feeless_channel_list(
			origin: OriginFor<T>,
			source_channel: u64,
			destination_channel: u64,
		) -> DispatchResult {
			ensure_root(origin)?;

			FeeLessChannelIds::<T>::remove((source_channel, destination_channel));
			Self::deposit_event(Event::<T>::FeeLessChannelIdsRemoved {
				source_channel,
				destination_channel,
			});

			Ok(())
		}

		#[pallet::call_index(8)]
		#[pallet::weight(0)]
		#[frame_support::transactional]
		pub fn set_child_storage(
			origin: OriginFor<T>,
			key: Vec<u8>,
			value: Vec<u8>,
		) -> DispatchResult {
			<T as Config>::AdminOrigin::ensure_origin(origin)?;

			let concat_key = [T::PalletPrefix::get(), &key].concat();
			child::put(&ChildInfo::new_default(T::PalletPrefix::get()), &concat_key, &value);
			Self::deposit_event(Event::<T>::ChildStateUpdated);

			Ok(())
		}

		#[pallet::call_index(9)]
		#[pallet::weight(0)]
		#[frame_support::transactional]
		pub fn substitute_client_state(
			origin: OriginFor<T>,
			client_id: String,
			height: Height,
			client_state_bytes: Vec<u8>,
			consensus_state_bytes: Vec<u8>,
		) -> DispatchResult {
			<T as Config>::AdminOrigin::ensure_origin(origin)?;

			let client_id = ClientId::from_str(&client_id).map_err(|_| Error::<T>::Other)?;
			let client_state = AnyClientState::decode_vec(&client_state_bytes[..])
				.map_err(|_| Error::<T>::Other)?;
			let consensus_state = AnyConsensusState::decode_vec(&consensus_state_bytes[..])
				.map_err(|_| Error::<T>::Other)?;

			let mut ctx = Context::<T>::new();
			ctx.store_client_state(client_id.clone(), client_state)
				.map_err(|_| Error::<T>::Other)?;
			ctx.store_consensus_state(client_id.clone(), height, consensus_state)
				.map_err(|_| Error::<T>::Other)?;
			ctx.store_update_time(client_id.clone(), height, ctx.host_timestamp())
				.map_err(|_| Error::<T>::Other)?;
			ctx.store_update_height(client_id.clone(), height, ctx.host_height())
				.map_err(|_| Error::<T>::Other)?;

			Self::deposit_event(Event::<T>::ClientStateSubstituted {
				client_id: client_id.to_string(),
				height,
			});

			Ok(())
		}
	}

	impl<T: Config> Pallet<T>
	where
		T: Send + Sync,
		AccountId32: From<<T as frame_system::Config>::AccountId>,
		u32: From<<T as frame_system::Config>::BlockNumber>,
	{
		fn upgrade_grandpa_client_state(
			client_id: ClientId,
			client_state: Bytes,
		) -> Result<(), String> {
			if client_id.as_str().contains("grandpa") || client_id.as_str().contains("wasm") {
				let decoded = AnyClientStateV1::decode_vec(&mut client_state.as_slice())
					.map_err(|e| e.to_string())?;
				let mut wasm_code_id = None;
				let old_state = match decoded {
					AnyClientStateV1::Grandpa(state) => state,
					AnyClientStateV1::Wasm(WasmClientState { inner, code_id, .. }) =>
						match *inner {
							AnyClientStateV1::Grandpa(state) => {
								wasm_code_id = Some(code_id);
								state
							},
							_ => {
								log::trace!(
									target: "pallet_ibc",
									"Skipping client state upgrade for client {:?}",
									client_id
								);
								return Ok(())
							},
						},
					_ => {
						log::trace!(
							target: "pallet_ibc",
							"Skipping client state upgrade for client {:?}",
							client_id
						);
						return Ok(())
					},
				};
				let new_state = old_state.into();
				let any_state = if let Some(code_id) = wasm_code_id {
					AnyClientState::wasm(AnyClientState::Grandpa(new_state), code_id)
						.map_err(|e| e.to_string())?
				} else {
					AnyClientState::Grandpa(new_state)
				};
				<ClientStates<T>>::insert(
					&client_id,
					any_state.encode_to_vec().map_err(|e| e.to_string())?,
				);
			} else {
				log::trace!(
					target: "pallet_ibc",
					"Ignoring upgrade for client {:?}",
					client_id
				);
			}
			Ok(())
		}
	}
}

/// Result of the `DenomToAssetId::ibc_assets` function.
pub struct IbcAssets<AssetId> {
	/// List of IBC denoms.
	pub denoms: Vec<Vec<u8>>,
	/// Total number of IBC assets on the chain.
	pub total_count: u64,
	/// The next `AssetId` after the last item in the list.
	pub next_id: Option<AssetId>,
}

pub trait DenomToAssetId<T: Config> {
	type Error: Debug;

	/// Get the equivalent asset id for this ibc denom
	/// **Note**
	/// This function should create and register an asset with a valid metadata
	/// if an asset does not exist for this denom
	fn from_denom_to_asset_id(denom: &String) -> Result<T::AssetId, Self::Error>;

	/// Return full denom for given asset id
	fn from_asset_id_to_denom(id: T::AssetId) -> Option<String>;

	/// Returns `IbcAssets` containing a list of assets bound by `limit`.
	/// `start_key` is either an `AssetId` or an offset to start from.
	fn ibc_assets(start_key: Option<Either<T::AssetId, u32>>, limit: u64) -> IbcAssets<T::AssetId>;
}<|MERGE_RESOLUTION|>--- conflicted
+++ resolved
@@ -168,12 +168,8 @@
 	};
 	use crate::{
 		ics20::HandleMemo,
-<<<<<<< HEAD
 		ics23::client_states::ClientStates,
-		light_clients::AnyClientStateV1,
-=======
-		light_clients::AnyConsensusState,
->>>>>>> a358385c
+		light_clients::{AnyClientStateV1, AnyConsensusState},
 		routing::{Context, ModuleRouter},
 	};
 	use ibc::{
