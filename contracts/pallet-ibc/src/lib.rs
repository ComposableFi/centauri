--- conflicted
+++ resolved
@@ -269,7 +269,9 @@
 		type IsSendEnabled: Get<bool>;
 		type IsReceiveEnabled: Get<bool>;
 		type FeeAccount: Get<Self::AccountIdConversion>;
-<<<<<<< HEAD
+		/// Cleanup packets period (in blocks)
+		#[pallet::constant]
+		type CleanUpPacketsPeriod: Get<Self::BlockNumber>;
 
 		#[pallet::constant]
 		type ServiceCharge: Get<Perbill>;
@@ -283,11 +285,6 @@
 		type FlatFeeAssetId: Get<Self::AssetId>;
 		//Asset amount that will be charged. for example 10 (USDT)
 		type FlatFeeAmount: Get<Self::Balance>;
-=======
-		/// Cleanup packets period (in blocks)
-		#[pallet::constant]
-		type CleanUpPacketsPeriod: Get<Self::BlockNumber>;
->>>>>>> 3ca5e4f6
 	}
 
 	#[pallet::pallet]
