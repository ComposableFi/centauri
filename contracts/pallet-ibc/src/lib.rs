--- conflicted
+++ resolved
@@ -317,12 +317,7 @@
 	>;
 
 	#[pallet::storage]
-<<<<<<< HEAD
-	#[pallet::getter(fn current_slot)]
-	pub(super) type CurrentSlot<T: Config> = StorageValue<_, String, ValueQuery>;
-=======
 	pub type ServiceChargeOut<T: Config> = StorageValue<_, Perbill, OptionQuery>;
->>>>>>> 1c3dacdf
 
 	#[pallet::storage]
 	/// client_id , Height => Timestamp
