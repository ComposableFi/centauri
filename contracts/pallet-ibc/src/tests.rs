--- conflicted
+++ resolved
@@ -1,43 +1,45 @@
 use crate::{
-    light_clients::{AnyClientState, AnyConsensusState},
-    mock::*,
-    routing::Context,
-    Any, Config, MultiAddress, Pallet, PalletParams, Timeout, TransferParams, MODULE_ID,
+	light_clients::{AnyClientState, AnyConsensusState},
+	mock::*,
+	routing::Context,
+	Any, Config, MultiAddress, Pallet, PalletParams, Timeout, TransferParams, MODULE_ID,
 };
 use core::time::Duration;
-use frame_support::traits::fungibles::{Create, Inspect};
-use frame_support::{assert_ok, traits::fungibles::Mutate};
+use frame_support::{
+	assert_ok,
+	traits::fungibles::{Create, Inspect, Mutate},
+};
 use ibc::{
-    applications::transfer::{packet::PacketData, Coin, PrefixedDenom, VERSION},
-    core::{
-        ics02_client::{
-            client_state::ClientState,
-            height::Height,
-            msgs::create_client::{MsgCreateAnyClient, TYPE_URL},
-        },
-        ics03_connection::{
-            connection::{ConnectionEnd, Counterparty, State as ConnState},
-            context::ConnectionKeeper,
-            msgs::conn_open_init,
-            version::Version as ConnVersion,
-        },
-        ics04_channel::{
-            channel::{ChannelEnd, Counterparty as ChanCounterParty, Order, State},
-            context::ChannelKeeper,
-            msgs::recv_packet::MsgRecvPacket,
-            packet::Packet,
-            Version as ChanVersion,
-        },
-        ics23_commitment::commitment::CommitmentPrefix,
-        ics24_host::identifier::{ChannelId, ClientId, ConnectionId, PortId},
-    },
-    mock::{
-        client_state::{MockClientState, MockConsensusState},
-        header::{MockClientMessage, MockHeader},
-    },
-    proofs::Proofs,
-    signer::Signer,
-    tx_msg::Msg,
+	applications::transfer::{packet::PacketData, Coin, PrefixedDenom, VERSION},
+	core::{
+		ics02_client::{
+			client_state::ClientState,
+			height::Height,
+			msgs::create_client::{MsgCreateAnyClient, TYPE_URL},
+		},
+		ics03_connection::{
+			connection::{ConnectionEnd, Counterparty, State as ConnState},
+			context::ConnectionKeeper,
+			msgs::conn_open_init,
+			version::Version as ConnVersion,
+		},
+		ics04_channel::{
+			channel::{ChannelEnd, Counterparty as ChanCounterParty, Order, State},
+			context::ChannelKeeper,
+			msgs::recv_packet::MsgRecvPacket,
+			packet::Packet,
+			Version as ChanVersion,
+		},
+		ics23_commitment::commitment::CommitmentPrefix,
+		ics24_host::identifier::{ChannelId, ClientId, ConnectionId, PortId},
+	},
+	mock::{
+		client_state::{MockClientState, MockConsensusState},
+		header::{MockClientMessage, MockHeader},
+	},
+	proofs::Proofs,
+	signer::Signer,
+	tx_msg::Msg,
 };
 use ibc_primitives::{get_channel_escrow_address, IbcHandler};
 use pallet_ibc_ping::SendPingParams;
@@ -47,155 +49,132 @@
 use tendermint_proto::Protobuf;
 
 fn setup_client_and_consensus_state(port_id: PortId) {
-    // Set up client state and consensus states
-    let mock_client_state =
-        MockClientState::new(MockClientMessage::from(MockHeader::new(Height::new(0, 1))));
-    let mock_cs_state = MockConsensusState::new(MockHeader::new(Height::new(0, 1)));
-    let client_id = ClientId::new(&mock_client_state.client_type(), 0).unwrap();
-    let counterparty_client_id = ClientId::new(&mock_client_state.client_type(), 1).unwrap();
-    let msg = MsgCreateAnyClient::<Context<Test>>::new(
-        AnyClientState::Mock(mock_client_state),
-        AnyConsensusState::Mock(mock_cs_state),
-        Signer::from_str(MODULE_ID).unwrap(),
-    )
-    .unwrap()
-    .encode_vec();
-    let mut ctx = Context::<Test>::default();
-
-    let msg = Any {
-        type_url: TYPE_URL.to_string().as_bytes().to_vec(),
-        value: msg,
-    };
-    assert_ok!(Ibc::deliver(
-        Origin::signed(AccountId32::new([0; 32])),
-        vec![msg]
-    ));
-
-    let connection_id = ConnectionId::new(0);
-    let commitment_prefix: CommitmentPrefix =
-        <Test as Config>::PALLET_PREFIX.to_vec().try_into().unwrap();
-    let delay_period = core::time::Duration::from_nanos(0);
-    let connection_counterparty = Counterparty::new(
-        counterparty_client_id,
-        Some(ConnectionId::new(1)),
-        commitment_prefix,
-    );
-    let connection_end = ConnectionEnd::new(
-        ConnState::Open,
-        client_id,
-        connection_counterparty,
-        vec![ConnVersion::default()],
-        delay_period,
-    );
-
-    let counterparty = ChanCounterParty::new(port_id.clone(), Some(ChannelId::new(1)));
-    let channel_end = ChannelEnd::new(
-        State::Open,
-        Order::Unordered,
-        counterparty,
-        vec![connection_id.clone()],
-        ChanVersion::new(VERSION.to_string()),
-    );
-    let channel_id = ChannelId::new(0);
-    ctx.store_connection(connection_id, &connection_end)
-        .unwrap();
-    ctx.store_channel((port_id.clone(), channel_id), &channel_end)
-        .unwrap();
-    ctx.store_next_sequence_send((port_id.clone(), channel_id), 1.into())
-        .unwrap();
-    ctx.store_next_sequence_recv((port_id, channel_id), 1.into())
-        .unwrap()
+	// Set up client state and consensus states
+	let mock_client_state =
+		MockClientState::new(MockClientMessage::from(MockHeader::new(Height::new(0, 1))));
+	let mock_cs_state = MockConsensusState::new(MockHeader::new(Height::new(0, 1)));
+	let client_id = ClientId::new(&mock_client_state.client_type(), 0).unwrap();
+	let counterparty_client_id = ClientId::new(&mock_client_state.client_type(), 1).unwrap();
+	let msg = MsgCreateAnyClient::<Context<Test>>::new(
+		AnyClientState::Mock(mock_client_state),
+		AnyConsensusState::Mock(mock_cs_state),
+		Signer::from_str(MODULE_ID).unwrap(),
+	)
+	.unwrap()
+	.encode_vec();
+	let mut ctx = Context::<Test>::default();
+
+	let msg = Any { type_url: TYPE_URL.to_string().as_bytes().to_vec(), value: msg };
+	assert_ok!(Ibc::deliver(Origin::signed(AccountId32::new([0; 32])), vec![msg]));
+
+	let connection_id = ConnectionId::new(0);
+	let commitment_prefix: CommitmentPrefix =
+		<Test as Config>::PALLET_PREFIX.to_vec().try_into().unwrap();
+	let delay_period = core::time::Duration::from_nanos(0);
+	let connection_counterparty =
+		Counterparty::new(counterparty_client_id, Some(ConnectionId::new(1)), commitment_prefix);
+	let connection_end = ConnectionEnd::new(
+		ConnState::Open,
+		client_id,
+		connection_counterparty,
+		vec![ConnVersion::default()],
+		delay_period,
+	);
+
+	let counterparty = ChanCounterParty::new(port_id.clone(), Some(ChannelId::new(1)));
+	let channel_end = ChannelEnd::new(
+		State::Open,
+		Order::Unordered,
+		counterparty,
+		vec![connection_id.clone()],
+		ChanVersion::new(VERSION.to_string()),
+	);
+	let channel_id = ChannelId::new(0);
+	ctx.store_connection(connection_id, &connection_end).unwrap();
+	ctx.store_channel((port_id.clone(), channel_id), &channel_end).unwrap();
+	ctx.store_next_sequence_send((port_id.clone(), channel_id), 1.into()).unwrap();
+	ctx.store_next_sequence_recv((port_id, channel_id), 1.into()).unwrap()
 }
 
 // Create a client and initialize a connection
 #[test]
 fn initialize_connection() {
-    new_test_ext().execute_with(|| {
-        let mock_client_state =
-            MockClientState::new(MockClientMessage::from(MockHeader::default()));
-        let mock_cs_state = MockConsensusState::new(MockHeader::default());
-        let client_id = ClientId::new(&mock_client_state.client_type(), 0).unwrap();
-        let counterparty_client_id = ClientId::new(&mock_client_state.client_type(), 1).unwrap();
-        let msg = MsgCreateAnyClient::<Context<Test>>::new(
-            AnyClientState::Mock(mock_client_state),
-            AnyConsensusState::Mock(mock_cs_state),
-            Signer::from_str(MODULE_ID).unwrap(),
-        )
-        .unwrap()
-        .encode_vec();
-
-        let commitment_prefix: CommitmentPrefix =
-            <Test as Config>::PALLET_PREFIX.to_vec().try_into().unwrap();
-
-        let msg = Any {
-            type_url: TYPE_URL.to_string().as_bytes().to_vec(),
-            value: msg,
-        };
-
-        assert_ok!(Ibc::deliver(
-            Origin::signed(AccountId32::new([0; 32])),
-            vec![msg]
-        ));
-
-        let value = conn_open_init::MsgConnectionOpenInit {
-            client_id,
-            counterparty: Counterparty::new(
-                counterparty_client_id,
-                Some(ConnectionId::new(1)),
-                commitment_prefix,
-            ),
-            version: Some(ConnVersion::default()),
-            delay_period: Duration::from_nanos(1000),
-            signer: Signer::from_str(MODULE_ID).unwrap(),
-        };
-
-        let msg = Any {
-            type_url: conn_open_init::TYPE_URL.as_bytes().to_vec(),
-            value: value.encode_vec(),
-        };
-
-        assert_ok!(Ibc::deliver(
-            Origin::signed(AccountId32::new([0; 32])),
-            vec![msg]
-        ));
-    })
+	new_test_ext().execute_with(|| {
+		let mock_client_state =
+			MockClientState::new(MockClientMessage::from(MockHeader::default()));
+		let mock_cs_state = MockConsensusState::new(MockHeader::default());
+		let client_id = ClientId::new(&mock_client_state.client_type(), 0).unwrap();
+		let counterparty_client_id = ClientId::new(&mock_client_state.client_type(), 1).unwrap();
+		let msg = MsgCreateAnyClient::<Context<Test>>::new(
+			AnyClientState::Mock(mock_client_state),
+			AnyConsensusState::Mock(mock_cs_state),
+			Signer::from_str(MODULE_ID).unwrap(),
+		)
+		.unwrap()
+		.encode_vec();
+
+		let commitment_prefix: CommitmentPrefix =
+			<Test as Config>::PALLET_PREFIX.to_vec().try_into().unwrap();
+
+		let msg = Any { type_url: TYPE_URL.to_string().as_bytes().to_vec(), value: msg };
+
+		assert_ok!(Ibc::deliver(Origin::signed(AccountId32::new([0; 32])), vec![msg]));
+
+		let value = conn_open_init::MsgConnectionOpenInit {
+			client_id,
+			counterparty: Counterparty::new(
+				counterparty_client_id,
+				Some(ConnectionId::new(1)),
+				commitment_prefix,
+			),
+			version: Some(ConnVersion::default()),
+			delay_period: Duration::from_nanos(1000),
+			signer: Signer::from_str(MODULE_ID).unwrap(),
+		};
+
+		let msg = Any {
+			type_url: conn_open_init::TYPE_URL.as_bytes().to_vec(),
+			value: value.encode_vec(),
+		};
+
+		assert_ok!(Ibc::deliver(Origin::signed(AccountId32::new([0; 32])), vec![msg]));
+	})
 }
 
 #[test]
 fn should_send_ping_packet() {
-    let mut ext = new_test_ext();
-    ext.execute_with(|| {
-        frame_system::Pallet::<Test>::set_block_number(1u32);
-
-        setup_client_and_consensus_state(PortId::from_str("ping").unwrap());
-
-        let params = SendPingParams {
-            data: "ping".as_bytes().to_vec(),
-            timeout_height_offset: 10,
-            timeout_timestamp_offset: 10000u64,
-            channel_id: 0,
-        };
-
-        assert_ok!(Ping::send_ping(Origin::root(), params));
-    });
-
-    // ext.persist_offchain_overlay();
-
-    // ext.execute_with(|| {
-    // 	let offchain_packet = crate::Pallet::<Test>::get_offchain_packets(
-    // 		"channel-0".as_bytes().to_vec(),
-    // 		"ping".as_bytes().to_vec(),
-    // 		vec![1],
-    // 	)
-    // 	.unwrap();
-    // 	assert_eq!(offchain_packet.len(), 1);
-    // })
+	let mut ext = new_test_ext();
+	ext.execute_with(|| {
+		frame_system::Pallet::<Test>::set_block_number(1u32);
+
+		setup_client_and_consensus_state(PortId::from_str("ping").unwrap());
+
+		let params = SendPingParams {
+			data: "ping".as_bytes().to_vec(),
+			timeout_height_offset: 10,
+			timeout_timestamp_offset: 10000u64,
+			channel_id: 0,
+		};
+
+		assert_ok!(Ping::send_ping(Origin::root(), params));
+	});
+
+	// ext.persist_offchain_overlay();
+
+	// ext.execute_with(|| {
+	// 	let offchain_packet = crate::Pallet::<Test>::get_offchain_packets(
+	// 		"channel-0".as_bytes().to_vec(),
+	// 		"ping".as_bytes().to_vec(),
+	// 		vec![1],
+	// 	)
+	// 	.unwrap();
+	// 	assert_eq!(offchain_packet.len(), 1);
+	// })
 }
 const PICA: u128 = 1;
 const MILLIS: u128 = 1000000;
 #[test]
 fn send_transfer() {
-<<<<<<< HEAD
 	let mut ext = new_test_ext();
 	ext.execute_with(|| {
 		let pair = sp_core::sr25519::Pair::from_seed(b"12345678901234567890123456789012");
@@ -203,62 +182,40 @@
 			ibc_primitives::runtime_interface::account_id_to_ss58(pair.public().0).unwrap();
 		let ss58_address = String::from_utf8(raw_user).unwrap();
 		setup_client_and_consensus_state(PortId::transfer());
-
+		<<Test as Config>::Fungibles as Create<AccountId>>::create(
+			PICA,
+			AccountId32::new([0; 32]),
+			true,
+			1000u128.into(),
+		)
+		.unwrap();
 		let balance = 100000 * MILLIS;
 		<<Test as Config>::Fungibles as Mutate<
-=======
-    let mut ext = new_test_ext();
-    ext.execute_with(|| {
-        let pair = sp_core::sr25519::Pair::from_seed(b"12345678901234567890123456789012");
-        let raw_user =
-            ibc_primitives::runtime_interface::account_id_to_ss58(pair.public().0).unwrap();
-        let ss58_address = String::from_utf8(raw_user).unwrap();
-        setup_client_and_consensus_state(PortId::transfer());
-        <<Test as Config>::MultiCurrency as Create<AccountId>>::create(
-            PICA,
-            AccountId32::new([0; 32]),
-            true,
-            1000u128.into(),
-        )
-        .unwrap();
-        let balance = 100000 * MILLIS;
-        <<Test as Config>::MultiCurrency as Mutate<
->>>>>>> 8b105c1f
 			<Test as frame_system::Config>::AccountId,
 		>>::mint_into(PICA, &AccountId32::new([0; 32]), balance)
 		.unwrap();
 
-        Ibc::set_params(
-            Origin::root(),
-            PalletParams {
-                send_enabled: true,
-                receive_enabled: true,
-            },
-        )
-        .unwrap();
-
-        let timeout = Timeout::Offset {
-            timestamp: Some(1000),
-            height: Some(5),
-        };
-
-        Ibc::transfer(
-            Origin::signed(AccountId32::new([0; 32])),
-            TransferParams {
-                to: MultiAddress::Raw(ss58_address.as_bytes().to_vec()),
-                source_channel: 0,
-                timeout,
-            },
-            PICA,
-            balance,
-        )
-        .unwrap();
-    })
+		Ibc::set_params(Origin::root(), PalletParams { send_enabled: true, receive_enabled: true })
+			.unwrap();
+
+		let timeout = Timeout::Offset { timestamp: Some(1000), height: Some(5) };
+
+		Ibc::transfer(
+			Origin::signed(AccountId32::new([0; 32])),
+			TransferParams {
+				to: MultiAddress::Raw(ss58_address.as_bytes().to_vec()),
+				source_channel: 0,
+				timeout,
+			},
+			PICA,
+			balance,
+		)
+		.unwrap();
+	})
 }
 
 #[test]
 fn on_deliver_ics20_recv_packet() {
-<<<<<<< HEAD
 	let mut ext = new_test_ext();
 	ext.execute_with(|| {
 		// Create  a new account
@@ -278,6 +235,13 @@
 		let denom = "transfer/channel-1/PICA";
 		let channel_escrow_address =
 			get_channel_escrow_address(&PortId::transfer(), channel_id).unwrap();
+		<<Test as Config>::Fungibles as Create<AccountId>>::create(
+			PICA,
+			AccountId32::new([0; 32]),
+			true,
+			1000u128.into(),
+		)
+		.unwrap();
 		let channel_escrow_address =
 			<Test as Config>::AccountIdConversion::try_from(channel_escrow_address)
 				.map_err(|_| ())
@@ -286,154 +250,105 @@
 
 		// Endow escrow address with tokens
 		<<Test as Config>::Fungibles as Mutate<
-=======
-    let mut ext = new_test_ext();
-    ext.execute_with(|| {
-        // Create  a new account
-        let pair = sp_core::sr25519::Pair::from_seed(b"12345678901234567890123456789012");
-        let ss58_address_bytes =
-            ibc_primitives::runtime_interface::account_id_to_ss58(pair.public().0).unwrap();
-        let ss58_address = String::from_utf8(ss58_address_bytes).unwrap();
-        frame_system::Pallet::<Test>::set_block_number(1u32);
-
-        setup_client_and_consensus_state(PortId::transfer());
-
-        let channel_id = ChannelId::new(0);
-        let balance = 100000 * MILLIS;
-
-        // We are simulating a transfer back to the source chain
-
-        let denom = "transfer/channel-1/PICA";
-        let channel_escrow_address =
-            get_channel_escrow_address(&PortId::transfer(), channel_id).unwrap();
-        <<Test as Config>::MultiCurrency as Create<AccountId>>::create(
-            PICA,
-            AccountId32::new([0; 32]),
-            true,
-            1000u128.into(),
-        )
-        .unwrap();
-        let channel_escrow_address =
-            <Test as Config>::AccountIdConversion::try_from(channel_escrow_address)
-                .map_err(|_| ())
-                .unwrap();
-        let channel_escrow_address = channel_escrow_address.into_account();
-
-        // Endow escrow address with tokens
-        <<Test as Config>::MultiCurrency as Mutate<
->>>>>>> 8b105c1f
 			<Test as frame_system::Config>::AccountId,
 		>>::mint_into(PICA, &channel_escrow_address, balance)
 		.unwrap();
 
-        Ibc::set_params(
-            Origin::root(),
-            PalletParams {
-                send_enabled: true,
-                receive_enabled: true,
-            },
-        )
-        .unwrap();
-
-        let prefixed_denom = PrefixedDenom::from_str(denom).unwrap();
-        let amt = 1000 * MILLIS;
-        println!("Transferred Amount {}", amt);
-        let coin = Coin {
-            denom: prefixed_denom,
-            amount: ibc::applications::transfer::Amount::from_str(&format!("{:?}", amt)).unwrap(),
-        };
-        let packet_data = PacketData {
-            token: coin,
-            sender: Signer::from_str("alice").unwrap(),
-            receiver: Signer::from_str(&ss58_address).unwrap(),
-        };
-
-        let data = serde_json::to_vec(&packet_data).unwrap();
-        let packet = Packet {
-            sequence: 1u64.into(),
-            source_port: PortId::transfer(),
-            source_channel: ChannelId::new(1),
-            destination_port: PortId::transfer(),
-            destination_channel: ChannelId::new(0),
-            data,
-            timeout_height: Height::new(2000, 5),
-            timeout_timestamp: ibc::timestamp::Timestamp::from_nanoseconds(
-                1690894363u64.saturating_mul(1000000000),
-            )
-            .unwrap(),
-        };
-
-        let msg = MsgRecvPacket {
-            packet,
-            proofs: Proofs::new(
-                vec![0u8; 32].try_into().unwrap(),
-                None,
-                None,
-                None,
-                Height::new(0, 1),
-            )
-            .unwrap(),
-            signer: Signer::from_str(MODULE_ID).unwrap(),
-        };
-
-        let msg = Any {
-            type_url: msg.type_url().as_bytes().to_vec(),
-            value: msg.encode_vec(),
-        };
-
-        let account_data = Tokens::accounts(AccountId32::new(pair.public().0), PICA);
-        // Assert account balance before transfer
-        assert_eq!(account_data.free, 0);
-        Ibc::deliver(Origin::signed(AccountId32::new([0; 32])), vec![msg]).unwrap();
-
-        let balance =
-            <Assets as Inspect<AccountId>>::balance(PICA, &AccountId32::new(pair.public().0));
-        assert_eq!(balance, amt.into())
-    })
+		Ibc::set_params(Origin::root(), PalletParams { send_enabled: true, receive_enabled: true })
+			.unwrap();
+
+		let prefixed_denom = PrefixedDenom::from_str(denom).unwrap();
+		let amt = 1000 * MILLIS;
+		println!("Transferred Amount {}", amt);
+		let coin = Coin {
+			denom: prefixed_denom,
+			amount: ibc::applications::transfer::Amount::from_str(&format!("{:?}", amt)).unwrap(),
+		};
+		let packet_data = PacketData {
+			token: coin,
+			sender: Signer::from_str("alice").unwrap(),
+			receiver: Signer::from_str(&ss58_address).unwrap(),
+		};
+
+		let data = serde_json::to_vec(&packet_data).unwrap();
+		let packet = Packet {
+			sequence: 1u64.into(),
+			source_port: PortId::transfer(),
+			source_channel: ChannelId::new(1),
+			destination_port: PortId::transfer(),
+			destination_channel: ChannelId::new(0),
+			data,
+			timeout_height: Height::new(2000, 5),
+			timeout_timestamp: ibc::timestamp::Timestamp::from_nanoseconds(
+				1690894363u64.saturating_mul(1000000000),
+			)
+			.unwrap(),
+		};
+
+		let msg = MsgRecvPacket {
+			packet,
+			proofs: Proofs::new(
+				vec![0u8; 32].try_into().unwrap(),
+				None,
+				None,
+				None,
+				Height::new(0, 1),
+			)
+			.unwrap(),
+			signer: Signer::from_str(MODULE_ID).unwrap(),
+		};
+
+		let msg = Any { type_url: msg.type_url().as_bytes().to_vec(), value: msg.encode_vec() };
+
+		let account_data = Tokens::accounts(AccountId32::new(pair.public().0), PICA);
+		// Assert account balance before transfer
+		assert_eq!(account_data.free, 0);
+		Ibc::deliver(Origin::signed(AccountId32::new([0; 32])), vec![msg]).unwrap();
+
+		let balance =
+			<Assets as Inspect<AccountId>>::balance(PICA, &AccountId32::new(pair.public().0));
+		assert_eq!(balance, amt.into())
+	})
 }
 
 #[test]
 fn should_fetch_recv_packet_with_acknowledgement() {
-    let mut ext = new_test_ext();
-    ext.execute_with(|| {
-        frame_system::Pallet::<Test>::set_block_number(1u32);
-        let channel_id = ChannelId::new(0);
-        let port_id = PortId::transfer();
-
-        let mut ctx = Context::<Test>::default();
-
-        let channel_end = ChannelEnd::default();
-        ctx.store_channel((port_id.clone(), channel_id), &channel_end)
-            .unwrap();
-        let packet = Packet {
-            sequence: 1u64.into(),
-            source_port: port_id.clone(),
-            source_channel: channel_id,
-            destination_port: port_id.clone(),
-            destination_channel: channel_id,
-            data: "hello".as_bytes().to_vec(),
-            timeout_height: Default::default(),
-            timeout_timestamp: Default::default(),
-        };
-
-        ctx.store_recv_packet(
-            (port_id.clone(), channel_id, packet.sequence),
-            packet.clone(),
-        )
-        .unwrap();
-
-        let ack = "success".as_bytes().to_vec();
-        Pallet::<Test>::write_acknowledgement(&packet, ack.clone()).unwrap();
-
-        let packet_info = Pallet::<Test>::get_recv_packet_info(
-            channel_id.to_string().as_bytes().to_vec(),
-            port_id.as_bytes().to_vec(),
-            vec![1],
-        )
-        .unwrap()
-        .get(0)
-        .unwrap()
-        .clone();
-        assert_eq!(packet_info.ack, Some(ack))
-    });
+	let mut ext = new_test_ext();
+	ext.execute_with(|| {
+		frame_system::Pallet::<Test>::set_block_number(1u32);
+		let channel_id = ChannelId::new(0);
+		let port_id = PortId::transfer();
+
+		let mut ctx = Context::<Test>::default();
+
+		let channel_end = ChannelEnd::default();
+		ctx.store_channel((port_id.clone(), channel_id), &channel_end).unwrap();
+		let packet = Packet {
+			sequence: 1u64.into(),
+			source_port: port_id.clone(),
+			source_channel: channel_id,
+			destination_port: port_id.clone(),
+			destination_channel: channel_id,
+			data: "hello".as_bytes().to_vec(),
+			timeout_height: Default::default(),
+			timeout_timestamp: Default::default(),
+		};
+
+		ctx.store_recv_packet((port_id.clone(), channel_id, packet.sequence), packet.clone())
+			.unwrap();
+
+		let ack = "success".as_bytes().to_vec();
+		Pallet::<Test>::write_acknowledgement(&packet, ack.clone()).unwrap();
+
+		let packet_info = Pallet::<Test>::get_recv_packet_info(
+			channel_id.to_string().as_bytes().to_vec(),
+			port_id.as_bytes().to_vec(),
+			vec![1],
+		)
+		.unwrap()
+		.get(0)
+		.unwrap()
+		.clone();
+		assert_eq!(packet_info.ack, Some(ack))
+	});
 }