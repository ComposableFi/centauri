[workspace]
resolver = "2"
members = [
    # core ibc implementation
    # "ibc/derive",
    # "ibc/modules",
    # "ibc/proto",
    # "ibc/proto-compiler",

    # ibc contracts for different blockchain runtimes
    # "contracts/pallet-ibc/ping",
    # "contracts/pallet-ibc/primitives",
    # "contracts/pallet-ibc/rpc",
    # "contracts/pallet-ibc/runtime-api",
    # "contracts/pallet-ibc",
    # "contracts/pallet-ibc/simple-iavl",

    # algorithms
    # "algorithms/beefy/verifier",
    # "algorithms/beefy/prover",
    # "algorithms/beefy/primitives",
    # "algorithms/grandpa/verifier",
    # "algorithms/grandpa/prover",
    # "algorithms/grandpa/primitives",

    # ibc light clients
<<<<<<< HEAD
    "light-clients/common",
    "light-clients/ics07-tendermint",
    "light-clients/ics07-tendermint-cw",
    "light-clients/ics08-wasm",
    "light-clients/ics10-grandpa",
    "light-clients/ics10-grandpa-cw",
    "light-clients/ics11-beefy",
    "light-clients/ics13-near",
    "light-clients/icsxx-ethereum",
    "light-clients/icsxx-ethereum-cw",
=======
    # "light-clients/common",
    # "light-clients/ics07-tendermint",
    # "light-clients/ics10-grandpa",
    # "light-clients/ics11-beefy",
    # "light-clients/ics13-near",
>>>>>>> 4c1facb3

    # hyperspace
    "hyperspace",
    "hyperspace/core",
    "hyperspace/primitives",
    # "hyperspace/parachain",
    # "hyperspace/cosmos",
    # "hyperspace/testsuite",
    # "hyperspace/metrics",
    "hyperspace/ethereum",

    # utilities
    # "utils/subxt/codegen",
    # "utils/subxt/generated",
    # "utils/parachain-node",
    # "utils/parachain-node/runtime",
    #     "utils/simnode"
]

[patch."https://github.com/paritytech/jsonrpsee"]
jsonrpsee = { version = "0.16.2" }

[patch."https://github.com/paritytech/substrate"]
sc-executor = { git = "https://github.com/paritytech//substrate.git", branch = "polkadot-v0.9.39" }
sc-executor-common = { git = "https://github.com/paritytech//substrate.git", branch = "polkadot-v0.9.39" }
sc-executor-wasmtime = { git = "https://github.com/paritytech//substrate.git", branch = "polkadot-v0.9.39" }
sc-consensus-aura = { git = "https://github.com/paritytech//substrate.git", branch = "polkadot-v0.9.39" }
sp-api = { git = "https://github.com/paritytech//substrate.git", branch = "polkadot-v0.9.39" }
sp-api-proc-macro = { git = "https://github.com/paritytech//substrate.git", branch = "polkadot-v0.9.39" }
sp-application-crypto = { git = "https://github.com/paritytech//substrate.git", branch = "polkadot-v0.9.39" }
sp-arithmetic = { git = "https://github.com/paritytech//substrate.git", branch = "polkadot-v0.9.39" }
sp-core = { git = "https://github.com/paritytech//substrate.git", branch = "polkadot-v0.9.39" }
sp-core-hashing = { git = "https://github.com/paritytech//substrate.git", branch = "polkadot-v0.9.39" }
sp-consensus-slots = { git = "https://github.com/paritytech//substrate.git", branch = "polkadot-v0.9.39" }
sp-consensus-aura = { git = "https://github.com/paritytech//substrate.git", branch = "polkadot-v0.9.39" }
sp-debug-derive = { git = "https://github.com/paritytech//substrate.git", branch = "polkadot-v0.9.39" }
sp-externalities = { git = "https://github.com/paritytech//substrate.git", branch = "polkadot-v0.9.39" }
sp-io = { git = "https://github.com/paritytech//substrate.git", branch = "polkadot-v0.9.39" }
sp-keyring = { git = "https://github.com/paritytech//substrate.git", branch = "polkadot-v0.9.39" }
sp-keystore = { git = "https://github.com/paritytech//substrate.git", branch = "polkadot-v0.9.39" }
sp-panic-handler = { git = "https://github.com/paritytech//substrate.git", branch = "polkadot-v0.9.39" }
sp-runtime = { git = "https://github.com/paritytech//substrate.git", branch = "polkadot-v0.9.39" }
sp-runtime-interface = { git = "https://github.com/paritytech//substrate.git", branch = "polkadot-v0.9.39" }
sp-runtime-interface-proc-macro = { git = "https://github.com/paritytech//substrate.git", branch = "polkadot-v0.9.39" }
sp-state-machine = { git = "https://github.com/paritytech//substrate.git", branch = "polkadot-v0.9.39" }
sp-std = { git = "https://github.com/paritytech//substrate.git", branch = "polkadot-v0.9.39" }
sp-storage = { git = "https://github.com/paritytech//substrate.git", branch = "polkadot-v0.9.39" }
sp-tracing = { git = "https://github.com/paritytech//substrate.git", branch = "polkadot-v0.9.39" }
sp-trie = { git = "https://github.com/paritytech//substrate.git", branch = "polkadot-v0.9.39" }
sp-timestamp = { git = "https://github.com/paritytech//substrate.git", branch = "polkadot-v0.9.39" }
sp-version = { git = "https://github.com/paritytech//substrate.git", branch = "polkadot-v0.9.39" }
sp-version-proc-macro = { git = "https://github.com/paritytech//substrate.git", branch = "polkadot-v0.9.39" }
sp-wasm-interface = { git = "https://github.com/paritytech//substrate.git", branch = "polkadot-v0.9.39" }
sp-weights = { git = "https://github.com/paritytech//substrate.git", branch = "polkadot-v0.9.39" }
try-runtime-cli = { git = "https://github.com/paritytech//substrate.git", branch = "polkadot-v0.9.39" }
pallet-timestamp = { git = "https://github.com/paritytech//substrate.git", branch = "polkadot-v0.9.39" }
pallet-aura = { git = "https://github.com/paritytech//substrate.git", branch = "polkadot-v0.9.39" }
pallet-babe = { git = "https://github.com/paritytech//substrate.git", branch = "polkadot-v0.9.39" }
frame-system = { git = "https://github.com/paritytech//substrate.git", branch = "polkadot-v0.9.39" }
beefy-gadget = { git = "https://github.com/paritytech//substrate.git", branch = "polkadot-v0.9.39" }
beefy-gadget-rpc = { git = "https://github.com/paritytech//substrate.git", branch = "polkadot-v0.9.39" }
binary-merkle-tree = { git = "https://github.com/paritytech//substrate.git", branch = "polkadot-v0.9.39" }
fork-tree = { git = "https://github.com/paritytech//substrate.git", branch = "polkadot-v0.9.39" }
frame-benchmarking = { git = "https://github.com/paritytech//substrate.git", branch = "polkadot-v0.9.39" }
frame-benchmarking-cli = { git = "https://github.com/paritytech//substrate.git", branch = "polkadot-v0.9.39" }
frame-election-provider-solution-type = { git = "https://github.com/paritytech//substrate.git", branch = "polkadot-v0.9.39" }
frame-election-provider-support = { git = "https://github.com/paritytech//substrate.git", branch = "polkadot-v0.9.39" }
frame-executive = { git = "https://github.com/paritytech//substrate.git", branch = "polkadot-v0.9.39" }
frame-support = { git = "https://github.com/paritytech//substrate.git", branch = "polkadot-v0.9.39" }
frame-support-procedural = { git = "https://github.com/paritytech//substrate.git", branch = "polkadot-v0.9.39" }
frame-support-procedural-tools = { git = "https://github.com/paritytech//substrate.git", branch = "polkadot-v0.9.39" }
frame-support-procedural-tools-derive = { git = "https://github.com/paritytech//substrate.git", branch = "polkadot-v0.9.39" }
frame-system-benchmarking = { git = "https://github.com/paritytech//substrate.git", branch = "polkadot-v0.9.39" }
frame-system-rpc-runtime-api = { git = "https://github.com/paritytech//substrate.git", branch = "polkadot-v0.9.39" }
frame-try-runtime = { git = "https://github.com/paritytech//substrate.git", branch = "polkadot-v0.9.39" }
mmr-gadget = { git = "https://github.com/paritytech//substrate.git", branch = "polkadot-v0.9.39" }
mmr-rpc = { git = "https://github.com/paritytech//substrate.git", branch = "polkadot-v0.9.39" }
pallet-assets = { git = "https://github.com/paritytech//substrate.git", branch = "polkadot-v0.9.39" }
pallet-authority-discovery = { git = "https://github.com/paritytech//substrate.git", branch = "polkadot-v0.9.39" }
pallet-authorship = { git = "https://github.com/paritytech//substrate.git", branch = "polkadot-v0.9.39" }
pallet-bags-list = { git = "https://github.com/paritytech//substrate.git", branch = "polkadot-v0.9.39" }
pallet-balances = { git = "https://github.com/paritytech//substrate.git", branch = "polkadot-v0.9.39" }
pallet-beefy = { git = "https://github.com/paritytech//substrate.git", branch = "polkadot-v0.9.39" }
pallet-beefy-mmr = { git = "https://github.com/paritytech//substrate.git", branch = "polkadot-v0.9.39" }
pallet-bounties = { git = "https://github.com/paritytech//substrate.git", branch = "polkadot-v0.9.39" }
pallet-child-bounties = { git = "https://github.com/paritytech//substrate.git", branch = "polkadot-v0.9.39" }
pallet-collective = { git = "https://github.com/paritytech//substrate.git", branch = "polkadot-v0.9.39" }
pallet-conviction-voting = { git = "https://github.com/paritytech//substrate.git", branch = "polkadot-v0.9.39" }
pallet-democracy = { git = "https://github.com/paritytech//substrate.git", branch = "polkadot-v0.9.39" }
pallet-election-provider-multi-phase = { git = "https://github.com/paritytech//substrate.git", branch = "polkadot-v0.9.39" }
pallet-election-provider-support-benchmarking = { git = "https://github.com/paritytech//substrate.git", branch = "polkadot-v0.9.39" }
pallet-elections-phragmen = { git = "https://github.com/paritytech//substrate.git", branch = "polkadot-v0.9.39" }
pallet-fast-unstake = { git = "https://github.com/paritytech//substrate.git", branch = "polkadot-v0.9.39" }
pallet-grandpa = { git = "https://github.com/paritytech//substrate.git", branch = "polkadot-v0.9.39" }
pallet-identity = { git = "https://github.com/paritytech//substrate.git", branch = "polkadot-v0.9.39" }
pallet-im-online = { git = "https://github.com/paritytech//substrate.git", branch = "polkadot-v0.9.39" }
pallet-indices = { git = "https://github.com/paritytech//substrate.git", branch = "polkadot-v0.9.39" }
pallet-membership = { git = "https://github.com/paritytech//substrate.git", branch = "polkadot-v0.9.39" }
pallet-mmr = { git = "https://github.com/paritytech//substrate.git", branch = "polkadot-v0.9.39" }
pallet-multisig = { git = "https://github.com/paritytech//substrate.git", branch = "polkadot-v0.9.39" }
pallet-nis = { git = "https://github.com/paritytech//substrate.git", branch = "polkadot-v0.9.39" }
pallet-nomination-pools = { git = "https://github.com/paritytech//substrate.git", branch = "polkadot-v0.9.39" }
pallet-nomination-pools-benchmarking = { git = "https://github.com/paritytech//substrate.git", branch = "polkadot-v0.9.39" }
pallet-nomination-pools-runtime-api = { git = "https://github.com/paritytech//substrate.git", branch = "polkadot-v0.9.39" }
pallet-offences = { git = "https://github.com/paritytech//substrate.git", branch = "polkadot-v0.9.39" }
pallet-offences-benchmarking = { git = "https://github.com/paritytech//substrate.git", branch = "polkadot-v0.9.39" }
pallet-preimage = { git = "https://github.com/paritytech//substrate.git", branch = "polkadot-v0.9.39" }
pallet-proxy = { git = "https://github.com/paritytech//substrate.git", branch = "polkadot-v0.9.39" }
pallet-ranked-collective = { git = "https://github.com/paritytech//substrate.git", branch = "polkadot-v0.9.39" }
pallet-recovery = { git = "https://github.com/paritytech//substrate.git", branch = "polkadot-v0.9.39" }
pallet-referenda = { git = "https://github.com/paritytech//substrate.git", branch = "polkadot-v0.9.39" }
pallet-scheduler = { git = "https://github.com/paritytech//substrate.git", branch = "polkadot-v0.9.39" }
pallet-session = { git = "https://github.com/paritytech//substrate.git", branch = "polkadot-v0.9.39" }
pallet-session-benchmarking = { git = "https://github.com/paritytech//substrate.git", branch = "polkadot-v0.9.39" }
pallet-society = { git = "https://github.com/paritytech//substrate.git", branch = "polkadot-v0.9.39" }
pallet-staking = { git = "https://github.com/paritytech//substrate.git", branch = "polkadot-v0.9.39" }
pallet-staking-reward-curve = { git = "https://github.com/paritytech//substrate.git", branch = "polkadot-v0.9.39" }
pallet-staking-reward-fn = { git = "https://github.com/paritytech//substrate.git", branch = "polkadot-v0.9.39" }
pallet-staking-runtime-api = { git = "https://github.com/paritytech//substrate.git", branch = "polkadot-v0.9.39" }
pallet-state-trie-migration = { git = "https://github.com/paritytech//substrate.git", branch = "polkadot-v0.9.39" }
pallet-sudo = { git = "https://github.com/paritytech//substrate.git", branch = "polkadot-v0.9.39" }
pallet-tips = { git = "https://github.com/paritytech//substrate.git", branch = "polkadot-v0.9.39" }
pallet-transaction-payment = { git = "https://github.com/paritytech//substrate.git", branch = "polkadot-v0.9.39" }
pallet-transaction-payment-rpc = { git = "https://github.com/paritytech//substrate.git", branch = "polkadot-v0.9.39" }
pallet-transaction-payment-rpc-runtime-api = { git = "https://github.com/paritytech//substrate.git", branch = "polkadot-v0.9.39" }
pallet-treasury = { git = "https://github.com/paritytech//substrate.git", branch = "polkadot-v0.9.39" }
pallet-utility = { git = "https://github.com/paritytech//substrate.git", branch = "polkadot-v0.9.39" }
pallet-vesting = { git = "https://github.com/paritytech//substrate.git", branch = "polkadot-v0.9.39" }
pallet-whitelist = { git = "https://github.com/paritytech//substrate.git", branch = "polkadot-v0.9.39" }
sc-authority-discovery = { git = "https://github.com/paritytech//substrate.git", branch = "polkadot-v0.9.39" }
sc-basic-authorship = { git = "https://github.com/paritytech//substrate.git", branch = "polkadot-v0.9.39" }
sc-block-builder = { git = "https://github.com/paritytech//substrate.git", branch = "polkadot-v0.9.39" }
sc-chain-spec = { git = "https://github.com/paritytech//substrate.git", branch = "polkadot-v0.9.39" }
sc-chain-spec-derive = { git = "https://github.com/paritytech//substrate.git", branch = "polkadot-v0.9.39" }
sc-cli = { git = "https://github.com/paritytech//substrate.git", branch = "polkadot-v0.9.39" }
sc-client-api = { git = "https://github.com/paritytech//substrate.git", branch = "polkadot-v0.9.39" }
sc-client-db = { git = "https://github.com/paritytech//substrate.git", branch = "polkadot-v0.9.39" }
sc-consensus = { git = "https://github.com/paritytech//substrate.git", branch = "polkadot-v0.9.39" }
sc-consensus-babe = { git = "https://github.com/paritytech//substrate.git", branch = "polkadot-v0.9.39" }
sc-consensus-babe-rpc = { git = "https://github.com/paritytech//substrate.git", branch = "polkadot-v0.9.39" }
sc-consensus-epochs = { git = "https://github.com/paritytech//substrate.git", branch = "polkadot-v0.9.39" }
sc-consensus-slots = { git = "https://github.com/paritytech//substrate.git", branch = "polkadot-v0.9.39" }
sc-finality-grandpa = { git = "https://github.com/paritytech//substrate.git", branch = "polkadot-v0.9.39" }
sc-finality-grandpa-rpc = { git = "https://github.com/paritytech//substrate.git", branch = "polkadot-v0.9.39" }
sc-informant = { git = "https://github.com/paritytech//substrate.git", branch = "polkadot-v0.9.39" }
sc-keystore = { git = "https://github.com/paritytech//substrate.git", branch = "polkadot-v0.9.39" }
sc-network = { git = "https://github.com/paritytech//substrate.git", branch = "polkadot-v0.9.39" }
sc-network-bitswap = { git = "https://github.com/paritytech//substrate.git", branch = "polkadot-v0.9.39" }
sc-network-common = { git = "https://github.com/paritytech//substrate.git", branch = "polkadot-v0.9.39" }
sc-network-gossip = { git = "https://github.com/paritytech//substrate.git", branch = "polkadot-v0.9.39" }
sc-network-light = { git = "https://github.com/paritytech//substrate.git", branch = "polkadot-v0.9.39" }
sc-network-sync = { git = "https://github.com/paritytech//substrate.git", branch = "polkadot-v0.9.39" }
sc-network-transactions = { git = "https://github.com/paritytech//substrate.git", branch = "polkadot-v0.9.39" }
sc-offchain = { git = "https://github.com/paritytech//substrate.git", branch = "polkadot-v0.9.39" }
sc-peerset = { git = "https://github.com/paritytech//substrate.git", branch = "polkadot-v0.9.39" }
sc-proposer-metrics = { git = "https://github.com/paritytech//substrate.git", branch = "polkadot-v0.9.39" }
sc-rpc = { git = "https://github.com/paritytech//substrate.git", branch = "polkadot-v0.9.39" }
sc-rpc-api = { git = "https://github.com/paritytech//substrate.git", branch = "polkadot-v0.9.39" }
sc-rpc-server = { git = "https://github.com/paritytech//substrate.git", branch = "polkadot-v0.9.39" }
sc-rpc-spec-v2 = { git = "https://github.com/paritytech//substrate.git", branch = "polkadot-v0.9.39" }
sc-service = { git = "https://github.com/paritytech//substrate.git", branch = "polkadot-v0.9.39" }
sc-state-db = { git = "https://github.com/paritytech//substrate.git", branch = "polkadot-v0.9.39" }
sc-storage-monitor = { git = "https://github.com/paritytech//substrate.git", branch = "polkadot-v0.9.39" }
sc-sync-state-rpc = { git = "https://github.com/paritytech//substrate.git", branch = "polkadot-v0.9.39" }
sc-sysinfo = { git = "https://github.com/paritytech//substrate.git", branch = "polkadot-v0.9.39" }
sc-telemetry = { git = "https://github.com/paritytech//substrate.git", branch = "polkadot-v0.9.39" }
sc-tracing = { git = "https://github.com/paritytech//substrate.git", branch = "polkadot-v0.9.39" }
sc-tracing-proc-macro = { git = "https://github.com/paritytech//substrate.git", branch = "polkadot-v0.9.39" }
sc-transaction-pool = { git = "https://github.com/paritytech//substrate.git", branch = "polkadot-v0.9.39" }
sc-transaction-pool-api = { git = "https://github.com/paritytech//substrate.git", branch = "polkadot-v0.9.39" }
sc-utils = { git = "https://github.com/paritytech//substrate.git", branch = "polkadot-v0.9.39" }
sp-authority-discovery = { git = "https://github.com/paritytech//substrate.git", branch = "polkadot-v0.9.39" }
sp-beefy = { git = "https://github.com/paritytech//substrate.git", branch = "polkadot-v0.9.39" }
sp-block-builder = { git = "https://github.com/paritytech//substrate.git", branch = "polkadot-v0.9.39" }
sp-blockchain = { git = "https://github.com/paritytech//substrate.git", branch = "polkadot-v0.9.39" }
sp-consensus = { git = "https://github.com/paritytech//substrate.git", branch = "polkadot-v0.9.39" }
sp-consensus-babe = { git = "https://github.com/paritytech//substrate.git", branch = "polkadot-v0.9.39" }
sp-consensus-vrf = { git = "https://github.com/paritytech//substrate.git", branch = "polkadot-v0.9.39" }
sp-core-hashing-proc-macro = { git = "https://github.com/paritytech//substrate.git", branch = "polkadot-v0.9.39" }
sp-database = { git = "https://github.com/paritytech//substrate.git", branch = "polkadot-v0.9.39" }
sp-finality-grandpa = { git = "https://github.com/paritytech//substrate.git", branch = "polkadot-v0.9.39" }
sp-inherents = { git = "https://github.com/paritytech//substrate.git", branch = "polkadot-v0.9.39" }
sp-maybe-compressed-blob = { git = "https://github.com/paritytech//substrate.git", branch = "polkadot-v0.9.39" }
sp-mmr-primitives = { git = "https://github.com/paritytech//substrate.git", branch = "polkadot-v0.9.39" }
sp-npos-elections = { git = "https://github.com/paritytech//substrate.git", branch = "polkadot-v0.9.39" }
sp-offchain = { git = "https://github.com/paritytech//substrate.git", branch = "polkadot-v0.9.39" }
sp-rpc = { git = "https://github.com/paritytech//substrate.git", branch = "polkadot-v0.9.39" }
sp-session = { git = "https://github.com/paritytech//substrate.git", branch = "polkadot-v0.9.39" }
sp-staking = { git = "https://github.com/paritytech//substrate.git", branch = "polkadot-v0.9.39" }
sp-transaction-pool = { git = "https://github.com/paritytech//substrate.git", branch = "polkadot-v0.9.39" }
sp-transaction-storage-proof = { git = "https://github.com/paritytech//substrate.git", branch = "polkadot-v0.9.39" }
substrate-build-script-utils = { git = "https://github.com/paritytech//substrate.git", branch = "polkadot-v0.9.39" }
substrate-frame-rpc-system = { git = "https://github.com/paritytech//substrate.git", branch = "polkadot-v0.9.39" }
substrate-prometheus-endpoint = { git = "https://github.com/paritytech//substrate.git", branch = "polkadot-v0.9.39" }
substrate-state-trie-migration-rpc = { git = "https://github.com/paritytech//substrate.git", branch = "polkadot-v0.9.39" }
substrate-wasm-builder = { git = "https://github.com/paritytech//substrate.git", branch = "polkadot-v0.9.39" }

[profile.release]
overflow-checks = true<|MERGE_RESOLUTION|>--- conflicted
+++ resolved
@@ -24,24 +24,16 @@
     # "algorithms/grandpa/primitives",
 
     # ibc light clients
-<<<<<<< HEAD
-    "light-clients/common",
-    "light-clients/ics07-tendermint",
-    "light-clients/ics07-tendermint-cw",
+    # "light-clients/common",
+    # "light-clients/ics07-tendermint",
+    # "light-clients/ics07-tendermint-cw",
     "light-clients/ics08-wasm",
     "light-clients/ics10-grandpa",
-    "light-clients/ics10-grandpa-cw",
+    # "light-clients/ics10-grandpa-cw",
     "light-clients/ics11-beefy",
-    "light-clients/ics13-near",
+    # "light-clients/ics13-near",
     "light-clients/icsxx-ethereum",
     "light-clients/icsxx-ethereum-cw",
-=======
-    # "light-clients/common",
-    # "light-clients/ics07-tendermint",
-    # "light-clients/ics10-grandpa",
-    # "light-clients/ics11-beefy",
-    # "light-clients/ics13-near",
->>>>>>> 4c1facb3
 
     # hyperspace
     "hyperspace",
