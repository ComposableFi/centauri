[workspace]
resolver = "2"
members = [
    # core ibc implementation
    # "ibc/derive",
    # "ibc/modules",
    # "ibc/proto",
    # "ibc/proto-compiler",

    # ibc contracts for different blockchain runtimes
    # "contracts/pallet-ibc/ping",
    # "contracts/pallet-ibc/primitives",
    # "contracts/pallet-ibc/rpc",
    # "contracts/pallet-ibc/runtime-api",
    # "contracts/pallet-ibc",
    # "contracts/pallet-ibc/simple-iavl",

    # algorithms
    # "algorithms/beefy/verifier",
    # "algorithms/beefy/prover",
    # "algorithms/beefy/primitives",
    # "algorithms/grandpa/verifier",
    # "algorithms/grandpa/prover",
    # "algorithms/grandpa/primitives",

    # ibc light clients
    # "light-clients/common",
    # "light-clients/ics07-tendermint",
    # "light-clients/ics07-tendermint-cw",
    "light-clients/ics08-wasm",
    "light-clients/ics10-grandpa",
    # "light-clients/ics10-grandpa-cw",
    # "light-clients/ics11-beefy",
    # "light-clients/ics13-near",
    "light-clients/icsxx-ethereum",
    "light-clients/icsxx-ethereum-cw",

    # hyperspace
    "hyperspace",
    "hyperspace/core",
    "hyperspace/primitives",
    # "hyperspace/parachain",
    # "hyperspace/cosmos",
     "hyperspace/testsuite",
    # "hyperspace/metrics",
    "hyperspace/ethereum",

    # utilities
<<<<<<< HEAD
    # "utils/subxt/codegen",
    # "utils/subxt/generated",
    # "utils/parachain-node",
    # "utils/parachain-node/runtime",
    #     "utils/simnode"
=======
    "utils/subxt/codegen",
    "utils/subxt/generated",
    "utils/parachain-node",
    "utils/parachain-node/runtime",
    "utils/calldata-compression",
#     "utils/simnode"
>>>>>>> 27515248
]

[patch."https://github.com/paritytech/jsonrpsee"]
jsonrpsee = { version = "0.16.2" }

[patch."https://github.com/paritytech/substrate"]
sc-executor = { git = "https://github.com/paritytech//substrate.git", branch = "polkadot-v0.9.39" }
sc-executor-common = { git = "https://github.com/paritytech//substrate.git", branch = "polkadot-v0.9.39" }
sc-executor-wasmtime = { git = "https://github.com/paritytech//substrate.git", branch = "polkadot-v0.9.39" }
sp-api = { git = "https://github.com/paritytech//substrate.git", branch = "polkadot-v0.9.39" }
sp-api-proc-macro = { git = "https://github.com/paritytech//substrate.git", branch = "polkadot-v0.9.39" }
sp-application-crypto = { git = "https://github.com/paritytech//substrate.git", branch = "polkadot-v0.9.39" }
sp-arithmetic = { git = "https://github.com/paritytech//substrate.git", branch = "polkadot-v0.9.39" }
sp-core = { git = "https://github.com/paritytech//substrate.git", branch = "polkadot-v0.9.39" }
sp-core-hashing = { git = "https://github.com/paritytech//substrate.git", branch = "polkadot-v0.9.39" }
sp-consensus-slots = { git = "https://github.com/paritytech//substrate.git", branch = "polkadot-v0.9.39" }
sp-consensus-aura = { git = "https://github.com/paritytech//substrate.git", branch = "polkadot-v0.9.39" }
sp-debug-derive = { git = "https://github.com/paritytech//substrate.git", branch = "polkadot-v0.9.39" }
sp-externalities = { git = "https://github.com/paritytech//substrate.git", branch = "polkadot-v0.9.39" }
sp-io = { git = "https://github.com/paritytech//substrate.git", branch = "polkadot-v0.9.39" }
sp-keyring = { git = "https://github.com/paritytech//substrate.git", branch = "polkadot-v0.9.39" }
sp-keystore = { git = "https://github.com/paritytech//substrate.git", branch = "polkadot-v0.9.39" }
sp-panic-handler = { git = "https://github.com/paritytech//substrate.git", branch = "polkadot-v0.9.39" }
sp-runtime = { git = "https://github.com/paritytech//substrate.git", branch = "polkadot-v0.9.39" }
sp-runtime-interface = { git = "https://github.com/paritytech//substrate.git", branch = "polkadot-v0.9.39" }
sp-runtime-interface-proc-macro = { git = "https://github.com/paritytech//substrate.git", branch = "polkadot-v0.9.39" }
sp-state-machine = { git = "https://github.com/paritytech//substrate.git", branch = "polkadot-v0.9.39" }
sp-std = { git = "https://github.com/paritytech//substrate.git", branch = "polkadot-v0.9.39" }
sp-storage = { git = "https://github.com/paritytech//substrate.git", branch = "polkadot-v0.9.39" }
sp-tracing = { git = "https://github.com/paritytech//substrate.git", branch = "polkadot-v0.9.39" }
sp-trie = { git = "https://github.com/paritytech//substrate.git", branch = "polkadot-v0.9.39" }
sp-timestamp = { git = "https://github.com/paritytech//substrate.git", branch = "polkadot-v0.9.39" }
sp-version = { git = "https://github.com/paritytech//substrate.git", branch = "polkadot-v0.9.39" }
sp-version-proc-macro = { git = "https://github.com/paritytech//substrate.git", branch = "polkadot-v0.9.39" }
sp-wasm-interface = { git = "https://github.com/paritytech//substrate.git", branch = "polkadot-v0.9.39" }
sp-weights = { git = "https://github.com/paritytech//substrate.git", branch = "polkadot-v0.9.39" }
pallet-timestamp = { git = "https://github.com/paritytech//substrate.git", branch = "polkadot-v0.9.39" }
pallet-aura = { git = "https://github.com/paritytech//substrate.git", branch = "polkadot-v0.9.39" }
frame-system = { git = "https://github.com/paritytech//substrate.git", branch = "polkadot-v0.9.39" }
beefy-gadget = { git = "https://github.com/paritytech//substrate.git", branch = "polkadot-v0.9.39" }
beefy-gadget-rpc = { git = "https://github.com/paritytech//substrate.git", branch = "polkadot-v0.9.39" }
binary-merkle-tree = { git = "https://github.com/paritytech//substrate.git", branch = "polkadot-v0.9.39" }
fork-tree = { git = "https://github.com/paritytech//substrate.git", branch = "polkadot-v0.9.39" }
frame-benchmarking = { git = "https://github.com/paritytech//substrate.git", branch = "polkadot-v0.9.39" }
frame-support = { git = "https://github.com/paritytech//substrate.git", branch = "polkadot-v0.9.39" }
frame-support-procedural = { git = "https://github.com/paritytech//substrate.git", branch = "polkadot-v0.9.39" }
frame-support-procedural-tools = { git = "https://github.com/paritytech//substrate.git", branch = "polkadot-v0.9.39" }
frame-support-procedural-tools-derive = { git = "https://github.com/paritytech//substrate.git", branch = "polkadot-v0.9.39" }
mmr-gadget = { git = "https://github.com/paritytech//substrate.git", branch = "polkadot-v0.9.39" }
mmr-rpc = { git = "https://github.com/paritytech//substrate.git", branch = "polkadot-v0.9.39" }
pallet-assets = { git = "https://github.com/paritytech//substrate.git", branch = "polkadot-v0.9.39" }
pallet-authorship = { git = "https://github.com/paritytech//substrate.git", branch = "polkadot-v0.9.39" }
pallet-balances = { git = "https://github.com/paritytech//substrate.git", branch = "polkadot-v0.9.39" }
pallet-beefy = { git = "https://github.com/paritytech//substrate.git", branch = "polkadot-v0.9.39" }
pallet-beefy-mmr = { git = "https://github.com/paritytech//substrate.git", branch = "polkadot-v0.9.39" }
pallet-membership = { git = "https://github.com/paritytech//substrate.git", branch = "polkadot-v0.9.39" }
pallet-mmr = { git = "https://github.com/paritytech//substrate.git", branch = "polkadot-v0.9.39" }
pallet-session = { git = "https://github.com/paritytech//substrate.git", branch = "polkadot-v0.9.39" }
pallet-transaction-payment = { git = "https://github.com/paritytech//substrate.git", branch = "polkadot-v0.9.39" }
pallet-transaction-payment-rpc = { git = "https://github.com/paritytech//substrate.git", branch = "polkadot-v0.9.39" }
pallet-transaction-payment-rpc-runtime-api = { git = "https://github.com/paritytech//substrate.git", branch = "polkadot-v0.9.39" }
sc-block-builder = { git = "https://github.com/paritytech//substrate.git", branch = "polkadot-v0.9.39" }
sc-chain-spec = { git = "https://github.com/paritytech//substrate.git", branch = "polkadot-v0.9.39" }
sc-chain-spec-derive = { git = "https://github.com/paritytech//substrate.git", branch = "polkadot-v0.9.39" }
sc-client-api = { git = "https://github.com/paritytech//substrate.git", branch = "polkadot-v0.9.39" }
sc-consensus = { git = "https://github.com/paritytech//substrate.git", branch = "polkadot-v0.9.39" }
sc-finality-grandpa = { git = "https://github.com/paritytech//substrate.git", branch = "polkadot-v0.9.39" }
sc-finality-grandpa-rpc = { git = "https://github.com/paritytech//substrate.git", branch = "polkadot-v0.9.39" }
sc-keystore = { git = "https://github.com/paritytech//substrate.git", branch = "polkadot-v0.9.39" }
sc-network = { git = "https://github.com/paritytech//substrate.git", branch = "polkadot-v0.9.39" }
sc-network-common = { git = "https://github.com/paritytech//substrate.git", branch = "polkadot-v0.9.39" }
sc-network-gossip = { git = "https://github.com/paritytech//substrate.git", branch = "polkadot-v0.9.39" }
sc-offchain = { git = "https://github.com/paritytech//substrate.git", branch = "polkadot-v0.9.39" }
sc-peerset = { git = "https://github.com/paritytech//substrate.git", branch = "polkadot-v0.9.39" }
sc-rpc = { git = "https://github.com/paritytech//substrate.git", branch = "polkadot-v0.9.39" }
sc-rpc-api = { git = "https://github.com/paritytech//substrate.git", branch = "polkadot-v0.9.39" }
sc-rpc-server = { git = "https://github.com/paritytech//substrate.git", branch = "polkadot-v0.9.39" }
sc-telemetry = { git = "https://github.com/paritytech//substrate.git", branch = "polkadot-v0.9.39" }
sc-tracing = { git = "https://github.com/paritytech//substrate.git", branch = "polkadot-v0.9.39" }
sc-tracing-proc-macro = { git = "https://github.com/paritytech//substrate.git", branch = "polkadot-v0.9.39" }
sc-transaction-pool-api = { git = "https://github.com/paritytech//substrate.git", branch = "polkadot-v0.9.39" }
sc-utils = { git = "https://github.com/paritytech//substrate.git", branch = "polkadot-v0.9.39" }
sp-authority-discovery = { git = "https://github.com/paritytech//substrate.git", branch = "polkadot-v0.9.39" }
sp-beefy = { git = "https://github.com/paritytech//substrate.git", branch = "polkadot-v0.9.39" }
sp-block-builder = { git = "https://github.com/paritytech//substrate.git", branch = "polkadot-v0.9.39" }
sp-blockchain = { git = "https://github.com/paritytech//substrate.git", branch = "polkadot-v0.9.39" }
sp-consensus = { git = "https://github.com/paritytech//substrate.git", branch = "polkadot-v0.9.39" }
sp-core-hashing-proc-macro = { git = "https://github.com/paritytech//substrate.git", branch = "polkadot-v0.9.39" }
sp-database = { git = "https://github.com/paritytech//substrate.git", branch = "polkadot-v0.9.39" }
sp-finality-grandpa = { git = "https://github.com/paritytech//substrate.git", branch = "polkadot-v0.9.39" }
sp-inherents = { git = "https://github.com/paritytech//substrate.git", branch = "polkadot-v0.9.39" }
sp-maybe-compressed-blob = { git = "https://github.com/paritytech//substrate.git", branch = "polkadot-v0.9.39" }
sp-mmr-primitives = { git = "https://github.com/paritytech//substrate.git", branch = "polkadot-v0.9.39" }
sp-offchain = { git = "https://github.com/paritytech//substrate.git", branch = "polkadot-v0.9.39" }
sp-rpc = { git = "https://github.com/paritytech//substrate.git", branch = "polkadot-v0.9.39" }
sp-session = { git = "https://github.com/paritytech//substrate.git", branch = "polkadot-v0.9.39" }
sp-staking = { git = "https://github.com/paritytech//substrate.git", branch = "polkadot-v0.9.39" }
substrate-prometheus-endpoint = { git = "https://github.com/paritytech//substrate.git", branch = "polkadot-v0.9.39" }

[profile.release]
overflow-checks = true<|MERGE_RESOLUTION|>--- conflicted
+++ resolved
@@ -46,20 +46,12 @@
     "hyperspace/ethereum",
 
     # utilities
-<<<<<<< HEAD
-    # "utils/subxt/codegen",
-    # "utils/subxt/generated",
-    # "utils/parachain-node",
-    # "utils/parachain-node/runtime",
-    #     "utils/simnode"
-=======
     "utils/subxt/codegen",
     "utils/subxt/generated",
     "utils/parachain-node",
     "utils/parachain-node/runtime",
     "utils/calldata-compression",
 #     "utils/simnode"
->>>>>>> 27515248
 ]
 
 [patch."https://github.com/paritytech/jsonrpsee"]
