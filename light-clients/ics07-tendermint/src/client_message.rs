// Copyright 2022 ComposableFi
//
// Licensed under the Apache License, Version 2.0 (the "License");
// you may not use this file except in compliance with the License.
// You may obtain a copy of the License at
//
//      http://www.apache.org/licenses/LICENSE-2.0
//
// Unless required by applicable law or agreed to in writing, software
// distributed under the License is distributed on an "AS IS" BASIS,
// WITHOUT WARRANTIES OR CONDITIONS OF ANY KIND, either express or implied.
// See the License for the specific language governing permissions and
// limitations under the License.

#![allow(deprecated)]

use crate::error::Error;
use alloc::{string::ToString, vec::Vec};
use bytes::Buf;
use core::cmp::Ordering;
use ibc::{
	core::{
		ics02_client,
		ics24_host::identifier::{ChainId, ClientId},
	},
	prelude::*,
	timestamp::Timestamp,
	Height,
};
use ibc_proto::{
	google::protobuf::Any,
	ibc::lightclients::tendermint::v1::{Header as RawHeader, Misbehaviour as RawMisbehaviour},
};
use prost::Message;
use serde::{Deserialize, Serialize};
use tendermint::{block::signed_header::SignedHeader, validator::Set as ValidatorSet};
use tendermint_proto::Protobuf;

pub const TENDERMINT_HEADER_TYPE_URL: &str = "/ibc.lightclients.grandpa.v1.Header";
pub const TENDERMINT_MISBEHAVIOUR_TYPE_URL: &str = "/ibc.lightclients.grandpa.v1.Misbehaviour";

#[derive(Clone, Debug, PartialEq, Eq)]
pub struct Misbehaviour {
	pub client_id: ClientId,
	pub header1: Header,
	pub header2: Header,
}

#[derive(Clone, Debug, PartialEq, Eq)]
pub enum ClientMessage {
	Header(Header),
	Misbehaviour(Misbehaviour),
}

impl ics02_client::client_message::ClientMessage for ClientMessage {
<<<<<<< HEAD
	fn encode_to_vec(&self) -> Vec<u8> {
		self.encode_vec().expect("encode to vec cannot fail")
=======
	fn encode_to_vec(&self) -> Result<Vec<u8>, tendermint_proto::Error> {
		self.encode_vec()
>>>>>>> 106fe625
	}
}

impl Protobuf<Any> for ClientMessage {}

impl TryFrom<Any> for ClientMessage {
	type Error = Error;

	fn try_from(any: Any) -> Result<Self, Self::Error> {
		let msg = match &*any.type_url {
			TENDERMINT_HEADER_TYPE_URL => Self::Header(
				Header::decode(&*any.value).map_err(|e| Error::validation(format!("{e:?}")))?,
			),
			TENDERMINT_MISBEHAVIOUR_TYPE_URL => Self::Misbehaviour(
				Misbehaviour::decode(&*any.value)
					.map_err(|e| Error::validation(format!("{e:?}")))?,
			),
			_ => Err(Error::validation(format!("Unknown type: {}", any.type_url)))?,
		};

		Ok(msg)
	}
}

impl From<ClientMessage> for Any {
	fn from(msg: ClientMessage) -> Self {
		match msg {
			ClientMessage::Header(header) => Any {
<<<<<<< HEAD
				value: header.encode_vec().expect("encode header"),
				type_url: TENDERMINT_HEADER_TYPE_URL.to_string(),
			},
			ClientMessage::Misbehaviour(misbheaviour) => Any {
				value: misbheaviour.encode_vec().expect("encode misbehaviour"),
=======
				value: header.encode_vec().expect("failed to encode ClientMessage.header"),
				type_url: TENDERMINT_HEADER_TYPE_URL.to_string(),
			},
			ClientMessage::Misbehaviour(misbheaviour) => Any {
				value: misbheaviour
					.encode_vec()
					.expect("failed to encode ClientMessage.misbehaviour"),
>>>>>>> 106fe625
				type_url: TENDERMINT_MISBEHAVIOUR_TYPE_URL.to_string(),
			},
		}
	}
}

impl Protobuf<RawMisbehaviour> for Misbehaviour {}

impl TryFrom<RawMisbehaviour> for Misbehaviour {
	type Error = Error;

	fn try_from(raw: RawMisbehaviour) -> Result<Self, Self::Error> {
		Ok(Self {
			client_id: Default::default(),
			header1: raw
				.header_1
				.ok_or_else(|| Error::invalid_raw_misbehaviour("missing header1".into()))?
				.try_into()?,
			header2: raw
				.header_2
				.ok_or_else(|| Error::invalid_raw_misbehaviour("missing header2".into()))?
				.try_into()?,
		})
	}
}

impl From<Misbehaviour> for RawMisbehaviour {
	fn from(value: Misbehaviour) -> Self {
		RawMisbehaviour {
			client_id: value.client_id.to_string(),
			header_1: Some(value.header1.into()),
			header_2: Some(value.header2.into()),
		}
	}
}

impl core::fmt::Display for Misbehaviour {
	fn fmt(&self, f: &mut core::fmt::Formatter<'_>) -> Result<(), core::fmt::Error> {
		write!(
			f,
			"{:?} h1: {:?}-{:?} h2: {:?}-{:?}",
			self.client_id,
			self.header1.height(),
			self.header1.trusted_height,
			self.header2.height(),
			self.header2.trusted_height,
		)
	}
}

/// Tendermint consensus header
#[derive(Clone, PartialEq, Eq, Deserialize, Serialize, Debug)]
// #[cfg_attr(feature = "std", derive(Debug))]
pub struct Header {
	pub signed_header: SignedHeader, // contains the commitment root
	pub validator_set: ValidatorSet, // the validator set that signed Header
	pub trusted_height: Height,      /* the height of a trusted header seen by client less than
	                                  * or equal to Header */
	// TODO(thane): Rename this to trusted_next_validator_set?
	pub trusted_validator_set: ValidatorSet, // the last trusted validator set at trusted height
}

// #[cfg(not(feature = "std"))]
// impl core::fmt::Debug for Header {
// 	fn fmt(&self, f: &mut core::fmt::Formatter<'_>) -> Result<(), core::fmt::Error> {
// 		write!(f, " Header {{...}}")
// 	}
// }

impl Header {
	pub fn height(&self) -> Height {
		Height::new(
			ChainId::chain_version(self.signed_header.header.chain_id.as_str()),
			u64::from(self.signed_header.header.height),
		)
	}

	pub fn timestamp(&self) -> Timestamp {
		self.signed_header.header.time.into()
	}

	pub fn compatible_with(&self, other_header: &Header) -> bool {
		headers_compatible(&self.signed_header, &other_header.signed_header)
	}
}

pub fn headers_compatible(header: &SignedHeader, other: &SignedHeader) -> bool {
	let ibc_client_height = other.header.height;
	let self_header_height = header.header.height;

	match self_header_height.cmp(&ibc_client_height) {
		Ordering::Equal => {
			// 1 - fork
			header.commit.block_id == other.commit.block_id
		},
		Ordering::Greater => {
			// 2 - BFT time violation
			header.header.time > other.header.time
		},
		Ordering::Less => {
			// 3 - BFT time violation
			header.header.time < other.header.time
		},
	}
}

impl Protobuf<RawHeader> for Header {}

impl TryFrom<RawHeader> for Header {
	type Error = Error;

	fn try_from(raw: RawHeader) -> Result<Self, Self::Error> {
		let header = Self {
			signed_header: raw
				.signed_header
				.ok_or_else(Error::missing_signed_header)?
				.try_into()
				.map_err(|e| {
				Error::invalid_header("signed header conversion".to_string(), e)
			})?,
			validator_set: raw
				.validator_set
				.ok_or_else(Error::missing_validator_set)?
				.try_into()
				.map_err(Error::invalid_raw_header)?,
			trusted_height: raw.trusted_height.ok_or_else(Error::missing_trusted_height)?.into(),
			trusted_validator_set: raw
				.trusted_validators
				.ok_or_else(Error::missing_trusted_validator_set)?
				.try_into()
				.map_err(Error::invalid_raw_header)?,
		};

		if header.height().revision_number != header.trusted_height.revision_number {
			return Err(Error::mismatched_revisions(
				header.trusted_height.revision_number,
				header.height().revision_number,
			))
		}

		Ok(header)
	}
}

pub fn decode_header<B: Buf>(buf: B) -> Result<Header, Error> {
	RawHeader::decode(buf).map_err(Error::decode)?.try_into()
}

impl From<Header> for RawHeader {
	fn from(value: Header) -> Self {
		RawHeader {
			signed_header: Some(value.signed_header.into()),
			validator_set: Some(value.validator_set.into()),
			trusted_height: Some(value.trusted_height.into()),
			trusted_validators: Some(value.trusted_validator_set.into()),
		}
	}
}

#[cfg(test)]
pub mod test_util {
	use alloc::vec;

	use subtle_encoding::hex;
	use tendermint::{
		block::signed_header::SignedHeader,
		validator::{Info as ValidatorInfo, Set as ValidatorSet},
		PublicKey,
	};

	use crate::client_message::Header;
	use ibc::Height;

	pub fn get_dummy_tendermint_header() -> tendermint::block::Header {
		serde_json::from_str::<SignedHeader>(include_str!("mock/signed_header.json"))
			.unwrap()
			.header
	}

	// TODO: This should be replaced with a ::default() or ::produce().
	// The implementation of this function comprises duplicate code (code borrowed from
	// `tendermint-rs` for assembling a Header).
	// See https://github.com/informalsystems/tendermint-rs/issues/381.
	//
	// The normal flow is:
	// - get the (trusted) signed header and the `trusted_validator_set` at a `trusted_height`
	// - get the `signed_header` and the `validator_set` at latest height
	// - build the ics07 Header
	// For testing purposes this function does:
	// - get the `signed_header` from a .json file
	// - create the `validator_set` with a single validator that is also the proposer
	// - assume a `trusted_height` of 1 and no change in the validator set since height 1, i.e.
	//   `trusted_validator_set` = `validator_set`
	pub fn get_dummy_ics07_header() -> Header {
		// Build a SignedHeader from a JSON file.
		let shdr =
			serde_json::from_str::<SignedHeader>(include_str!("mock/signed_header.json")).unwrap();

		// Build a set of validators.
		// Below are test values inspired form `test_validator_set()` in tendermint-rs.
		let v1: ValidatorInfo = ValidatorInfo::new(
			PublicKey::from_raw_ed25519(
				&hex::decode_upper(
					"F349539C7E5EF7C49549B09C4BFC2335318AB0FE51FBFAA2433B4F13E816F4A7",
				)
				.unwrap(),
			)
			.unwrap(),
			281_815_u64.try_into().unwrap(),
		);

		let vs = ValidatorSet::new(vec![v1.clone()], Some(v1));

		Header {
			signed_header: shdr,
			validator_set: vs.clone(),
			trusted_height: Height::new(0, 1),
			trusted_validator_set: vs,
		}
	}
}<|MERGE_RESOLUTION|>--- conflicted
+++ resolved
@@ -53,13 +53,8 @@
 }
 
 impl ics02_client::client_message::ClientMessage for ClientMessage {
-<<<<<<< HEAD
-	fn encode_to_vec(&self) -> Vec<u8> {
+	fn encode_to_vec(&self) -> Result<Vec<u8>, tendermint_proto::Error> {
 		self.encode_vec().expect("encode to vec cannot fail")
-=======
-	fn encode_to_vec(&self) -> Result<Vec<u8>, tendermint_proto::Error> {
-		self.encode_vec()
->>>>>>> 106fe625
 	}
 }
 
@@ -88,13 +83,6 @@
 	fn from(msg: ClientMessage) -> Self {
 		match msg {
 			ClientMessage::Header(header) => Any {
-<<<<<<< HEAD
-				value: header.encode_vec().expect("encode header"),
-				type_url: TENDERMINT_HEADER_TYPE_URL.to_string(),
-			},
-			ClientMessage::Misbehaviour(misbheaviour) => Any {
-				value: misbheaviour.encode_vec().expect("encode misbehaviour"),
-=======
 				value: header.encode_vec().expect("failed to encode ClientMessage.header"),
 				type_url: TENDERMINT_HEADER_TYPE_URL.to_string(),
 			},
@@ -102,7 +90,6 @@
 				value: misbheaviour
 					.encode_vec()
 					.expect("failed to encode ClientMessage.misbehaviour"),
->>>>>>> 106fe625
 				type_url: TENDERMINT_MISBEHAVIOUR_TYPE_URL.to_string(),
 			},
 		}
