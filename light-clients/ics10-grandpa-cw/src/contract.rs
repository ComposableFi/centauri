// Copyright (C) 2022 ComposableFi.
// SPDX-License-Identifier: Apache-2.0

// Licensed under the Apache License, Version 2.0 (the "License");
// you may not use this file except in compliance with the License.
// You may obtain a copy of the License at
//
// 	http://www.apache.org/licenses/LICENSE-2.0
//
// Unless required by applicable law or agreed to in writing, software
// distributed under the License is distributed on an "AS IS" BASIS,
// WITHOUT WARRANTIES OR CONDITIONS OF ANY KIND, either express or implied.
// See the License for the specific language governing permissions and
// limitations under the License.

use crate::{
	context::Context,
	error::ContractError,
	log,
	msg::{
<<<<<<< HEAD
		CheckForMisbehaviourMsg, ContractResult, ExportMetadataMsg, QueryMsg, QueryResponse,
		StatusMsg, SudoMsg, UpdateStateMsg, UpdateStateOnMisbehaviourMsg, VerifyClientMessage,
		VerifyMembershipMsg, VerifyNonMembershipMsg, VerifyUpgradeAndUpdateStateMsg,
=======
		CheckForMisbehaviourMsg, CheckSubstituteAndUpdateStateMsg, ContractResult, ExecuteMsg,
		ExportMetadataMsg, InstantiateMsg, QueryMsg, QueryResponse, StatusMsg, UpdateStateMsg,
		UpdateStateOnMisbehaviourMsg, VerifyClientMessage, VerifyMembershipMsg, MigrateMsg,
		VerifyNonMembershipMsg, VerifyUpgradeAndUpdateStateMsg
>>>>>>> cb1d5f09
	},
	state::{get_client_state, get_consensus_state},
	Bytes,
};
use byteorder::{ByteOrder, LittleEndian};
use core::hash::Hasher;
#[cfg(not(feature = "library"))]
use cosmwasm_std::entry_point;
use cosmwasm_std::{
	to_binary, Binary, Deps, DepsMut, Env, MessageInfo, Response, StdError, StdResult,
};
use cw_storage_plus::{Item, Map};
use digest::Digest;
use grandpa_light_client_primitives::justification::AncestryChain;
use ibc::core::{
	ics02_client::{
		client_def::{ClientDef, ConsensusUpdateResult},
		context::{ClientKeeper, ClientReader},
		height::Height,
	},
	ics24_host::identifier::ClientId,
};
use ibc_proto::google::protobuf::Any;
use ics08_wasm::{instantiate::InstantiateMessage, SUBJECT_PREFIX, SUBSTITUTE_PREFIX};
use ics10_grandpa::{
	client_def::GrandpaClient,
	client_message::{ClientMessage, RelayChainHeader},
	client_state::ClientState,
	consensus_state::ConsensusState,
};
use light_client_common::{verify_membership, verify_non_membership};
use prost::Message;
use sp_core::H256;
use sp_runtime::traits::{BlakeTwo256, Header};
use sp_runtime_interface::unpack_ptr_and_len;
use std::{collections::BTreeSet, str::FromStr};
use tendermint_proto::Protobuf;
/*
// version info for migration info
const CONTRACT_NAME: &str = "crates.io:ics10-grandpa-cw";
const CONTRACT_VERSION: &str = env!("CARGO_PKG_VERSION");
*/

pub const CHANNELS_CONNECTION: Map<Bytes, Vec<(Bytes, Bytes)>> = Map::new("channels_connection");
pub const CLIENT_UPDATE_TIME: Map<(Bytes, Bytes), u64> = Map::new("client_update_time");
pub const CLIENT_UPDATE_HEIGHT: Map<(Bytes, Bytes), Bytes> = Map::new("client_update_height");
pub const CHANNEL_COUNTER: Item<u32> = Item::new("channel_counter");
pub const EXPECTED_BLOCK_TIME: Item<u64> = Item::new("expected_block_time");
pub const CONNECTION_PREFIX: Item<Vec<u8>> = Item::new("connection_prefix");
pub const CONNECTION_COUNTER: Item<u32> = Item::new("connection_counter");
pub const CLIENT_COUNTER: Item<u32> = Item::new("client_counter");
pub const HOST_CONSENSUS_STATE: Map<u64, ConsensusState> = Map::new("host_consensus_state");
pub const CONSENSUS_STATES_HEIGHTS: Map<Bytes, BTreeSet<Height>> =
	Map::new("consensus_states_heights");
pub const GRANDPA_HEADER_HASHES_STORAGE: Item<Vec<H256>> = Item::new("grandpa_header_hashes");
pub const GRANDPA_HEADER_HASHES_SET_STORAGE: Map<Vec<u8>, ()> =
	Map::new("grandpa_header_hashes_set");

pub const GRANDPA_BLOCK_HASHES_CACHE_SIZE: usize = 500;

#[derive(Clone, Copy, Debug, PartialEq, Default, Eq)]
pub struct HostFunctions;

impl light_client_common::HostFunctions for HostFunctions {
	type BlakeTwo256 = BlakeTwo256;
}

impl grandpa_light_client_primitives::HostFunctions for HostFunctions {
	type Header = RelayChainHeader;

	fn ed25519_verify(
		sig: &sp_core::ed25519::Signature,
		msg: &[u8],
		pub_key: &sp_core::ed25519::Public,
	) -> bool {
		use ed25519_zebra::{Signature, VerificationKey as PublicKey, VerificationKeyBytes};
		let bytes: [u8; 64] = (sig.clone()).try_into().expect("signature is 64 bytes; qed");
		let sig = Signature::from(bytes);
		let slice: &[u8] = pub_key.as_ref();
		let pub_key = PublicKey::try_from(
			VerificationKeyBytes::try_from(slice).expect("key is always valid; qed"),
		)
		.expect("key is always valid; qed");
		pub_key.verify(&sig, msg).is_ok()
	}

	fn insert_relay_header_hashes(_headers: &[<Self::Header as Header>::Hash]) {
		// implementation of this method is in `Context`
	}

	fn contains_relay_header_hash(_hash: <Self::Header as Header>::Hash) -> bool {
		// implementation of this method is in `Context`
		true
	}
}

<<<<<<< HEAD
fn process_instantiate_msg(
	msg: InstantiateMessage,
	ctx: &mut Context<HostFunctions>,
	client_id: ClientId,
) -> Result<Binary, ContractError> {
	let any = Any::decode(&mut msg.client_state.as_slice())?;
	let client_state = ClientState::decode_vec(&any.value)?;
	let any = Any::decode(&mut msg.consensus_state.as_slice())?;
	let consensus_state = ConsensusState::decode_vec(&any.value)?;

	let height = client_state.latest_height();
	ctx.checksum = Some(msg.checksum);
	ctx.store_client_state(client_id.clone(), client_state)
		.map_err(|e| ContractError::Grandpa(e.to_string()))?;
	ctx.store_consensus_state(client_id, height, consensus_state)
		.map_err(|e| ContractError::Grandpa(e.to_string()))?;
	Ok(to_binary(&ContractResult::success())?)
=======
#[entry_point]
pub fn migrate(_deps: DepsMut, _env: Env, _msg: MigrateMsg) -> Result<Response, ContractError> {
    // No state migrations performed, just returned a Response
    Ok(Response::default())
}

#[cfg_attr(not(feature = "library"), entry_point)]
pub fn instantiate(
	_deps: DepsMut,
	_env: Env,
	_info: MessageInfo,
	_msg: InstantiateMsg,
) -> Result<Response, ContractError> {
	Ok(Response::default())
>>>>>>> cb1d5f09
}

#[cfg_attr(not(feature = "library"), entry_point)]
pub fn instantiate(
	deps: DepsMut,
	env: Env,
	_info: MessageInfo,
	msg: InstantiateMessage,
) -> Result<Response, ContractError> {
	let client_id = ClientId::from_str(env.contract.address.as_str()).expect("client id is valid");
	let mut ctx = Context::<HostFunctions>::new(deps, env);
	let data = process_instantiate_msg(msg, &mut ctx, client_id.clone())?;

	let mut response = Response::default();
	response.data = Some(data);
	Ok(response)
}

#[cfg_attr(not(feature = "library"), entry_point)]
pub fn sudo(deps: DepsMut, env: Env, msg: SudoMsg) -> Result<Response, ContractError> {
	let client = GrandpaClient::<HostFunctions>::default();
	let client_id = ClientId::from_str(env.contract.address.as_str()).expect("client id is valid");
	let mut ctx = Context::<HostFunctions>::new(deps, env);
	let data = process_message(msg, client, &mut ctx, client_id)?;
	let mut response = Response::default();
	response.data = Some(data);
	Ok(response)
}

fn process_message(
	msg: SudoMsg,
	client: GrandpaClient<HostFunctions>,
	ctx: &mut Context<HostFunctions>,
	client_id: ClientId,
) -> Result<Binary, ContractError> {
	// log!(ctx, "process_message: {:?}", msg);
	let result = match msg {
		SudoMsg::UpdateStateOnMisbehaviour(msg_raw) => {
			let client_state = ctx
				.client_state(&client_id)
				.map_err(|e| ContractError::Grandpa(e.to_string()))?;
			let msg = UpdateStateOnMisbehaviourMsg::try_from(msg_raw)?;
			client
				.update_state_on_misbehaviour(client_state, msg.client_message)
				.map_err(|e| ContractError::Grandpa(e.to_string()))
				.and_then(|cs| {
					ctx.store_client_state(client_id, cs)
						.map_err(|e| ContractError::Grandpa(e.to_string()))?;
					Ok(to_binary(&ContractResult::success()))
				})
		},
		SudoMsg::UpdateState(msg_raw) => {
			let client_state = ctx
				.client_state(&client_id)
				.map_err(|e| ContractError::Grandpa(e.to_string()))?;
			let msg = UpdateStateMsg::try_from(msg_raw)?;

			let finalized_headers = match &msg.client_message {
				ClientMessage::Header(header) => {
					use finality_grandpa::Chain;
					let ancestry = AncestryChain::<RelayChainHeader>::new(
						&header.finality_proof.unknown_headers,
					);
					let from = client_state.latest_relay_hash;
					let mut finalized =
						ancestry.ancestry(from, header.finality_proof.block).map_err(|_| {
							ContractError::Grandpa("[update_state] Invalid ancestry!".to_string())
						})?;
					finalized.reverse();
					finalized
				},
				_ => Vec::new(),
			};

			client
				.update_state(ctx, client_id.clone(), client_state, msg.client_message)
				.map_err(|e| ContractError::Grandpa(e.to_string()))
				.and_then(|(cs, cu)| {
					ctx.insert_relay_header_hashes(&finalized_headers);
					store_client_and_consensus_states(ctx, client_id.clone(), cs, cu)
				})
		},
		SudoMsg::MigrateClientStore(_msg) => {
			// load the substitute client state from the combined storage using the appropriate
			// prefix
			let substitute_client_state = ctx
				.client_state_prefixed(SUBSTITUTE_PREFIX)
				.map_err(|e| ContractError::Grandpa(e.to_string()))?;

			// No items for the grandpa client state are required to be the same

			let height = substitute_client_state.latest_height();
			// consensus state should be replaced as well
			let substitute_consensus_state =
				ctx.consensus_state_prefixed(height, SUBSTITUTE_PREFIX)?;
			ctx.store_consensus_state_prefixed(height, substitute_consensus_state, SUBJECT_PREFIX);
			ctx.store_client_state_prefixed(substitute_client_state, SUBJECT_PREFIX, client_id)
				.map_err(|e| ContractError::Grandpa(e.to_string()))?;

			Ok(()).map(|_| to_binary(&ContractResult::success()))
		},
		SudoMsg::VerifyMembership(msg) => {
			let msg = VerifyMembershipMsg::try_from(msg)?;
			let consensus_state = ctx
				.consensus_state(&client_id, msg.height)
				.map_err(|e| ContractError::Grandpa(e.to_string()))?;
			verify_membership::<BlakeTwo256, _>(
				&msg.prefix,
				&msg.proof,
				&consensus_state.root,
				msg.path,
				msg.value,
			)
			.map_err(|e| ContractError::Grandpa(e.to_string()))
			.map(|_| to_binary(&ContractResult::success()))
		},
		SudoMsg::VerifyNonMembership(msg) => {
			let msg = VerifyNonMembershipMsg::try_from(msg)?;
			let consensus_state = ctx
				.consensus_state(&client_id, msg.height)
				.map_err(|e| ContractError::Grandpa(e.to_string()))?;

			verify_non_membership::<BlakeTwo256, _>(
				&msg.prefix,
				&msg.proof,
				&consensus_state.root,
				msg.path,
			)
			.map_err(|e| ContractError::Grandpa(e.to_string()))
			.map(|_| to_binary(&ContractResult::success()))
		},
		SudoMsg::VerifyUpgradeAndUpdateState(msg) => {
			let old_client_state = ctx
				.client_state(&client_id)
				.map_err(|e| ContractError::Grandpa(e.to_string()))?;
			let msg: VerifyUpgradeAndUpdateStateMsg<HostFunctions> =
				VerifyUpgradeAndUpdateStateMsg::try_from(msg)?;
			client
				.verify_upgrade_and_update_state(
					ctx,
					client_id.clone(),
					&old_client_state,
					&msg.upgrade_client_state,
					&msg.upgrade_consensus_state,
					msg.proof_upgrade_client,
					msg.proof_upgrade_consensus_state,
				)
				.map_err(|e| ContractError::Grandpa(e.to_string()))
				.and_then(|(cs, cu)| {
					store_client_and_consensus_states(ctx, client_id.clone(), cs, cu)
				})
		},
	};
	Ok(result??)
}

#[cfg_attr(not(feature = "library"), entry_point)]
pub fn query(deps: Deps, env: Env, msg: QueryMsg) -> StdResult<Binary> {
	let client_id = ClientId::from_str(env.contract.address.as_str()).expect("client id is valid");
	match msg {
		QueryMsg::CheckForMisbehaviour(msg) => {
			let ctx = Context::<HostFunctions>::new_ro(deps, env);
			let client = GrandpaClient::<HostFunctions>::default();
			let client_state = ctx
				.client_state(&client_id)
				.map_err(|e| ContractError::Grandpa(e.to_string()))?;
			let msg = CheckForMisbehaviourMsg::try_from(msg)?;
			client
				.check_for_misbehaviour(&ctx, client_id, client_state, msg.client_message)
				.map_err(|e| ContractError::Grandpa(e.to_string()))
				.map(|result| to_binary(&QueryResponse::success().misbehaviour(result)))?
		},
		QueryMsg::ClientTypeMsg(_) => unimplemented!("ClientTypeMsg"),
		QueryMsg::GetLatestHeightsMsg(_) => unimplemented!("GetLatestHeightsMsg"),
		QueryMsg::ExportMetadata(ExportMetadataMsg {}) =>
			to_binary(&QueryResponse::success().genesis_metadata(None)),
		QueryMsg::Status(StatusMsg {}) => {
			let client_state = match get_client_state::<HostFunctions>(deps, client_id.clone()) {
				Ok(client_state) => client_state,
				Err(_) => return to_binary(&QueryResponse::success().status("Unknown".to_string())),
			};

			if client_state.frozen_height().is_some() {
				to_binary(&QueryResponse::success().status("Frozen".to_string()))
			} else {
				let height = client_state.latest_height();
				match get_consensus_state(deps, &client_id, height) {
					Ok(consensus_state_raw) => {
						let consensus_state =
							Context::<HostFunctions>::decode_consensus_state(&consensus_state_raw)
								.map_err(|e| {
									StdError::serialize_err(e.to_string(), e.to_string())
								})?;
						if client_state.expired(core::time::Duration::from_secs(
							env.block.time.seconds() -
								consensus_state.timestamp.unix_timestamp() as u64,
						)) {
							return to_binary(
								&QueryResponse::success().status("Expired".to_string()),
							)
						}
						to_binary(&QueryResponse::success().status("Active".to_string()))
					},
					Err(_) => to_binary(&QueryResponse::success().status("Expired".to_string())),
				}
			}
		},
		QueryMsg::TimestampAtHeight(msg) => {
			let ctx = Context::<HostFunctions>::new_ro(deps, env);
			let consensus_state = ctx
				.consensus_state(&client_id, msg.height)
				.map_err(|e| ContractError::Grandpa(e.to_string()))?;
			to_binary(
				&QueryResponse::success().timestamp(
					consensus_state.timestamp.unix_timestamp_nanos().unsigned_abs() as u64,
				),
			)
		},
		QueryMsg::VerifyClientMessage(msg) => {
			let ctx = Context::<HostFunctions>::new_ro(deps, env);
			let client = GrandpaClient::<HostFunctions>::default();
			let client_state = ctx
				.client_state(&client_id)
				.map_err(|e| ContractError::Grandpa(e.to_string()))?;
			let msg = VerifyClientMessage::try_from(msg)?;

			match &msg.client_message {
				ClientMessage::Misbehaviour(misbehavior) => {
					let first_proof = &misbehavior.first_finality_proof;
					let first_base = first_proof
						.unknown_headers
						.iter()
						.min_by_key(|h| *h.number())
						.ok_or_else(|| {
							ContractError::Grandpa("Unknown headers can't be empty!".to_string())
						})?;
					let first_parent = first_base.parent_hash;
					if !ctx.contains_relay_header_hash(first_parent) {
						Err(ContractError::Grandpa(
							"Could not find the known header for first finality proof".to_string(),
						))?
					}
				},
				_ => {},
			}

			let f = client
				.verify_client_message(&ctx, client_id, client_state, msg.client_message)
				.map_err(|e| ContractError::Grandpa(format!("{e:?}")))
				.map(|_| to_binary(&QueryResponse::success()))?;
			f
		},
	}
}

fn store_client_and_consensus_states<H>(
	ctx: &mut Context<H>,
	client_id: ClientId,
	client_state: ClientState<H>,
	consensus_update: ConsensusUpdateResult<Context<H>>,
) -> Result<StdResult<Binary>, ContractError>
where
	H: grandpa_light_client_primitives::HostFunctions<Header = RelayChainHeader>,
{
	let height = client_state.latest_height();
	let mut heights: Vec<Height> = vec![];
	match consensus_update {
		ConsensusUpdateResult::Single(cs) => {
			log!(ctx, "Storing consensus state: {:?}", height);
			heights.push(height);
			ctx.store_consensus_state(client_id.clone(), height, cs)
				.map_err(|e| ContractError::Grandpa(e.to_string()))?;
		},
		ConsensusUpdateResult::Batch(css) =>
			for (height, cs) in css {
				log!(ctx, "Storing consensus state: {:?}", height);
				heights.push(height);
				ctx.store_consensus_state(client_id.clone(), height, cs)
					.map_err(|e| ContractError::Grandpa(e.to_string()))?;
			},
	}
	log!(ctx, "Storing client state with height: {:?}", height);
	ctx.store_client_state(client_id, client_state)
		.map_err(|e| ContractError::Grandpa(e.to_string()))?;
	Ok(to_binary(&ContractResult::success().heights(heights)))
}

// The FFIs below are required because of sp-io dependency that expects the functions to be
// available on the host.
#[no_mangle]
// &[u8] -> [u8; 32]
pub extern "C" fn ext_hashing_blake2_256_version_1(data: i64) -> i32 {
	let (ptr, len) = unpack_ptr_and_len(data as _);
	let data = unsafe { std::slice::from_raw_parts(ptr as *const u8, len as _) };
	let hash = blake2_rfc::blake2b::blake2b(32, &[], data);
	let out_ptr = hash.as_ref().to_vec().leak().as_ptr();
	out_ptr as i32
}

pub fn twox_64_into(data: &[u8], dest: &mut [u8; 8]) {
	let r0 = twox_hash::XxHash::with_seed(0).chain_update(data).finish();
	LittleEndian::write_u64(&mut dest[0..8], r0);
}

pub fn twox_128_into(data: &[u8], dest: &mut [u8; 16]) {
	let r0 = twox_hash::XxHash::with_seed(0).chain_update(data).finish();
	let r1 = twox_hash::XxHash::with_seed(1).chain_update(data).finish();
	LittleEndian::write_u64(&mut dest[0..8], r0);
	LittleEndian::write_u64(&mut dest[8..16], r1);
}

#[no_mangle]
// &[u8] -> [u8; 16]
pub extern "C" fn ext_hashing_twox_128_version_1(data: i64) -> i32 {
	let (ptr, len) = unpack_ptr_and_len(data as _);
	let data = unsafe { std::slice::from_raw_parts(ptr as *const u8, len as _) };
	let mut hash = Box::new([0u8; 16]);
	twox_128_into(data, hash.as_mut());
	let out_ptr = Box::leak(hash).as_ptr();
	out_ptr as i32
}

#[no_mangle]
// &[u8] -> [u8; 8]
pub extern "C" fn ext_hashing_twox_64_version_1(data: i64) -> i32 {
	let (ptr, len) = unpack_ptr_and_len(data as _);
	let data = unsafe { std::slice::from_raw_parts(ptr as *const u8, len as _) };
	let mut hash = Box::new([0u8; 8]);
	twox_64_into(data, hash.as_mut());
	let out_ptr = Box::leak(hash).as_ptr();
	out_ptr as i32
}

#[cfg(test)]
mod tests {
	use cosmwasm_std::{
		from_binary,
		testing::{mock_dependencies, mock_env},
	};
	use ibc::core::ics02_client::client_state::ClientState;
	use tendermint::Time;

	use crate::ics23::ClientStates;

	use super::*;
	#[test]
	fn test_query() {
		let mut deps = mock_dependencies();
		let env = mock_env();

		for (expected, offset) in
			[("Active", 0i64), ("Expired", env.block.time.seconds() as i64 - 10), ("Frozen", 0i64)]
		{
			let mut client_state =
				ics10_grandpa::client_state::ClientState::<HostFunctions>::default();
			let mut consensus_state = ics10_grandpa::consensus_state::ConsensusState::new(
				vec![],
				Time::from_unix_timestamp(0, 0).unwrap(),
			);
			let height = Height { revision_number: 0, revision_height: 1000 };
			client_state.latest_para_height = height.revision_height as _;

			consensus_state.timestamp =
				Time::from_unix_timestamp(env.block.time.seconds() as i64 - offset, 0).unwrap();
			let deps_mut = deps.as_mut();
			if expected == "Frozen" {
				let height =
					Height { revision_number: 0, revision_height: height.revision_height - 100 };
				client_state = client_state.with_frozen_height(height.clone()).unwrap();
			}

			let mut client_states = ClientStates::new(deps_mut.storage);
			client_states.insert(client_state.encode_to_vec().unwrap());

			let mut context = Context::new(deps_mut, env.clone());
			context.store_client_state(ClientId::default(), client_state).unwrap();
			context
				.store_consensus_state(ClientId::default(), height, consensus_state)
				.unwrap();

			let resp = query(deps.as_ref(), mock_env(), QueryMsg::Status(StatusMsg {})).unwrap();

			let resp: QueryResponse = from_binary(&resp).unwrap();

			assert_eq!(resp, QueryResponse::success().status(expected.to_string()));
		}
	}
}<|MERGE_RESOLUTION|>--- conflicted
+++ resolved
@@ -18,16 +18,10 @@
 	error::ContractError,
 	log,
 	msg::{
-<<<<<<< HEAD
-		CheckForMisbehaviourMsg, ContractResult, ExportMetadataMsg, QueryMsg, QueryResponse,
-		StatusMsg, SudoMsg, UpdateStateMsg, UpdateStateOnMisbehaviourMsg, VerifyClientMessage,
-		VerifyMembershipMsg, VerifyNonMembershipMsg, VerifyUpgradeAndUpdateStateMsg,
-=======
 		CheckForMisbehaviourMsg, CheckSubstituteAndUpdateStateMsg, ContractResult, ExecuteMsg,
 		ExportMetadataMsg, InstantiateMsg, QueryMsg, QueryResponse, StatusMsg, UpdateStateMsg,
 		UpdateStateOnMisbehaviourMsg, VerifyClientMessage, VerifyMembershipMsg, MigrateMsg,
 		VerifyNonMembershipMsg, VerifyUpgradeAndUpdateStateMsg
->>>>>>> cb1d5f09
 	},
 	state::{get_client_state, get_consensus_state},
 	Bytes,
@@ -124,40 +118,10 @@
 	}
 }
 
-<<<<<<< HEAD
-fn process_instantiate_msg(
-	msg: InstantiateMessage,
-	ctx: &mut Context<HostFunctions>,
-	client_id: ClientId,
-) -> Result<Binary, ContractError> {
-	let any = Any::decode(&mut msg.client_state.as_slice())?;
-	let client_state = ClientState::decode_vec(&any.value)?;
-	let any = Any::decode(&mut msg.consensus_state.as_slice())?;
-	let consensus_state = ConsensusState::decode_vec(&any.value)?;
-
-	let height = client_state.latest_height();
-	ctx.checksum = Some(msg.checksum);
-	ctx.store_client_state(client_id.clone(), client_state)
-		.map_err(|e| ContractError::Grandpa(e.to_string()))?;
-	ctx.store_consensus_state(client_id, height, consensus_state)
-		.map_err(|e| ContractError::Grandpa(e.to_string()))?;
-	Ok(to_binary(&ContractResult::success())?)
-=======
 #[entry_point]
 pub fn migrate(_deps: DepsMut, _env: Env, _msg: MigrateMsg) -> Result<Response, ContractError> {
     // No state migrations performed, just returned a Response
     Ok(Response::default())
-}
-
-#[cfg_attr(not(feature = "library"), entry_point)]
-pub fn instantiate(
-	_deps: DepsMut,
-	_env: Env,
-	_info: MessageInfo,
-	_msg: InstantiateMsg,
-) -> Result<Response, ContractError> {
-	Ok(Response::default())
->>>>>>> cb1d5f09
 }
 
 #[cfg_attr(not(feature = "library"), entry_point)]
