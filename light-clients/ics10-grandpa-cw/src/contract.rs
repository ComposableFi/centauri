// Copyright (C) 2022 ComposableFi.
// SPDX-License-Identifier: Apache-2.0

// Licensed under the Apache License, Version 2.0 (the "License");
// you may not use this file except in compliance with the License.
// You may obtain a copy of the License at
//
// 	http://www.apache.org/licenses/LICENSE-2.0
//
// Unless required by applicable law or agreed to in writing, software
// distributed under the License is distributed on an "AS IS" BASIS,
// WITHOUT WARRANTIES OR CONDITIONS OF ANY KIND, either express or implied.
// See the License for the specific language governing permissions and
// limitations under the License.

use crate::{
	context::Context,
	error::ContractError,
	ics23::FakeInner,
	log,
	msg::{
		CheckForMisbehaviourMsg, MigrateClientStoreMsg,
		ContractResult, SudoMsg, ExportMetadataMsg, QueryMsg, QueryResponse,
		StatusMsg, UpdateStateMsg, UpdateStateOnMisbehaviourMsg, VerifyClientMessage,
		VerifyMembershipMsg, VerifyNonMembershipMsg, VerifyUpgradeAndUpdateStateMsg,
	},
	state::{get_client_state, get_consensus_state},
	Bytes,
};
use byteorder::{ByteOrder, LittleEndian};
use core::hash::Hasher;
#[cfg(not(feature = "library"))]
use cosmwasm_std::entry_point;
use cosmwasm_std::{to_binary, Binary, Deps, DepsMut, Env, MessageInfo, Response, StdResult, StdError};
use cw_storage_plus::{Item, Map};
use digest::Digest;
use grandpa_light_client_primitives::justification::AncestryChain;
use ibc::core::{
	ics02_client::{
		client_def::{ClientDef, ConsensusUpdateResult},
		context::{ClientKeeper, ClientReader},
		height::Height,
	},
	ics24_host::identifier::ClientId,
};
use ibc_proto::google::protobuf::Any;
use ics08_wasm::{instantiate::InstantiateMessage, SUBJECT_PREFIX, SUBSTITUTE_PREFIX};
use ics10_grandpa::{
	client_def::GrandpaClient,
	client_message::{ClientMessage, RelayChainHeader},
	client_state::ClientState,
	consensus_state::ConsensusState,
};
use light_client_common::{verify_membership, verify_non_membership};
use prost::Message;
use sp_core::H256;
use sp_runtime::traits::{BlakeTwo256, Header};
use sp_runtime_interface::unpack_ptr_and_len;
use std::{collections::BTreeSet, str::FromStr};
use tendermint_proto::Protobuf;
/*
// version info for migration info
const CONTRACT_NAME: &str = "crates.io:ics10-grandpa-cw";
const CONTRACT_VERSION: &str = env!("CARGO_PKG_VERSION");
*/

pub const CHANNELS_CONNECTION: Map<Bytes, Vec<(Bytes, Bytes)>> = Map::new("channels_connection");
pub const CLIENT_UPDATE_TIME: Map<(Bytes, Bytes), u64> = Map::new("client_update_time");
pub const CLIENT_UPDATE_HEIGHT: Map<(Bytes, Bytes), Bytes> = Map::new("client_update_height");
pub const CHANNEL_COUNTER: Item<u32> = Item::new("channel_counter");
pub const EXPECTED_BLOCK_TIME: Item<u64> = Item::new("expected_block_time");
pub const CONNECTION_PREFIX: Item<Vec<u8>> = Item::new("connection_prefix");
pub const CONNECTION_COUNTER: Item<u32> = Item::new("connection_counter");
pub const CLIENT_COUNTER: Item<u32> = Item::new("client_counter");
pub const HOST_CONSENSUS_STATE: Map<u64, ConsensusState> = Map::new("host_consensus_state");
pub const CONSENSUS_STATES_HEIGHTS: Map<Bytes, BTreeSet<Height>> =
	Map::new("consensus_states_heights");
pub const GRANDPA_HEADER_HASHES_STORAGE: Item<Vec<H256>> = Item::new("grandpa_header_hashes");
pub const GRANDPA_HEADER_HASHES_SET_STORAGE: Map<Vec<u8>, ()> =
	Map::new("grandpa_header_hashes_set");

pub const GRANDPA_BLOCK_HASHES_CACHE_SIZE: usize = 500;

#[derive(Clone, Copy, Debug, PartialEq, Default, Eq)]
pub struct HostFunctions;

impl light_client_common::HostFunctions for HostFunctions {
	type BlakeTwo256 = BlakeTwo256;
}

impl grandpa_light_client_primitives::HostFunctions for HostFunctions {
	type Header = RelayChainHeader;

	fn ed25519_verify(
		sig: &sp_core::ed25519::Signature,
		msg: &[u8],
		pub_key: &sp_core::ed25519::Public,
	) -> bool {
		use ed25519_zebra::{Signature, VerificationKey as PublicKey, VerificationKeyBytes};
		let bytes: [u8; 64] = (sig.clone()).try_into().expect("signature is 64 bytes; qed");
		let sig = Signature::from(bytes);
		let slice: &[u8] = pub_key.as_ref();
		let pub_key = PublicKey::try_from(
			VerificationKeyBytes::try_from(slice).expect("key is always valid; qed"),
		)
		.expect("key is always valid; qed");
		pub_key.verify(&sig, msg).is_ok()
	}

	fn insert_relay_header_hashes(_headers: &[<Self::Header as Header>::Hash]) {
		// implementation of this method is in `Context`
	}

	fn contains_relay_header_hash(_hash: <Self::Header as Header>::Hash) -> bool {
		// implementation of this method is in `Context`
		true
	}
}

fn process_instantiate_msg(
	msg: InstantiateMessage<FakeInner, FakeInner, FakeInner>,
	ctx: &mut Context<HostFunctions>,
	client_id: ClientId,
) -> Result<Binary, ContractError> {
	let any = Any::decode(&mut msg.client_state.data.as_slice())?;
	let client_state = ClientState::decode_vec(&any.value)?;
	let any = Any::decode(&mut msg.consensus_state.data.as_slice())?;
	let consensus_state = ConsensusState::decode_vec(&any.value)?;

	let height = client_state.latest_height();
	ctx.code_hash = Some(msg.client_state.code_hash);
	ctx.store_client_state(client_id.clone(), client_state)
		.map_err(|e| ContractError::Grandpa(e.to_string()))?;
	ctx.store_consensus_state(client_id, height, consensus_state)
		.map_err(|e| ContractError::Grandpa(e.to_string()))?;
	Ok(to_binary(&ContractResult::success())?)
}

#[cfg_attr(not(feature = "library"), entry_point)]
pub fn instantiate(
	deps: DepsMut,
	env: Env,
	_info: MessageInfo,
	msg: InstantiateMessage<FakeInner, FakeInner, FakeInner>,
) -> Result<Response, ContractError> {
	let mut ctx = Context::<HostFunctions>::new(deps, env);
	let client_id = ClientId::from_str("08-wasm-0").expect("client id is valid");
	let data = process_instantiate_msg(msg, &mut ctx, client_id.clone())?;

	let mut response = Response::default();
	response.data = Some(data);
	Ok(response)
}

#[cfg_attr(not(feature = "library"), entry_point)]
pub fn sudo(
	deps: DepsMut,
	env: Env,
	msg: SudoMsg,
) -> Result<Response, ContractError> {
	let client = GrandpaClient::<HostFunctions>::default();
	let mut ctx = Context::<HostFunctions>::new(deps, env);
	let client_id = ClientId::from_str("08-wasm-0").expect("client id is valid");
	let data = process_message(msg, client, &mut ctx, client_id)?;
	let mut response = Response::default();
	response.data = Some(data);
	Ok(response)
}

fn process_message(
	msg: SudoMsg,
	client: GrandpaClient<HostFunctions>,
	ctx: &mut Context<HostFunctions>,
	client_id: ClientId,
) -> Result<Binary, ContractError> {
	// log!(ctx, "process_message: {:?}", msg);
	let result = match msg {
		SudoMsg::UpdateStateOnMisbehaviour(msg_raw) => {
			let client_state = ctx
				.client_state(&client_id)
				.map_err(|e| ContractError::Grandpa(e.to_string()))?;
			let msg = UpdateStateOnMisbehaviourMsg::try_from(msg_raw)?;
			client
				.update_state_on_misbehaviour(client_state, msg.client_message)
				.map_err(|e| ContractError::Grandpa(e.to_string()))
				.and_then(|cs| {
					ctx.store_client_state(client_id, cs)
						.map_err(|e| ContractError::Grandpa(e.to_string()))?;
					Ok(to_binary(&ContractResult::success()))
				})
		},
		SudoMsg::UpdateState(msg_raw) => {
			let client_state = ctx
				.client_state(&client_id)
				.map_err(|e| ContractError::Grandpa(e.to_string()))?;
			let msg = UpdateStateMsg::try_from(msg_raw)?;

			let finalized_headers = match &msg.client_message {
				ClientMessage::Header(header) => {
					use finality_grandpa::Chain;
					let ancestry = AncestryChain::<RelayChainHeader>::new(
						&header.finality_proof.unknown_headers,
					);
					let from = client_state.latest_relay_hash;
					let mut finalized =
						ancestry.ancestry(from, header.finality_proof.block).map_err(|_| {
							ContractError::Grandpa("[update_state] Invalid ancestry!".to_string())
						})?;
					finalized.reverse();
					finalized
				},
				_ => Vec::new(),
			};

			client
				.update_state(ctx, client_id.clone(), client_state, msg.client_message)
				.map_err(|e| ContractError::Grandpa(e.to_string()))
				.and_then(|(cs, cu)| {
					ctx.insert_relay_header_hashes(&finalized_headers);
					store_client_and_consensus_states(ctx, client_id.clone(), cs, cu)
				})
		},
		SudoMsg::MigrateClientStore(msg) => {
			let _msg = MigrateClientStoreMsg::try_from(msg)?;
			// manually load both states from the combined storage using the appropriate prefixes
			let mut old_client_state = ctx
				.client_state_prefixed(SUBJECT_PREFIX)
				.map_err(|e| ContractError::Grandpa(e.to_string()))?;
			let substitute_client_state = ctx
				.client_state_prefixed(SUBSTITUTE_PREFIX)
				.map_err(|e| ContractError::Grandpa(e.to_string()))?;

			// Check that the substitute client state is valid:
			// all fields should be the same as in the old state, except for the `relay_chain`,
			// `para_id`, `latest_para_height`, `latest_relay_height`, `latest_relay_hash`,
			// `frozen_height`, `current_authorities`, `current_set_id`
			let ClientState {
				relay_chain,
				latest_relay_height,
				latest_relay_hash,
				frozen_height,
				latest_para_height,
				para_id,
				current_set_id,
				current_authorities,
				_phantom,
			} = substitute_client_state.clone();
			old_client_state.relay_chain = relay_chain;
			old_client_state.para_id = para_id;
			old_client_state.latest_para_height = latest_para_height;
			old_client_state.latest_relay_height = latest_relay_height;
			old_client_state.latest_relay_hash = latest_relay_hash;
			old_client_state.frozen_height = frozen_height;
			old_client_state.current_authorities = current_authorities.clone();
			old_client_state.current_set_id = current_set_id;

			if old_client_state != substitute_client_state {
				return Err(ContractError::Grandpa(
					"subject client state does not match substitute client state".to_string(),
				))
			}
			let substitute_client_state = old_client_state;
			let height = substitute_client_state.latest_height();
			// consensus state should be replaced as well
			let substitute_consensus_state =
				ctx.consensus_state_prefixed(height, SUBSTITUTE_PREFIX)?;
			ctx.store_consensus_state_prefixed(height, substitute_consensus_state, SUBJECT_PREFIX);
			ctx.store_client_state_prefixed(substitute_client_state, SUBJECT_PREFIX)
				.map_err(|e| ContractError::Grandpa(e.to_string()))?;

			Ok(()).map(|_| to_binary(&ContractResult::success()))
		},
		SudoMsg::VerifyMembership(msg) => {
			let msg = VerifyMembershipMsg::try_from(msg)?;
			let consensus_state = ctx
				.consensus_state(&client_id, msg.height)
				.map_err(|e| ContractError::Grandpa(e.to_string()))?;
			verify_membership::<BlakeTwo256, _>(
				&msg.prefix,
				&msg.proof,
				&consensus_state.root,
				msg.path,
				msg.value,
			)
			.map_err(|e| ContractError::Grandpa(e.to_string()))
		  .map(|_| to_binary(&ContractResult::success()))
		},
		SudoMsg::VerifyNonMembership(msg) => {
			let msg = VerifyNonMembershipMsg::try_from(msg)?;
			let consensus_state = ctx
				.consensus_state(&client_id, msg.height)
				.map_err(|e| ContractError::Grandpa(e.to_string()))?;

			verify_non_membership::<BlakeTwo256, _>(
				&msg.prefix,
				&msg.proof,
				&consensus_state.root,
				msg.path,
			)
			.map_err(|e| ContractError::Grandpa(e.to_string()))
			.map(|_| to_binary(&ContractResult::success()))
		},
		SudoMsg::VerifyUpgradeAndUpdateState(msg) => {
			let old_client_state = ctx
				.client_state(&client_id)
				.map_err(|e| ContractError::Grandpa(e.to_string()))?;
			let msg: VerifyUpgradeAndUpdateStateMsg<HostFunctions> =
				VerifyUpgradeAndUpdateStateMsg::try_from(msg)?;
			client
				.verify_upgrade_and_update_state(
					ctx,
					client_id.clone(),
					&old_client_state,
					&msg.upgrade_client_state,
					&msg.upgrade_consensus_state,
					msg.proof_upgrade_client,
					msg.proof_upgrade_consensus_state,
				)
				.map_err(|e| ContractError::Grandpa(e.to_string()))
				.and_then(|(cs, cu)| {
					store_client_and_consensus_states(ctx, client_id.clone(), cs, cu)
				})
		},
	};
	Ok(result??)
}

#[cfg_attr(not(feature = "library"), entry_point)]
pub fn query(deps: Deps, env: Env, msg: QueryMsg) -> StdResult<Binary> {
	let client_id = ClientId::from_str("08-wasm-0").expect("client id is valid");
	match msg {
		QueryMsg::CheckForMisbehaviour(msg) => {
			let ctx = Context::<HostFunctions>::new_ro(deps, env);
			let client = GrandpaClient::<HostFunctions>::default();
			let client_state = ctx
				.client_state(&client_id)
				.map_err(|e| ContractError::Grandpa(e.to_string()))?;
			let msg = CheckForMisbehaviourMsg::try_from(msg)?;
			client
				.check_for_misbehaviour(&ctx, client_id, client_state, msg.client_message)
				.map_err(|e| ContractError::Grandpa(e.to_string()))
				.map(|result| to_binary(&QueryResponse::success().misbehaviour(result)))?
		},
		QueryMsg::ClientTypeMsg(_) => unimplemented!("ClientTypeMsg"),
		QueryMsg::GetLatestHeightsMsg(_) => unimplemented!("GetLatestHeightsMsg"),
		QueryMsg::ExportMetadata(ExportMetadataMsg {}) =>
			to_binary(&QueryResponse::success().genesis_metadata(None)),
		QueryMsg::Status(StatusMsg {}) => {
			let client_state = match get_client_state::<HostFunctions>(deps) {
				Ok(client_state) => client_state,
				Err(_) => return to_binary(&QueryResponse::success().status("Unknown".to_string())),
			};

			if client_state.frozen_height().is_some() {
				to_binary(&QueryResponse::success().status("Frozen".to_string()))
			} else {
				let height = client_state.latest_height();
				match get_consensus_state(deps, &client_id, height) {
<<<<<<< HEAD
					Ok(_) => to_binary(&QueryResponse::success().status("Active".to_string())),
					Err(_) => to_binary(&QueryResponse::success().status("Expired".to_string())),
=======
					Ok(consensus_state_raw) => {
						let consensus_state = Context::<HostFunctions>::decode_consensus_state(&consensus_state_raw).map_err(|e|StdError::serialize_err(e.to_string(), e.to_string()))?;
						if client_state.expired(core::time::Duration::from_secs(env.block.time.seconds() - consensus_state.timestamp.unix_timestamp() as u64)) {
							return to_binary(&QueryResponse::status("Expired".to_string()));
						}
						to_binary(&QueryResponse::status("Active".to_string()))
					},
					Err(_) => to_binary(&QueryResponse::status("Expired".to_string())),
>>>>>>> 8b458d1f
				}
			}
		},
		QueryMsg::TimestampAtHeight(msg) => {
			let ctx = Context::<HostFunctions>::new_ro(deps, env);
			let consensus_state = ctx
				.consensus_state(&client_id, msg.height)
				.map_err(|e| ContractError::Grandpa(e.to_string()))?;
			to_binary(&QueryResponse::success().timestamp(consensus_state.timestamp.unix_timestamp().unsigned_abs()))
		},
		QueryMsg::VerifyClientMessage(msg) => {
			let ctx = Context::<HostFunctions>::new_ro(deps, env);
			let client = GrandpaClient::<HostFunctions>::default();
			let client_state = ctx
				.client_state(&client_id)
				.map_err(|e| ContractError::Grandpa(e.to_string()))?;
			let msg = VerifyClientMessage::try_from(msg)?;

			match &msg.client_message {
				ClientMessage::Misbehaviour(misbehavior) => {
					let first_proof = &misbehavior.first_finality_proof;
					let first_base = first_proof
						.unknown_headers
						.iter()
						.min_by_key(|h| *h.number())
						.ok_or_else(|| {
							ContractError::Grandpa("Unknown headers can't be empty!".to_string())
						})?;
					let first_parent = first_base.parent_hash;
					if !ctx.contains_relay_header_hash(first_parent) {
						Err(ContractError::Grandpa(
							"Could not find the known header for first finality proof".to_string(),
						))?
					}
				},
				_ => {},
			}

			let f = client
				.verify_client_message(&ctx, client_id, client_state, msg.client_message)
				.map_err(|e| ContractError::Grandpa(format!("{e:?}")))
				.map(|_| to_binary(&QueryResponse::success()))?;
			f
		},
	}
}

fn store_client_and_consensus_states<H>(
	ctx: &mut Context<H>,
	client_id: ClientId,
	client_state: ClientState<H>,
	consensus_update: ConsensusUpdateResult<Context<H>>,
) -> Result<StdResult<Binary>, ContractError>
where
	H: grandpa_light_client_primitives::HostFunctions<Header = RelayChainHeader>,
{
	let height = client_state.latest_height();
	let mut heights: Vec<Height> = vec![];
	match consensus_update {
		ConsensusUpdateResult::Single(cs) => {
			log!(ctx, "Storing consensus state: {:?}", height);
			heights.push(height);
			ctx.store_consensus_state(client_id.clone(), height, cs)
				.map_err(|e| ContractError::Grandpa(e.to_string()))?;
		},
		ConsensusUpdateResult::Batch(css) =>
			for (height, cs) in css {
				log!(ctx, "Storing consensus state: {:?}", height);
				heights.push(height);
				ctx.store_consensus_state(client_id.clone(), height, cs)
					.map_err(|e| ContractError::Grandpa(e.to_string()))?;
			},
	}
	log!(ctx, "Storing client state with height: {:?}", height);
	ctx.store_client_state(client_id, client_state)
		.map_err(|e| ContractError::Grandpa(e.to_string()))?;
	Ok(to_binary(&ContractResult::success().heights(heights)))
}

// The FFIs below are required because of sp-io dependency that expects the functions to be
// available on the host.
#[no_mangle]
// &[u8] -> [u8; 32]
pub extern "C" fn ext_hashing_blake2_256_version_1(data: i64) -> i32 {
	let (ptr, len) = unpack_ptr_and_len(data as _);
	let data = unsafe { std::slice::from_raw_parts(ptr as *const u8, len as _) };
	let hash = blake2_rfc::blake2b::blake2b(32, &[], data);
	let out_ptr = hash.as_ref().to_vec().leak().as_ptr();
	out_ptr as i32
}

pub fn twox_64_into(data: &[u8], dest: &mut [u8; 8]) {
	let r0 = twox_hash::XxHash::with_seed(0).chain_update(data).finish();
	LittleEndian::write_u64(&mut dest[0..8], r0);
}

pub fn twox_128_into(data: &[u8], dest: &mut [u8; 16]) {
	let r0 = twox_hash::XxHash::with_seed(0).chain_update(data).finish();
	let r1 = twox_hash::XxHash::with_seed(1).chain_update(data).finish();
	LittleEndian::write_u64(&mut dest[0..8], r0);
	LittleEndian::write_u64(&mut dest[8..16], r1);
}

#[no_mangle]
// &[u8] -> [u8; 16]
pub extern "C" fn ext_hashing_twox_128_version_1(data: i64) -> i32 {
	let (ptr, len) = unpack_ptr_and_len(data as _);
	let data = unsafe { std::slice::from_raw_parts(ptr as *const u8, len as _) };
	let mut hash = Box::new([0u8; 16]);
	twox_128_into(data, hash.as_mut());
	let out_ptr = Box::leak(hash).as_ptr();
	out_ptr as i32
}

#[no_mangle]
// &[u8] -> [u8; 8]
pub extern "C" fn ext_hashing_twox_64_version_1(data: i64) -> i32 {
	let (ptr, len) = unpack_ptr_and_len(data as _);
	let data = unsafe { std::slice::from_raw_parts(ptr as *const u8, len as _) };
	let mut hash = Box::new([0u8; 8]);
	twox_64_into(data, hash.as_mut());
	let out_ptr = Box::leak(hash).as_ptr();
	out_ptr as i32
}


#[cfg(test)]
mod tests {
    use cosmwasm_std::from_binary;
    use cosmwasm_std::testing::{mock_dependencies, mock_env, mock_info};
	use tendermint::Time;
	use ibc::core::ics02_client::client_state::ClientState as _;

    use crate::ics23::ClientStates;

    use super::*;
    #[test]
    fn test_query() {

		let mut deps = mock_dependencies();
        let env = mock_env();

		
		for (expected, offset) in [("Active", 0i64), ("Expired", env.block.time.seconds() as i64 - 10), ("Frozen", 0i64)] {
			let mut client_state = ics10_grandpa::client_state::ClientState::<HostFunctions>::default();
			let mut consensus_state = ics10_grandpa::consensus_state::ConsensusState::new(vec![], Time::from_unix_timestamp(0, 0).unwrap());
			let height = Height { revision_number: 0, revision_height: 1000};
			client_state.latest_para_height = height.revision_height as _;

			
			consensus_state.timestamp = Time::from_unix_timestamp(env.block.time.seconds() as i64 - offset, 0).unwrap();
			let deps_mut = deps.as_mut();
			let mut client_states = ClientStates::new(deps_mut.storage);
			if expected == "Frozen" {
				let height = Height { revision_number: 0, revision_height: height.revision_height - 100};
				client_state = client_state.with_frozen_height(height.clone()).unwrap();
			}
			
			client_states.insert(client_state.encode_to_vec().unwrap());
			
			let mut context = Context::new(deps_mut, env.clone());
			context.store_client_state(ClientId::default(), client_state).unwrap();
			context.store_consensus_state(ClientId::default(), height , consensus_state).unwrap();
	
			let resp = query(
				deps.as_ref(),
				mock_env(),
				QueryMsg::Status(StatusMsg{})
			).unwrap();
	
			instantiate(
				deps.as_mut(),
				env.clone(),
				mock_info("sender", &[]),
				InstantiateMsg {  } ,
			)
			.unwrap();
	
			let resp: QueryResponse = from_binary(&resp).unwrap();
	
			assert_eq!(
				resp,
				QueryResponse::status(expected.to_string())            
			);
		}
   }
}<|MERGE_RESOLUTION|>--- conflicted
+++ resolved
@@ -356,19 +356,14 @@
 			} else {
 				let height = client_state.latest_height();
 				match get_consensus_state(deps, &client_id, height) {
-<<<<<<< HEAD
-					Ok(_) => to_binary(&QueryResponse::success().status("Active".to_string())),
-					Err(_) => to_binary(&QueryResponse::success().status("Expired".to_string())),
-=======
 					Ok(consensus_state_raw) => {
 						let consensus_state = Context::<HostFunctions>::decode_consensus_state(&consensus_state_raw).map_err(|e|StdError::serialize_err(e.to_string(), e.to_string()))?;
 						if client_state.expired(core::time::Duration::from_secs(env.block.time.seconds() - consensus_state.timestamp.unix_timestamp() as u64)) {
-							return to_binary(&QueryResponse::status("Expired".to_string()));
+							return to_binary(&QueryResponse::success().status("Expired".to_string()));
 						}
-						to_binary(&QueryResponse::status("Active".to_string()))
+						to_binary(&QueryResponse::success().status("Active".to_string()))
 					},
-					Err(_) => to_binary(&QueryResponse::status("Expired".to_string())),
->>>>>>> 8b458d1f
+					Err(_) => to_binary(&QueryResponse::success().status("Expired".to_string())),
 				}
 			}
 		},
@@ -498,16 +493,15 @@
 #[cfg(test)]
 mod tests {
     use cosmwasm_std::from_binary;
-    use cosmwasm_std::testing::{mock_dependencies, mock_env, mock_info};
+    use cosmwasm_std::testing::{mock_dependencies, mock_env};
 	use tendermint::Time;
-	use ibc::core::ics02_client::client_state::ClientState as _;
+	use ibc::core::ics02_client::client_state::ClientState;
 
     use crate::ics23::ClientStates;
 
     use super::*;
     #[test]
     fn test_query() {
-
 		let mut deps = mock_dependencies();
         let env = mock_env();
 
@@ -521,12 +515,12 @@
 			
 			consensus_state.timestamp = Time::from_unix_timestamp(env.block.time.seconds() as i64 - offset, 0).unwrap();
 			let deps_mut = deps.as_mut();
-			let mut client_states = ClientStates::new(deps_mut.storage);
 			if expected == "Frozen" {
 				let height = Height { revision_number: 0, revision_height: height.revision_height - 100};
 				client_state = client_state.with_frozen_height(height.clone()).unwrap();
 			}
 			
+			let mut client_states = ClientStates::new(deps_mut.storage);
 			client_states.insert(client_state.encode_to_vec().unwrap());
 			
 			let mut context = Context::new(deps_mut, env.clone());
@@ -539,19 +533,11 @@
 				QueryMsg::Status(StatusMsg{})
 			).unwrap();
 	
-			instantiate(
-				deps.as_mut(),
-				env.clone(),
-				mock_info("sender", &[]),
-				InstantiateMsg {  } ,
-			)
-			.unwrap();
-	
 			let resp: QueryResponse = from_binary(&resp).unwrap();
 	
 			assert_eq!(
 				resp,
-				QueryResponse::status(expected.to_string())            
+				QueryResponse::success().status(expected.to_string())            
 			);
 		}
    }
