--- conflicted
+++ resolved
@@ -49,15 +49,11 @@
 
 impl QueryResponse {
 	pub fn status(status: String) -> Self {
-<<<<<<< HEAD
-		Self { status }
-=======
-		Self { status: status, genesis_metadata: None }
+		Self { status, genesis_metadata: None }
 	}
 
 	pub fn genesis_metadata(genesis_metadata: Option<Vec<GenesisMetadata>>) -> Self {
-		Self { status: "".to_string(), genesis_metadata: genesis_metadata}
->>>>>>> 3e1ad2ef
+		Self { status: "".to_string(), genesis_metadata }
 	}
 }
 
