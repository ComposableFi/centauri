--- conflicted
+++ resolved
@@ -321,9 +321,6 @@
 }
 
 #[cw_serde]
-<<<<<<< HEAD
-pub struct CheckSubstituteAndUpdateStateMsg {
-=======
 pub struct CheckSubstituteAndUpdateStateMsgRaw {}
 
 pub struct CheckSubstituteAndUpdateStateMsg {}
@@ -336,7 +333,6 @@
 	) -> Result<Self, Self::Error> {
 		Ok(Self {})
 	}
->>>>>>> 00ee5838
 }
 
 #[cw_serde]
