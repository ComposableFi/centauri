use core::str::FromStr;

use guestchain::Signature;

use crate::alloc::string::ToString;
use alloc::vec::Vec;
use guestchain::{PubKey, Verifier};
use ibc::{
	core::{
		ics02_client::{
			client_consensus::ConsensusState,
			client_def::{ClientDef, ConsensusUpdateResult},
			client_state::ClientState as OtherClientState,
			error::Error as Ics02ClientError,
		},
		ics26_routing::context::ReaderContext,
	},
	protobuf::Protobuf,
};
use prost::Message;

use crate::{error::Error, ClientMessage, ClientState, ConsensusState as ClientConsensusState};

type Result<T = (), E = ibc::core::ics02_client::error::Error> = ::core::result::Result<T, E>;

#[derive(Clone, Debug, PartialEq, Eq)]
pub struct GuestClient<PK>(core::marker::PhantomData<PK>);

impl<PK: PubKey> Default for GuestClient<PK> {
	fn default() -> Self {
		Self(core::marker::PhantomData)
	}
}

impl<PK> ClientDef for GuestClient<PK>
where
	PK: PubKey + Send + Sync,
	PK::Signature: Send + Sync,
{
	type ClientMessage = ClientMessage<PK>;
	type ClientState = ClientState<PK>;
	type ConsensusState = ClientConsensusState;

	fn verify_client_message<Ctx: ReaderContext>(
		&self,
		_ctx: &Ctx,
		_client_id: ibc::core::ics24_host::identifier::ClientId,
		client_state: Self::ClientState,
		client_msg: Self::ClientMessage,
	) -> Result<(), Ics02ClientError> {
		client_state.0.do_verify_client_message(self, client_msg.0).map_err(convert)
	}

	fn update_state<Ctx: ReaderContext>(
		&self,
		_ctx: &Ctx,
		_client_id: ibc::core::ics24_host::identifier::ClientId,
		client_state: Self::ClientState,
		client_msg: Self::ClientMessage,
	) -> Result<
		(Self::ClientState, ibc::core::ics02_client::client_def::ConsensusUpdateResult<Ctx>),
		Ics02ClientError,
	> {
		let header = match client_msg.0 {
			cf_guest_upstream::ClientMessage::Header(header) => header,
			_ => unreachable!("02-client will check for Header before calling update_state; qed"),
		};
		let header_consensus_state = ClientConsensusState::from(&header);
		let cs = Ctx::AnyConsensusState::wrap(&header_consensus_state).ok_or_else(|| {
			Error::UnknownConsensusStateType { description: "Ctx::AnyConsensusState".to_string() }
		})?;
		Ok((client_state.with_header(&header), ConsensusUpdateResult::Single(cs)))
	}

	fn update_state_on_misbehaviour(
		&self,
		client_state: Self::ClientState,
		_client_msg: Self::ClientMessage,
	) -> Result<Self::ClientState, Ics02ClientError> {
		Ok(client_state.frozen())
	}

	fn check_for_misbehaviour<Ctx: ReaderContext>(
		&self,
		ctx: &Ctx,
		client_id: ibc::core::ics24_host::identifier::ClientId,
		client_state: Self::ClientState,
		client_msg: Self::ClientMessage,
	) -> Result<bool, Ics02ClientError> {
		let client_id = convert(client_id);
		let ctx = CommonContext::new(ctx);
		client_state
			.0
			.do_check_for_misbehaviour(ctx, &client_id, client_msg.0)
			.map_err(convert)
	}

	fn verify_upgrade_and_update_state<Ctx: ReaderContext>(
		&self,
		_ctx: &Ctx,
		_client_id: ibc::core::ics24_host::identifier::ClientId,
		_old_client_state: &Self::ClientState,
		_upgrade_client_state: &Self::ClientState,
		_upgrade_consensus_state: &Self::ConsensusState,
		_proof_upgrade_client: ibc::prelude::Vec<u8>,
		_proof_upgrade_consensus_state: ibc::prelude::Vec<u8>,
	) -> Result<
		(Self::ClientState, ibc::core::ics02_client::client_def::ConsensusUpdateResult<Ctx>),
		Ics02ClientError,
	> {
		// TODO: tendermint verify_upgrade_and_update_state
		Err(Ics02ClientError::implementation_specific("Not implemented".to_string()))
	}

	fn check_substitute_and_update_state<Ctx: ReaderContext>(
		&self,
		_ctx: &Ctx,
		_subject_client_id: ibc::core::ics24_host::identifier::ClientId,
		_substitute_client_id: ibc::core::ics24_host::identifier::ClientId,
		_old_client_state: Self::ClientState,
		_substitute_client_state: Self::ClientState,
	) -> Result<
		(Self::ClientState, ibc::core::ics02_client::client_def::ConsensusUpdateResult<Ctx>),
		Ics02ClientError,
	> {
		// TODO: tendermint check_substitute_and_update_state
		Err(Ics02ClientError::implementation_specific("Not implemented".to_string()))
	}

	fn verify_client_consensus_state<Ctx: ReaderContext>(
		&self,
		_ctx: &Ctx,
		client_state: &Self::ClientState,
		height: ibc::Height,
		_prefix: &ibc::core::ics23_commitment::commitment::CommitmentPrefix,
		proof: &ibc::core::ics23_commitment::commitment::CommitmentProofBytes,
		root: &ibc::core::ics23_commitment::commitment::CommitmentRoot,
		client_id: &ibc::core::ics24_host::identifier::ClientId,
		consensus_height: ibc::Height,
		expected_consensus_state: &Ctx::AnyConsensusState,
	) -> Result<(), Ics02ClientError> {
		client_state.verify_height(client_id, height)?;

		let path = ibc_core_host_types::path::ClientConsensusStatePath {
			client_id: convert(client_id),
			revision_number: consensus_height.revision_number,
			revision_height: consensus_height.revision_height,
		};
		let value = expected_consensus_state.encode_to_vec().map_err(Ics02ClientError::encode)?;
		verify(proof, root, path.into(), Some(value))
	}

	fn verify_connection_state<Ctx: ReaderContext>(
		&self,
		_ctx: &Ctx,
		client_id: &ibc::core::ics24_host::identifier::ClientId,
		client_state: &Self::ClientState,
		height: ibc::Height,
		_prefix: &ibc::core::ics23_commitment::commitment::CommitmentPrefix,
		proof: &ibc::core::ics23_commitment::commitment::CommitmentProofBytes,
		root: &ibc::core::ics23_commitment::commitment::CommitmentRoot,
		connection_id: &ibc::core::ics24_host::identifier::ConnectionId,
		expected_connection_end: &ibc::core::ics03_connection::connection::ConnectionEnd,
	) -> Result<(), Ics02ClientError> {
		client_state.verify_height(client_id, height)?;

		let path = ibc_core_host_types::path::ConnectionPath(convert(connection_id));
		let value = expected_connection_end.encode_vec().map_err(Ics02ClientError::encode)?;
		verify(proof, root, path.into(), Some(value))
	}

	fn verify_channel_state<Ctx: ReaderContext>(
		&self,
		_ctx: &Ctx,
		client_id: &ibc::core::ics24_host::identifier::ClientId,
		client_state: &Self::ClientState,
		height: ibc::Height,
		_prefix: &ibc::core::ics23_commitment::commitment::CommitmentPrefix,
		proof: &ibc::core::ics23_commitment::commitment::CommitmentProofBytes,
		root: &ibc::core::ics23_commitment::commitment::CommitmentRoot,
		port_id: &ibc::core::ics24_host::identifier::PortId,
		channel_id: &ibc::core::ics24_host::identifier::ChannelId,
		expected_channel_end: &ibc::core::ics04_channel::channel::ChannelEnd,
	) -> Result<(), Ics02ClientError> {
		client_state.verify_height(client_id, height)?;

		let path = ibc_core_host_types::path::ChannelEndPath(convert(port_id), convert(channel_id));
		let value = expected_channel_end.encode_vec().map_err(Ics02ClientError::encode)?;
		verify(proof, root, path.into(), Some(value)).map_err(|e| e.into())
	}

	fn verify_client_full_state<Ctx: ReaderContext>(
		&self,
		_ctx: &Ctx,
		client_state: &Self::ClientState,
		height: ibc::Height,
		_prefix: &ibc::core::ics23_commitment::commitment::CommitmentPrefix,
		proof: &ibc::core::ics23_commitment::commitment::CommitmentProofBytes,
		root: &ibc::core::ics23_commitment::commitment::CommitmentRoot,
		client_id: &ibc::core::ics24_host::identifier::ClientId,
		expected_client_state: &Ctx::AnyClientState,
	) -> Result<(), Ics02ClientError> {
		client_state.verify_height(client_id, height)?;

		let path = ibc_core_host_types::path::ClientStatePath(convert(client_id));
		let value = expected_client_state.encode_to_vec().map_err(Ics02ClientError::encode)?;
		verify(proof, root, path.into(), Some(value)).map_err(|e| e.into())
	}

	fn verify_packet_data<Ctx: ReaderContext>(
		&self,
		ctx: &Ctx,
		client_id: &ibc::core::ics24_host::identifier::ClientId,
		client_state: &Self::ClientState,
		height: ibc::Height,
		connection_end: &ibc::core::ics03_connection::connection::ConnectionEnd,
		proof: &ibc::core::ics23_commitment::commitment::CommitmentProofBytes,
		root: &ibc::core::ics23_commitment::commitment::CommitmentRoot,
		port_id: &ibc::core::ics24_host::identifier::PortId,
		channel_id: &ibc::core::ics24_host::identifier::ChannelId,
		sequence: ibc::core::ics04_channel::packet::Sequence,
		commitment: ibc::core::ics04_channel::commitment::PacketCommitment,
	) -> Result<(), Ics02ClientError> {
		client_state.verify_height(client_id, height)?;
		verify_delay_passed::<Ctx, PK>(ctx, height, connection_end)?;

		let path = ibc_core_host_types::path::CommitmentPath {
			port_id: convert(port_id),
			channel_id: convert(channel_id),
			sequence: sequence.0.into(),
		};
		verify(proof, root, path.into(), Some(commitment.into_vec()))
	}

	fn verify_packet_acknowledgement<Ctx: ReaderContext>(
		&self,
		ctx: &Ctx,
		client_id: &ibc::core::ics24_host::identifier::ClientId,
		client_state: &Self::ClientState,
		height: ibc::Height,
		connection_end: &ibc::core::ics03_connection::connection::ConnectionEnd,
		proof: &ibc::core::ics23_commitment::commitment::CommitmentProofBytes,
		root: &ibc::core::ics23_commitment::commitment::CommitmentRoot,
		port_id: &ibc::core::ics24_host::identifier::PortId,
		channel_id: &ibc::core::ics24_host::identifier::ChannelId,
		sequence: ibc::core::ics04_channel::packet::Sequence,
		ack: ibc::core::ics04_channel::commitment::AcknowledgementCommitment,
	) -> Result<(), Ics02ClientError> {
		// client state height = consensus state height
		client_state.verify_height(client_id, height)?;
		verify_delay_passed::<Ctx, PK>(ctx, height, connection_end)?;

		let path = ibc_core_host_types::path::AckPath {
			port_id: convert(port_id),
			channel_id: convert(channel_id),
			sequence: sequence.0.into(),
		};
		verify(proof, root, path.into(), Some(ack.into_vec()))
	}

	fn verify_next_sequence_recv<Ctx: ReaderContext>(
		&self,
		ctx: &Ctx,
		client_id: &ibc::core::ics24_host::identifier::ClientId,
		client_state: &Self::ClientState,
		height: ibc::Height,
		connection_end: &ibc::core::ics03_connection::connection::ConnectionEnd,
		proof: &ibc::core::ics23_commitment::commitment::CommitmentProofBytes,
		root: &ibc::core::ics23_commitment::commitment::CommitmentRoot,
		port_id: &ibc::core::ics24_host::identifier::PortId,
		channel_id: &ibc::core::ics24_host::identifier::ChannelId,
		sequence: ibc::core::ics04_channel::packet::Sequence,
	) -> Result<(), Ics02ClientError> {
		client_state.verify_height(client_id, height)?;
		verify_delay_passed::<Ctx, PK>(ctx, height, connection_end)?;

		let path = ibc_core_host_types::path::SeqRecvPath(convert(port_id), convert(channel_id));
		let mut seq_bytes = Vec::new();
		u64::from(sequence).encode(&mut seq_bytes).expect("buffer size too small");
		verify(proof, root, path.into(), Some(seq_bytes))
	}

	fn verify_packet_receipt_absence<Ctx: ReaderContext>(
		&self,
		ctx: &Ctx,
		client_id: &ibc::core::ics24_host::identifier::ClientId,
		client_state: &Self::ClientState,
		height: ibc::Height,
		connection_end: &ibc::core::ics03_connection::connection::ConnectionEnd,
		proof: &ibc::core::ics23_commitment::commitment::CommitmentProofBytes,
		root: &ibc::core::ics23_commitment::commitment::CommitmentRoot,
		port_id: &ibc::core::ics24_host::identifier::PortId,
		channel_id: &ibc::core::ics24_host::identifier::ChannelId,
		sequence: ibc::core::ics04_channel::packet::Sequence,
	) -> Result<(), Ics02ClientError> {
		client_state.verify_height(client_id, height)?;
		verify_delay_passed::<Ctx, PK>(ctx, height, connection_end)?;

		let path = ibc_core_host_types::path::ReceiptPath {
			port_id: convert(port_id),
			channel_id: convert(channel_id),
			sequence: sequence.0.into(),
		};
		verify(proof, root, path.into(), None)
	}
}

fn verify_delay_passed<Ctx: ReaderContext, PK: PubKey>(
	ctx: &Ctx,
	height: ibc::Height,
	connection_end: &ibc::core::ics03_connection::connection::ConnectionEnd,
) -> Result<(), Ics02ClientError> {
	let current_timestamp = ctx.host_timestamp();
	let current_height = ctx.host_height();

	let client_id = connection_end.client_id();
	let processed_time = ctx
		.client_update_time(client_id, height)
		.map_err(|_| Error::ProcessedTimeNotFound { height })?;
	let processed_height = ctx
		.client_update_height(client_id, height)
		.map_err(|_| Error::ProcessedHeightNotFound { height })?;

	let delay_period_time = connection_end.delay_period();
	let delay_period_height = ctx.block_delay(delay_period_time);
	let delay_period_time_u64 = u64::try_from(delay_period_time.as_nanos()).unwrap();

	ClientState::<PK>::verify_delay_passed(
		current_timestamp,
		current_height,
		processed_time.nanoseconds(),
		processed_height.revision_height,
		delay_period_time_u64,
		delay_period_height,
	)
	.map_err(|e| e.into())
}

impl<PK: PubKey> Verifier<PK> for GuestClient<PK> {
	fn verify(&self, message: &[u8], pubkey: &PK, signature: &PK::Signature) -> bool {
		(|| {
			let pubkey = pubkey.as_bytes();
			let pubkey = ed25519_consensus::VerificationKey::try_from(&pubkey[..]).ok()?;
			let signature = signature.as_bytes();
			let sig = ed25519_consensus::Signature::try_from(&signature[..]).ok()?;
			pubkey.verify(&sig, message).ok()?;
			Some(())
		})()
		.is_some()
	}
}

#[derive(bytemuck::TransparentWrapper)]
#[repr(transparent)]
#[transparent(Ctx)]
struct CommonContext<Ctx, PK> {
	ctx: Ctx,
	_ph: core::marker::PhantomData<PK>,
}

impl<Ctx, PK> CommonContext<Ctx, PK> {
	fn new(ctx: &Ctx) -> &Self {
		bytemuck::TransparentWrapper::wrap_ref(ctx)
	}
}

type NewResult<T = ()> = Result<T, ibc_core_client_types::error::ClientError>;

impl<Ctx: ReaderContext, PK: PubKey> cf_guest_upstream::CommonContext<PK>
	for CommonContext<Ctx, PK>
{
	type ConversionError = core::convert::Infallible;
	type AnyClientState = ClientState<PK>;
	type AnyConsensusState = ClientConsensusState;

	fn host_metadata(
		&self,
	) -> NewResult<(ibc_primitives::Timestamp, ibc_core_client_types::Height)> {
		unimplemented!("host_metadata")
	}

	fn set_client_state(
		&mut self,
		_client_id: &ibc_core_host_types::identifiers::ClientId,
		_state: ClientState<PK>,
	) -> NewResult<()> {
		unimplemented!("set_client_state")
	}

	fn consensus_state(
		&self,
		_client_id: &ibc_core_host_types::identifiers::ClientId,
		_height: ibc_core_client_types::Height,
	) -> NewResult<Self::AnyConsensusState> {
		unimplemented!("consensus_state")
	}

	fn consensus_state_neighbourhood(
		&self,
		client_id: &ibc_core_host_types::identifiers::ClientId,
		height: ibc_core_client_types::Height,
	) -> NewResult<cf_guest_upstream::Neighbourhood<Self::AnyConsensusState>> {
		use cf_guest_upstream::Neighbourhood;

		let res: Result<_, Ics02ClientError> = (|| {
			let client_id = convert(client_id);
			let height = convert(height);
			Ok(if let Some(state) = self.ctx.maybe_consensus_state(&client_id, height)? {
				Neighbourhood::This(state)
			} else {
				let prev = self.ctx.prev_consensus_state(&client_id, height)?;
				let next = self.ctx.next_consensus_state(&client_id, height)?;
				Neighbourhood::Neighbours(prev, next)
			})
		})();
		match res {
			Ok(res) => Ok(res.map(|state: Ctx::AnyConsensusState| {
				// TODO(mina86): propagate error rather than unwrapping
				let state: Self::AnyConsensusState = state.downcast().unwrap();
				state
			})),
			Err(err) => Err(convert(err)),
		}
	}

	fn store_consensus_state_and_metadata(
		&mut self,
		_client_id: &ibc_core_host_types::identifiers::ClientId,
		_height: ibc_core_client_types::Height,
		_consensus: Self::AnyConsensusState,
		_host_timestamp: ibc_primitives::Timestamp,
		_host_height: ibc_core_client_types::Height,
	) -> NewResult {
		unimplemented!("store_consensus_state_and_metadata")
	}

	fn delete_consensus_state_and_metadata(
		&mut self,
		_client_id: &ibc_core_host_types::identifiers::ClientId,
		_height: ibc_core_client_types::Height,
	) -> NewResult {
		unimplemented!("delete_consensus_state_and_metadata")
	}
	
	fn earliest_consensus_state(
					&self,
					client_id: &ibc_core_host_types::identifiers::ClientId,
			) -> NewResult<Option<(ibc_core_client_types::Height, Self::AnyConsensusState)>> {
				unimplemented!("delete_consensus_state_and_metadata")
			}

<<<<<<< HEAD
	// fn sorted_consensus_state_heights(
	// 	&self,
	// 	_client_id: &ibc_core_host_types::identifiers::ClientId,
	// ) -> NewResult<Vec<ibc_core_client_types::Height>> {
	// 	unimplemented!("sorted_consensus_state_heights")
	// }
=======
	fn earliest_consensus_state(
		&self,
		_client_id: &ibc_core_host_types::identifiers::ClientId,
	) -> NewResult<Option<(ibc_core_client_types::Height, Self::AnyConsensusState)>> {
		unimplemented!("earliest_consensus_state")
	}
>>>>>>> 33b965a1
}

// Helper wrappers

fn verify(
	proof: &ibc::core::ics23_commitment::commitment::CommitmentProofBytes,
	root: &ibc::core::ics23_commitment::commitment::CommitmentRoot,
	path: ibc_core_host_types::path::Path,
	value: Option<Vec<u8>>,
) -> Result<(), Ics02ClientError> {
	cf_guest_upstream::proof::verify(
		&[],
		proof.as_bytes(),
		root.bytes.as_slice(),
		path,
		value.as_deref(),
	)
	.map_err(|err| Ics02ClientError::implementation_specific(err.to_string()))
}

// Conversion between old and new.

fn convert<F, T: ConvertFrom<F>>(value: F) -> T {
	T::convert(value)
}

trait ConvertFrom<From>: Sized {
	fn convert(value: From) -> Self;
}

macro_rules! conv {
	($( $value:ident: $From:ty => $To:ty { $($body:tt)*} )*) => {
		$(
			impl ConvertFrom<$From> for $To {
				fn convert($value: $From) -> Self {
					Self::convert(&$value)
				}
			}

			impl ConvertFrom<&$From> for $To {
				fn convert($value: &$From) -> Self {
					$($body)*
				}
			}
		)*
	}
}

conv! {
	client_id: ibc::core::ics24_host::identifier::ClientId =>
		ibc_core_host_types::identifiers::ClientId {
			FromStr::from_str(client_id.as_str()).unwrap()
		}
	client_id: ibc_core_host_types::identifiers::ClientId => ibc::core::ics24_host::identifier::ClientId {
			FromStr::from_str(client_id.as_str()).unwrap()
		}

	connection_id: ibc::core::ics24_host::identifier::ConnectionId =>
		ibc_core_host_types::identifiers::ConnectionId {
			FromStr::from_str(connection_id.as_str()).unwrap()
		}

	port_id: ibc::core::ics24_host::identifier::PortId =>
		ibc_core_host_types::identifiers::PortId {
			FromStr::from_str(port_id.as_str()).unwrap()
		}

	channel_id: ibc::core::ics24_host::identifier::ChannelId =>
		ibc_core_host_types::identifiers::ChannelId {
			ibc_core_host_types::identifiers::ChannelId::new(channel_id.sequence())
		}


	timestamp: ibc::timestamp::Timestamp => ibc_primitives::Timestamp {
		Self::from_nanoseconds(timestamp.nanoseconds()).unwrap()
	}

	height: ibc::core::ics02_client::height::Height => ibc_core_client_types::Height {
		Self::new(height.revision_number, height.revision_height).unwrap()
	}

	height: ibc_core_client_types::Height => ibc::core::ics02_client::height::Height {
		Self::new(height.revision_number(), height.revision_height())
	}


	err: ibc_core_client_context::types::error::ClientError => Ics02ClientError {
		// TODO(mina86): Create better mapping.
		Self::implementation_specific(err.to_string())
	}
	err: Ics02ClientError => ibc_core_client_context::types::error::ClientError {
		// TODO(mina86): Create better mapping.
		Self::ClientSpecific {
			description: err.to_string()
		}
	}
}

impl<FT, TT: ConvertFrom<FT>> ConvertFrom<Option<FT>> for Option<TT> {
	fn convert(value: Option<FT>) -> Self {
		value.map(convert)
	}
}

impl<FT, FE, TT: ConvertFrom<FT>, TE: ConvertFrom<FE>> ConvertFrom<Result<FT, FE>>
	for Result<TT, TE>
{
	fn convert(value: Result<FT, FE>) -> Self {
		value.map(convert).map_err(convert)
	}
}<|MERGE_RESOLUTION|>--- conflicted
+++ resolved
@@ -443,27 +443,11 @@
 	}
 	
 	fn earliest_consensus_state(
-					&self,
-					client_id: &ibc_core_host_types::identifiers::ClientId,
-			) -> NewResult<Option<(ibc_core_client_types::Height, Self::AnyConsensusState)>> {
-				unimplemented!("delete_consensus_state_and_metadata")
-			}
-
-<<<<<<< HEAD
-	// fn sorted_consensus_state_heights(
-	// 	&self,
-	// 	_client_id: &ibc_core_host_types::identifiers::ClientId,
-	// ) -> NewResult<Vec<ibc_core_client_types::Height>> {
-	// 	unimplemented!("sorted_consensus_state_heights")
-	// }
-=======
-	fn earliest_consensus_state(
 		&self,
 		_client_id: &ibc_core_host_types::identifiers::ClientId,
 	) -> NewResult<Option<(ibc_core_client_types::Height, Self::AnyConsensusState)>> {
 		unimplemented!("earliest_consensus_state")
 	}
->>>>>>> 33b965a1
 }
 
 // Helper wrappers
