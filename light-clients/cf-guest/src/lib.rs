#![allow(clippy::unit_arg, clippy::comparison_chain)]
#![no_std]
extern crate alloc;
#[cfg(any(feature = "std", test))]
extern crate std;

use alloc::string::ToString;

use ibc_proto::google::protobuf::Any;

pub mod client;
pub mod client_def;
mod client_impls;
mod consensus;
pub mod error;
mod header;
mod message;
mod misbehaviour;
pub mod proof;
pub mod proto;

pub use client::ClientState;
pub use client_impls::CommonContext;
pub use consensus::ConsensusState;
pub use header::Header;
pub use message::ClientMessage;
pub use misbehaviour::Misbehaviour;
pub use proof::IbcProof;

use ibc::core::ics02_client::error::Error as ClientError;

/// Client type of the guest blockchain’s light client.
pub const CLIENT_TYPE: &str = "cf-guest";

pub use crate::proto::{BadMessage, DecodeError};

impl From<DecodeError> for ClientError {
	fn from(err: DecodeError) -> Self {
		ClientError::implementation_specific(err.to_string())
	}
}

impl From<BadMessage> for ClientError {
	fn from(_: BadMessage) -> Self {
		ClientError::implementation_specific("BadMessage".to_string())
	}
}

/// Returns digest of the value with client id mixed in.
///
/// We don’t store full client id in the trie key for paths which include
/// client id.  To avoid accepting malicious proofs, we must include it in
/// some other way.  We do this by mixing in the client id into the hash of
/// the value stored at the path.
///
/// Specifically, this calculates `digest(client_id || b'0' || serialised)`.
#[inline]
pub fn digest_with_client_id(
	client_id: &ibc::core::ics24_host::identifier::ClientId,
	value: &[u8],
) -> lib::hash::CryptoHash {
	lib::hash::CryptoHash::digestv(&[client_id.as_bytes(), b"\0", value])
}

/// Defines conversion implementation between `$Type` and Any message as well as
/// `encode_to_vec` and `decode` methods.
macro_rules! any_convert {
    (
        $Proto:ty,
        $Type:ident $( <$T:ident: $bond:path = $concrete:path> )?,
        $(obj: $obj:expr,)*
        $(bad: $bad:expr,)*
    ) => {
        impl $(<$T: $bond>)* $Type $(<$T>)* {
<<<<<<< HEAD
=======
            /// Encodes the object into a vector as protocol buffer message.
>>>>>>> 3d8b59b9
            pub fn encode_to_vec(&self) -> Result<alloc::vec::Vec<u8>, core::convert::Infallible> {
                Ok(prost::Message::encode_to_vec(&$crate::proto::$Type::from(self)))
            }

            /// Decodes the object from a protocol buffer message.
            pub fn decode(
                buf: &[u8],
            ) -> Result<Self, $crate::proto::DecodeError> {
                <$crate::proto::$Type as prost::Message>::decode(buf)?
                    .try_into()
                    .map_err(Into::into)
            }
        }

        impl $(<$T: $bond>)* From<$Type $(<$T>)*> for $crate::Any {
            fn from(obj: $Type $(<$T>)*) -> $crate::Any {
                $crate::proto::$Type::from(obj).into()
            }
        }

        impl $(<$T: $bond>)* From<&$Type $(<$T>)*> for $crate::Any {
            fn from(obj: &$Type $(<$T>)*) -> $crate::Any {
                $crate::proto::$Type::from(obj).into()
            }
        }

        impl $(<$T: $bond>)* TryFrom<$crate::Any> for $Type $(<$T>)* {
            type Error = $crate::proto::DecodeError;
            fn try_from(
                any: $crate::Any,
            ) -> Result<Self, Self::Error> {
                $crate::proto::$Type::try_from(any)
                    .and_then(|msg| Ok(msg.try_into()?))
            }
        }

        impl $(<$T: $bond>)* TryFrom<&$crate::Any> for $Type $(<$T>)*
        {
            type Error = $crate::proto::DecodeError;
            fn try_from(
                any: &$crate::Any,
            ) -> Result<Self, Self::Error> {
                $crate::proto::$Type::try_from(any)
                    .and_then(|msg| Ok(msg.try_into()?))
            }
        }

        impl $(<$T: $bond>)* ibc::protobuf::Protobuf<$Proto>
            for $Type $(<$T>)* { }

        #[test]
        fn test_any_conversion() {
            #[allow(dead_code)]
            type Type = $Type $( ::<$concrete> )*;

            // Check conversion to and from proto
            $(
                let msg = proto::$Type::test();
                let obj: Type = $obj;
                assert_eq!(msg, proto::$Type::from(&obj));
                assert_eq!(Ok(obj), $Type::try_from(&msg));
            )*

            // Check failure on invalid proto
            $(
                assert_eq!(Err(proto::BadMessage), Type::try_from($bad));
            )*
        }
    };
}

use any_convert;<|MERGE_RESOLUTION|>--- conflicted
+++ resolved
@@ -72,10 +72,7 @@
         $(bad: $bad:expr,)*
     ) => {
         impl $(<$T: $bond>)* $Type $(<$T>)* {
-<<<<<<< HEAD
-=======
             /// Encodes the object into a vector as protocol buffer message.
->>>>>>> 3d8b59b9
             pub fn encode_to_vec(&self) -> Result<alloc::vec::Vec<u8>, core::convert::Infallible> {
                 Ok(prost::Message::encode_to_vec(&$crate::proto::$Type::from(self)))
             }
