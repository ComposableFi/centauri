--- conflicted
+++ resolved
@@ -67,13 +67,8 @@
 		self.timestamp.into()
 	}
 
-<<<<<<< HEAD
-	fn encode_to_vec(&self) -> Vec<u8> {
+	fn encode_to_vec(&self) -> Result<Vec<u8>, tendermint_proto::Error> {
 		self.encode_vec().expect("encoding ConsensusState failed")
-=======
-	fn encode_to_vec(&self) -> Result<Vec<u8>, tendermint_proto::Error> {
-		self.encode_vec()
->>>>>>> 106fe625
 	}
 }
 
