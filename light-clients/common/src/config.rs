// Copyright (C) 2022 ComposableFi.
// SPDX-License-Identifier: Apache-2.0

// Licensed under the Apache License, Version 2.0 (the "License");
// you may not use this file except in compliance with the License.
// You may obtain a copy of the License at
//
// 	http://www.apache.org/licenses/LICENSE-2.0
//
// Unless required by applicable law or agreed to in writing, software
// distributed under the License is distributed on an "AS IS" BASIS,
// WITHOUT WARRANTIES OR CONDITIONS OF ANY KIND, either express or implied.
// See the License for the specific language governing permissions and
// limitations under the License.

use alloc::borrow::Cow;
use async_trait::async_trait;
use codec::{Decode, Encode};
use ibc::events::IbcEvent;
use ibc_proto::google::protobuf::Any;
use sp_core::H256;
use subxt::{
	client::OnlineClient,
	config::ExtrinsicParams,
	error::{Error, StorageAddressError},
	events::{Phase, StaticEvent},
	ext::{
		frame_metadata::{StorageEntryType, StorageHasher},
		scale_decode::DecodeAsType,
		scale_encode::{EncodeAsFields, EncodeAsType},
		sp_runtime::{scale_info::TypeDef, Either},
	},
	metadata::{DecodeWithMetadata, EncodeWithMetadata, Metadata},
	storage::{
		address::{StaticStorageMapKey, Yes},
		Address, StorageAddress,
	},
	tx::Payload,
	utils::Static,
};

/// This represents a statically generated storage lookup address.
pub struct LocalAddress<StorageKey, ReturnTy, Fetchable, Defaultable, Iterable> {
	pub pallet_name: Cow<'static, str>,
	pub entry_name: Cow<'static, str>,
	// How to access the specific value at that storage address.
	pub storage_entry_keys: Vec<StorageKey>,
	// Hash provided from static code for validation.
	pub validation_hash: Option<[u8; 32]>,
	pub _marker: std::marker::PhantomData<(ReturnTy, Fetchable, Defaultable, Iterable)>,
}

impl<StorageKey, ReturnTy, Fetchable, Defaultable, Iterable>
	From<Address<StorageKey, ReturnTy, Fetchable, Defaultable, Iterable>>
	for LocalAddress<StorageKey, ReturnTy, Fetchable, Defaultable, Iterable>
{
	fn from(address: Address<StorageKey, ReturnTy, Fetchable, Defaultable, Iterable>) -> Self {
		// SAFETY: layout of the structs should be the same
		unsafe { std::mem::transmute(address) }
	}
}

impl<ReturnTy: DecodeWithMetadata, Fetchable, Defaultable, Iterable>
	LocalAddress<StaticStorageMapKey, ReturnTy, Fetchable, Defaultable, Iterable>
{
	pub fn new<NewReturnTy>(
		storage: Address<StaticStorageMapKey, ReturnTy, Fetchable, Defaultable, Iterable>,
	) -> LocalAddress<StaticStorageMapKey, NewReturnTy, Fetchable, Defaultable, Iterable> {
		let storage = LocalAddress::from(storage);
		LocalAddress {
			pallet_name: storage.pallet_name,
			entry_name: storage.entry_name,
			storage_entry_keys: storage.storage_entry_keys,
			validation_hash: storage.validation_hash,
			_marker: Default::default(),
		}
	}
}

fn hash_bytes(input: &[u8], hasher: &StorageHasher, bytes: &mut Vec<u8>) {
	match hasher {
		StorageHasher::Identity => bytes.extend(input),
		StorageHasher::Blake2_128 => bytes.extend(sp_core::hashing::blake2_128(input)),
		StorageHasher::Blake2_128Concat => {
			bytes.extend(sp_core::hashing::blake2_128(input));
			bytes.extend(input);
		},
		StorageHasher::Blake2_256 => bytes.extend(sp_core::hashing::blake2_256(input)),
		StorageHasher::Twox128 => bytes.extend(sp_core::hashing::twox_128(input)),
		StorageHasher::Twox256 => bytes.extend(sp_core::hashing::twox_256(input)),
		StorageHasher::Twox64Concat => {
			bytes.extend(sp_core::hashing::twox_64(input));
			bytes.extend(input);
		},
	}
}

impl<ReturnTy, Fetchable, Defaultable, Iterable> StorageAddress
	for LocalAddress<StaticStorageMapKey, ReturnTy, Fetchable, Defaultable, Iterable>
where
	// StorageKey: EncodeWithMetadata,
	ReturnTy: DecodeWithMetadata,
{
	type Target = ReturnTy;
	type IsDefaultable = Defaultable;
	type IsIterable = Iterable;
	type IsFetchable = Fetchable;

	fn pallet_name(&self) -> &str {
		&self.pallet_name
	}

	fn entry_name(&self) -> &str {
		&self.entry_name
	}

	fn append_entry_bytes(&self, metadata: &Metadata, bytes: &mut Vec<u8>) -> Result<(), Error> {
		let pallet = metadata.pallet(&self.pallet_name)?;
		let storage = pallet.storage(&self.entry_name)?;

		match &storage.ty {
			StorageEntryType::Plain(_) =>
				if !self.storage_entry_keys.is_empty() {
					Err(StorageAddressError::WrongNumberOfKeys {
						expected: 0,
						actual: self.storage_entry_keys.len(),
					}
					.into())
				} else {
					Ok(())
				},
			StorageEntryType::Map { hashers, key, .. } => {
				let ty = metadata
					.resolve_type(key.id)
					.ok_or(StorageAddressError::TypeNotFound(key.id))?;

				// If the key is a tuple, we encode each value to the corresponding tuple type.
				// If the key is not a tuple, encode a single value to the key type.
				let type_ids = match &ty.type_def {
					TypeDef::Tuple(tuple) => Either::Left(tuple.fields.iter().map(|f| f.id)),
					_other => Either::Right(std::iter::once(key.id)),
				};

				if type_ids.len() != self.storage_entry_keys.len() {
					return Err(StorageAddressError::WrongNumberOfKeys {
						expected: type_ids.len(),
						actual: self.storage_entry_keys.len(),
					}
					.into())
				}

				if hashers.len() == 1 {
					// One hasher; hash a tuple of all SCALE encoded bytes with the one hash
					// function.
					let mut input = Vec::new();
					let iter = self.storage_entry_keys.iter().zip(type_ids);
					for (key, type_id) in iter {
						key.encode_with_metadata(type_id, metadata, &mut input)?;
					}
					hash_bytes(&input, &hashers[0], bytes);
					Ok(())
				} else if hashers.len() == type_ids.len() {
					let iter = self.storage_entry_keys.iter().zip(type_ids).zip(hashers);
					// A hasher per field; encode and hash each field independently.
					for ((key, type_id), hasher) in iter {
						let mut input = Vec::new();
						key.encode_with_metadata(type_id, metadata, &mut input)?;
						hash_bytes(&input, hasher, bytes);
					}
					Ok(())
				} else {
					// Mismatch; wrong number of hashers/fields.
					Err(StorageAddressError::WrongNumberOfHashers {
						hashers: hashers.len(),
						fields: type_ids.len(),
					}
					.into())
				}
			},
		}
	}

	fn validation_hash(&self) -> Option<[u8; 32]> {
		self.validation_hash
	}
}

pub trait RuntimeTransactions {
	type Deliver: Encode + EncodeAsFields + Send + Sync;
	type Transfer: Encode + EncodeAsFields + Send + Sync;
	type Sudo: Encode + EncodeAsFields + Send + Sync;
	type SendPing: Encode + EncodeAsFields + Send + Sync;
	type ParaRuntimeCall;

	type SendPingParams;
	type TransferParams;
	type MemoMessage;

	fn ibc_deliver(messages: Vec<Any>) -> Payload<Self::Deliver>;
	fn ibc_transfer(
		params: Self::TransferParams,
		asset_id: u128,
		amount: u128,
<<<<<<< HEAD
		memo: Option<()>,
	) -> StaticTxPayload<Self::Transfer>;
	fn sudo_sudo(call: Self::ParaRuntimeCall) -> StaticTxPayload<Self::Sudo>;
	fn ibc_ping_send_ping(params: Self::SendPingParams) -> StaticTxPayload<Self::SendPing>;
=======
		memo: Option<Self::MemoMessage>,
	) -> Payload<Self::Transfer>;
	fn sudo_sudo(call: Self::ParaRuntimeCall) -> Payload<Self::Sudo>;
	fn ibc_ping_send_ping(params: Self::SendPingParams) -> Payload<Self::SendPing>;
>>>>>>> 695f0d29
	fn ibc_increase_counters() -> Self::ParaRuntimeCall;
}

pub trait BeefyAuthoritySetT {
	fn root(&self) -> H256;
	fn len(&self) -> u32;
}

pub trait ParaLifecycleT {
	fn is_parachain(&self) -> bool;
}

pub trait AsInner {
	type Inner: Encode + Decode + DecodeAsType + EncodeAsType + Send + Sync;

	fn from_inner(inner: Self::Inner) -> Self;
}

pub trait AsInnerEvent {
	type Inner: Encode + Decode + DecodeAsType + EncodeAsType + Send + Sync + StaticEvent;

	fn from_inner(inner: Self::Inner) -> Self;
}

pub trait RuntimeStorage {
	type HeadData: AsRef<[u8]> + Into<Vec<u8>> + Sync + Send + AsInner;
	type Id: From<u32> + Into<u32> + Send + Sync + AsInner;
	type ParaLifecycle: ParaLifecycleT + Send + Sync + AsInner;
	type BeefyAuthoritySet: BeefyAuthoritySetT + Send + Sync + AsInner;

	fn timestamp_now() -> Address<StaticStorageMapKey, u64, Yes, Yes, ()>;

	fn paras_heads(
		x: u32,
	) -> LocalAddress<StaticStorageMapKey, <Self::HeadData as AsInner>::Inner, Yes, (), Yes>;

	fn paras_para_lifecycles(
		x: u32,
	) -> LocalAddress<StaticStorageMapKey, <Self::ParaLifecycle as AsInner>::Inner, Yes, (), Yes>;

	fn paras_parachains(
	) -> LocalAddress<StaticStorageMapKey, Vec<Static<<Self::Id as AsInner>::Inner>>, Yes, Yes, ()>;

	fn grandpa_current_set_id() -> Address<StaticStorageMapKey, u64, Yes, Yes, ()>;

	fn beefy_validator_set_id() -> Address<StaticStorageMapKey, u64, Yes, Yes, ()>;

	fn beefy_authorities(
	) -> LocalAddress<StaticStorageMapKey, Vec<sp_beefy::crypto::Public>, Yes, Yes, ()>;

	fn mmr_leaf_beefy_next_authorities(
	) -> LocalAddress<StaticStorageMapKey, <Self::BeefyAuthoritySet as AsInner>::Inner, Yes, Yes, ()>;

	fn babe_epoch_start() -> Address<StaticStorageMapKey, (u32, u32), Yes, Yes, ()>;
}

pub trait RuntimeCall {
	fn extract_ibc_deliver_messages(self) -> Option<Vec<Any>>;
}

pub trait EventRecordT {
	type IbcEvent: TryInto<IbcEvent>;

	fn phase(&self) -> Phase;
	fn ibc_events(self) -> Option<Vec<Self::IbcEvent>>;
}

pub trait IbcEventsT {
	type IbcEvent: TryInto<IbcEvent>;

	fn events(self) -> Vec<Self::IbcEvent>;
}

/// This allows end users of this crate return the correct extrinsic metadata required by their
/// runtimes into the transactions signed by this crate.
#[async_trait]
pub trait Config: subxt::Config + Sized {
	/// Asset Id type used by the parachain runtime
	type AssetId: codec::Codec + serde::Serialize + Send + Sync + 'static;
	/// the signature type of the runtime
	type Signature: sp_runtime::traits::Verify + From<<Self as subxt::Config>::Signature> + Decode;
	/// Address type used by the runtime;
	type Address: codec::Codec + From<<Self as subxt::Config>::Address>;
	/// Tip
	type Tip: Default + From<u128> + Send;
	/// Runtime call
	type ParaRuntimeCall: RuntimeCall + Decode + Send;
	/// Parachain runtime event
	type ParaRuntimeEvent: AsInner;
	/// Parachain events. Used for subscriptions
	type Events: IbcEventsT + AsInnerEvent;
	/// The event is returned from the subscription
	type EventRecord: Decode + EventRecordT + Send;
	/// Runtime call
	type Storage: RuntimeStorage;
	/// Relay/para-chain transactions
	type Tx: RuntimeTransactions<ParaRuntimeCall = Self::ParaRuntimeCall>;
	/// Parachain signed extra
	type SignedExtra: Decode;

	/// use the subxt client to fetch any neccessary data needed for the extrinsic metadata.
	async fn custom_extrinsic_params(
		client: &OnlineClient<Self>,
	) -> Result<CustomExtrinsicParams<Self>, Error>;
}

pub type CustomExtrinsicParams<T> = <<T as subxt::Config>::ExtrinsicParams as ExtrinsicParams<
	<T as subxt::Config>::Index,
	<T as subxt::Config>::Hash,
>>::OtherParams;<|MERGE_RESOLUTION|>--- conflicted
+++ resolved
@@ -201,17 +201,10 @@
 		params: Self::TransferParams,
 		asset_id: u128,
 		amount: u128,
-<<<<<<< HEAD
-		memo: Option<()>,
-	) -> StaticTxPayload<Self::Transfer>;
-	fn sudo_sudo(call: Self::ParaRuntimeCall) -> StaticTxPayload<Self::Sudo>;
-	fn ibc_ping_send_ping(params: Self::SendPingParams) -> StaticTxPayload<Self::SendPing>;
-=======
 		memo: Option<Self::MemoMessage>,
 	) -> Payload<Self::Transfer>;
 	fn sudo_sudo(call: Self::ParaRuntimeCall) -> Payload<Self::Sudo>;
 	fn ibc_ping_send_ping(params: Self::SendPingParams) -> Payload<Self::SendPing>;
->>>>>>> 695f0d29
 	fn ibc_increase_counters() -> Self::ParaRuntimeCall;
 }
 
