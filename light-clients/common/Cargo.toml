[package]
name = "light-client-common"
version = "0.1.0"
edition = "2021"
authors = ["Seun Lanlege <seunlanlege@gmail.com>"]

[features]
default = ["std"]
std = [
    "anyhow/std",
    "codec/std",
    "serde/std",
    "hash-db/std",
    "ibc/std",
    "sp-storage/std",
    "sp-trie/std",
]
enable-subxt = ["subxt"]

[dependencies]
# crates.io
anyhow = { version = "1.0.65", default-features = false }
codec = { version = "3.2.1", package = "parity-scale-codec", default-features = false }
serde = { version = "1.0.144", default-features = false, features = ["derive"] }
derive_more = { version = "0.99.17", default-features = false, features = ["from"] }
hash-db = { version = "0.15.2", default-features = false }
async-trait = { version = "0.1.53", default-features = false }

# substrate
sp-core = { git = "https://github.com/paritytech/substrate", branch = "polkadot-v0.9.39", default-features = false }

# ibc
ibc = { path = "../../ibc/modules", default-features = false }
ibc-proto = { path = "../../ibc/proto", default-features = false }

# substrate
<<<<<<< HEAD
sp-storage = { git = "https://github.com/paritytech/substrate", branch = "polkadot-v0.9.38", default-features = false }
sp-trie = { git = "https://github.com/paritytech/substrate", branch = "polkadot-v0.9.38", default-features = false }
sp-runtime = { git = "https://github.com/paritytech/substrate", branch = "polkadot-v0.9.38", default-features = false }
sp-beefy = { git = "https://github.com/paritytech/substrate", branch = "polkadot-v0.9.38", default-features = false }
subxt = { git = "https://github.com/paritytech/subxt", rev = "2a4da618a033bb82f768e4ef67b093b371f8b492", features = ["substrate-compat"], optional = true }
=======
sp-storage = { git = "https://github.com/paritytech/substrate", branch = "polkadot-v0.9.39", default-features = false }
sp-trie = { git = "https://github.com/paritytech/substrate", branch = "polkadot-v0.9.39", default-features = false }
sp-runtime = { git = "https://github.com/paritytech/substrate", branch = "polkadot-v0.9.39", default-features = false }
sp-beefy = { git = "https://github.com/paritytech/substrate", branch = "polkadot-v0.9.39", default-features = false }
subxt = { git = "https://github.com/paritytech/subxt", rev = "d92352ad739836a4100e1ef1db607acc82ed8c5a", features = ["substrate-compat"], optional = true }
>>>>>>> 0a026cd5
<|MERGE_RESOLUTION|>--- conflicted
+++ resolved
@@ -34,16 +34,8 @@
 ibc-proto = { path = "../../ibc/proto", default-features = false }
 
 # substrate
-<<<<<<< HEAD
-sp-storage = { git = "https://github.com/paritytech/substrate", branch = "polkadot-v0.9.38", default-features = false }
-sp-trie = { git = "https://github.com/paritytech/substrate", branch = "polkadot-v0.9.38", default-features = false }
-sp-runtime = { git = "https://github.com/paritytech/substrate", branch = "polkadot-v0.9.38", default-features = false }
-sp-beefy = { git = "https://github.com/paritytech/substrate", branch = "polkadot-v0.9.38", default-features = false }
-subxt = { git = "https://github.com/paritytech/subxt", rev = "2a4da618a033bb82f768e4ef67b093b371f8b492", features = ["substrate-compat"], optional = true }
-=======
 sp-storage = { git = "https://github.com/paritytech/substrate", branch = "polkadot-v0.9.39", default-features = false }
 sp-trie = { git = "https://github.com/paritytech/substrate", branch = "polkadot-v0.9.39", default-features = false }
 sp-runtime = { git = "https://github.com/paritytech/substrate", branch = "polkadot-v0.9.39", default-features = false }
 sp-beefy = { git = "https://github.com/paritytech/substrate", branch = "polkadot-v0.9.39", default-features = false }
-subxt = { git = "https://github.com/paritytech/subxt", rev = "d92352ad739836a4100e1ef1db607acc82ed8c5a", features = ["substrate-compat"], optional = true }
->>>>>>> 0a026cd5
+subxt = { git = "https://github.com/paritytech/subxt", rev = "2a4da618a033bb82f768e4ef67b093b371f8b492", features = ["substrate-compat"], optional = true }