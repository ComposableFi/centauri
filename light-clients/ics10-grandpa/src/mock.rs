--- conflicted
+++ resolved
@@ -16,7 +16,7 @@
 
 use crate::{
 	client_def::GrandpaClient,
-	client_message::{ClientMessage, RelayChainHeader, GRANDPA_CLIENT_MESSAGE_TYPE_URL},
+	client_message::{ClientMessage, GRANDPA_CLIENT_MESSAGE_TYPE_URL},
 	client_state::{ClientState, UpgradeOptions, GRANDPA_CLIENT_STATE_TYPE_URL},
 	consensus_state::{ConsensusState, GRANDPA_CONSENSUS_STATE_TYPE_URL},
 };
@@ -32,7 +32,7 @@
 		client_def::MockClient,
 		client_state::{MockClientState, MockConsensusState},
 		context::HostBlockType,
-		header::{MockClientMessage, MockHeader},
+		header::MockClientMessage,
 		host::MockHostBlock,
 	},
 	prelude::*,
@@ -45,10 +45,7 @@
 	app_crypto::RuntimePublic,
 	traits::{BlakeTwo256, Header},
 };
-<<<<<<< HEAD
-=======
 use std::{cell::RefCell, collections::BTreeSet};
->>>>>>> 5456ac8d
 use tendermint_proto::Protobuf;
 
 pub const MOCK_CLIENT_STATE_TYPE_URL: &str = "/ibc.mock.ClientState";
@@ -63,24 +60,13 @@
 }
 
 impl grandpa_client_primitives::HostFunctions for HostFunctionsManager {
-<<<<<<< HEAD
-	type Header = RelayChainHeader;
-=======
 	type Header = sp_runtime::generic::Header<u32, BlakeTwo256>;
->>>>>>> 5456ac8d
 
 	fn ed25519_verify(sig: &ed25519::Signature, msg: &[u8], pub_key: &ed25519::Public) -> bool {
 		pub_key.verify(&msg, sig)
 	}
 
 	fn insert_relay_header_hashes(headers: &[<Self::Header as Header>::Hash]) {
-<<<<<<< HEAD
-		unimplemented!()
-	}
-
-	fn contains_relay_header_hash(hash: <Self::Header as Header>::Hash) -> bool {
-		unimplemented!()
-=======
 		HEADER_HASHES.with(|set| {
 			let mut set_mut = set.borrow_mut();
 			for hash in headers {
@@ -91,7 +77,6 @@
 
 	fn contains_relay_header_hash(hash: <Self::Header as Header>::Hash) -> bool {
 		HEADER_HASHES.with(|set| set.borrow().contains(&hash))
->>>>>>> 5456ac8d
 	}
 }
 
