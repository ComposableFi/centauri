// Copyright (C) 2022 ComposableFi.
// SPDX-License-Identifier: Apache-2.0

// Licensed under the Apache License, Version 2.0 (the "License");
// you may not use this file except in compliance with the License.
// You may obtain a copy of the License at
//
// 	http://www.apache.org/licenses/LICENSE-2.0
//
// Unless required by applicable law or agreed to in writing, software
// distributed under the License is distributed on an "AS IS" BASIS,
// WITHOUT WARRANTIES OR CONDITIONS OF ANY KIND, either express or implied.
// See the License for the specific language governing permissions and
// limitations under the License.

use crate::{
	ics23::{ClientStates, ConsensusStates, ReadonlyClientStates, ReadonlyConsensusStates},
	ContractError,
};
use cosmwasm_std::{DepsMut, Env, Storage};
use ibc::{core::ics26_routing::context::ReaderContext, Height};
use icsxx_ethereum::{client_state::ClientState, consensus_state::ConsensusState};
use std::{fmt, fmt::Debug, marker::PhantomData};
use sync_committee_verifier::BlsVerify;

pub struct Context<'a, H> {
	pub deps: DepsMut<'a>,
	pub env: Env,
	_phantom: PhantomData<H>,
}

impl<'a, H> PartialEq for Context<'a, H> {
	fn eq(&self, _other: &Self) -> bool {
		true
	}
}

impl<'a, H> Eq for Context<'a, H> {}

impl<'a, H> Debug for Context<'a, H> {
	fn fmt(&self, f: &mut fmt::Formatter<'_>) -> fmt::Result {
		write!(f, "Context {{ deps: DepsMut }}")
	}
}

impl<'a, H> Clone for Context<'a, H> {
	fn clone(&self) -> Self {
		panic!("Context is not cloneable")
	}
}

impl<'a, H> Context<'a, H> {
	pub fn new(deps: DepsMut<'a>, env: Env) -> Self {
		Self { deps, _phantom: Default::default(), env }
	}

	pub fn log(&self, msg: &str) {
		self.deps.api.debug(msg)
	}

	pub fn storage(&self) -> &dyn Storage {
		self.deps.storage
	}

	pub fn storage_mut(&mut self) -> &mut dyn Storage {
		self.deps.storage
	}
}

<<<<<<< HEAD
impl<'a, H> Context<'a, H>
where
	H: Clone,
=======
impl<'a, H> ReaderContext for Context<'a, H> where
	H: Clone + Eq + Send + Sync + Debug + Default + BlsVerify + 'static
>>>>>>> b0dd6a9e
{
	pub fn consensus_state_prefixed(
		&self,
		height: Height,
		prefix: &[u8],
	) -> Result<ConsensusState, ContractError> {
		let bytes = ReadonlyConsensusStates::new(self.storage())
			.get_prefixed(height, prefix)
			.ok_or_else(|| {
				ContractError::Client(format!(
					"no consensus state found for height {height} and prefix {prefix:?}",
				))
			})?;
		Context::<H>::decode_consensus_state(&bytes)
			.map_err(|e| ContractError::Client(format!("error decoding consensus state: {e:?}")))
	}

	pub fn store_consensus_state_prefixed(
		&mut self,
		height: Height,
		consensus_state: ConsensusState,
		prefix: &[u8],
	) {
		let encoded = Context::<H>::encode_consensus_state(consensus_state);
		let mut consensus_states = ConsensusStates::new(self.storage_mut());
		consensus_states.insert_prefixed(height, encoded, prefix);
	}

	pub fn client_state_prefixed(&self, prefix: &[u8]) -> Result<ClientState<H>, ContractError> {
		let bytes =
			ReadonlyClientStates::new(self.storage()).get_prefixed(prefix).ok_or_else(|| {
				ContractError::Client(format!("no client state found for prefix {prefix:?}",))
			})?;
		Context::decode_client_state(&bytes)
			.map_err(|e| ContractError::Client(format!("error decoding client state: {e:?}")))
	}

	pub fn store_client_state_prefixed(
		&mut self,
		client_state: ClientState<H>,
		prefix: &[u8],
	) -> Result<(), ContractError> {
		let client_states = ReadonlyClientStates::new(self.storage());
		let data = client_states
			.get_prefixed(prefix)
			.ok_or_else(|| ContractError::Client("no client state found for prefix".to_string()))?;
		let encoded = Context::<H>::encode_client_state(client_state, data)
			.map_err(|e| ContractError::Client(format!("error encoding client state: {e:?}")))?;
		let mut client_states = ClientStates::new(self.storage_mut());
		client_states.insert_prefixed(encoded, prefix);
		Ok(())
	}
}

impl<'a, H: Clone + Eq + Send + Sync + Debug + Default + 'static> ReaderContext for Context<'a, H> {}<|MERGE_RESOLUTION|>--- conflicted
+++ resolved
@@ -67,14 +67,9 @@
 	}
 }
 
-<<<<<<< HEAD
 impl<'a, H> Context<'a, H>
 where
 	H: Clone,
-=======
-impl<'a, H> ReaderContext for Context<'a, H> where
-	H: Clone + Eq + Send + Sync + Debug + Default + BlsVerify + 'static
->>>>>>> b0dd6a9e
 {
 	pub fn consensus_state_prefixed(
 		&self,
