// Copyright (C) 2022 ComposableFi.
// SPDX-License-Identifier: Apache-2.0

// Licensed under the Apache License, Version 2.0 (the "License");
// you may not use this file except in compliance with the License.
// You may obtain a copy of the License at
//
// 	http://www.apache.org/licenses/LICENSE-2.0
//
// Unless required by applicable law or agreed to in writing, software
// distributed under the License is distributed on an "AS IS" BASIS,
// WITHOUT WARRANTIES OR CONDITIONS OF ANY KIND, either express or implied.
// See the License for the specific language governing permissions and
// limitations under the License.

use crate::{
	context::Context,
	error::ContractError,
	log,
	msg::{
		CheckForMisbehaviourMsg, CheckSubstituteAndUpdateStateMsg, ContractResult, ExecuteMsg,
		ExportMetadataMsg, InstantiateMsg, QueryMsg, QueryResponse, StatusMsg, UpdateStateMsg,
		UpdateStateOnMisbehaviourMsg, VerifyClientMessage, VerifyMembershipMsg,
		VerifyNonMembershipMsg, VerifyUpgradeAndUpdateStateMsg,
	},
	state::{get_client_state, get_consensus_state},
	Bytes,
};
use byteorder::{ByteOrder, LittleEndian};
use core::{fmt::Debug, hash::Hasher};
#[cfg(not(feature = "library"))]
use cosmwasm_std::entry_point;
use cosmwasm_std::{to_binary, Binary, Deps, DepsMut, Env, MessageInfo, Response, StdResult};
use cw_storage_plus::{Item, Map};
use digest::Digest;
use ibc::core::{
	ics02_client::{
		client_def::{ClientDef, ConsensusUpdateResult},
		context::{ClientKeeper, ClientReader},
		height::Height,
	},
	ics24_host::identifier::ClientId,
};
use ics08_wasm::{SUBJECT_PREFIX, SUBSTITUTE_PREFIX};
use icsxx_ethereum::{
	client_def::EthereumClient, client_message::ClientMessage, client_state::ClientState,
	consensus_state::ConsensusState,
};
// use light_client_common::{verify_membership, verify_non_membership};
<<<<<<< HEAD
use icsxx_ethereum::verify::verify_ibc_proof;
=======
>>>>>>> 8e3d8f0d
use std::{collections::BTreeSet, str::FromStr};
use sync_committee_verifier::LightClientState;
/*
// version info for migration info
const CONTRACT_NAME: &str = "crates.io:ics10-grandpa-cw";
const CONTRACT_VERSION: &str = env!("CARGO_PKG_VERSION");
*/

pub const CHANNELS_CONNECTION: Map<Bytes, Vec<(Bytes, Bytes)>> = Map::new("channels_connection");
pub const CLIENT_UPDATE_TIME: Map<(Bytes, Bytes), u64> = Map::new("client_update_time");
pub const CLIENT_UPDATE_HEIGHT: Map<(Bytes, Bytes), Bytes> = Map::new("client_update_height");
pub const CHANNEL_COUNTER: Item<u32> = Item::new("channel_counter");
pub const EXPECTED_BLOCK_TIME: Item<u64> = Item::new("expected_block_time");
pub const CONNECTION_PREFIX: Item<Vec<u8>> = Item::new("connection_prefix");
pub const CONNECTION_COUNTER: Item<u32> = Item::new("connection_counter");
pub const CLIENT_COUNTER: Item<u32> = Item::new("client_counter");
pub const CODE_ID: Item<Vec<u8>> = Item::new("code_id");
pub const HOST_CONSENSUS_STATE: Map<u64, ConsensusState> = Map::new("host_consensus_state");
pub const CONSENSUS_STATES_HEIGHTS: Map<Bytes, BTreeSet<Height>> =
	Map::new("consensus_states_heights");

#[derive(Clone, Copy, Debug, PartialEq, Default, Eq)]
pub struct HostFunctions;

#[cfg_attr(not(feature = "library"), entry_point)]
pub fn instantiate(
	_deps: DepsMut,
	_env: Env,
	_info: MessageInfo,
	_msg: InstantiateMsg,
) -> Result<Response, ContractError> {
	Ok(Response::default())
}

#[cfg_attr(not(feature = "library"), entry_point)]
pub fn execute(
	deps: DepsMut,
	env: Env,
	_info: MessageInfo,
	msg: ExecuteMsg,
) -> Result<Response, ContractError> {
	let client = EthereumClient::<HostFunctions>::default();
	let mut ctx = Context::<HostFunctions>::new(deps, env);
	let client_id = ClientId::from_str("08-wasm-0").expect("client id is valid");
	let data = process_message(msg, client, &mut ctx, client_id)?;
	let mut response = Response::default();
	response.data = Some(data);
	Ok(response)
}

fn process_message(
	msg: ExecuteMsg,
	client: EthereumClient<HostFunctions>,
	ctx: &mut Context<HostFunctions>,
	client_id: ClientId,
) -> Result<Binary, ContractError> {
	// log!(ctx, "process_message: {:?}", msg);
	let result = match msg {
		ExecuteMsg::VerifyMembership(msg) => {
			let msg = VerifyMembershipMsg::try_from(msg)?;
			let consensus_state = ctx
				.consensus_state(&client_id, msg.height)
				.map_err(|e| ContractError::Client(e.to_string()))?;
<<<<<<< HEAD
			verify_ibc_proof(
				&msg.prefix,
				&msg.proof,
				&consensus_state.root,
				msg.path,
				Some(&msg.value),
			)
			.map_err(|e| {
				ctx.log(&format!("VerifyMembership: error = {:?}", e));
				ContractError::Client(e.to_string())
			})?;

=======
			// verify_membership::<BlakeTwo256, _>(
			// 	&msg.prefix,
			// 	&msg.proof,
			// 	&consensus_state.root,
			// 	msg.path,
			// 	msg.value,
			// )
			// .map_err(|e| ContractError::Ethereum(e.to_string()))?;
>>>>>>> 8e3d8f0d
			Ok(()).map(|_| to_binary(&ContractResult::success()))
		},
		ExecuteMsg::VerifyNonMembership(msg) => {
			let msg = VerifyNonMembershipMsg::try_from(msg)?;
			let consensus_state = ctx
				.consensus_state(&client_id, msg.height)
				.map_err(|e| ContractError::Client(e.to_string()))?;

<<<<<<< HEAD
			verify_ibc_proof(&msg.prefix, &msg.proof, &consensus_state.root, msg.path, None)
				.map_err(|e| {
					ctx.log(&format!("VerifyNonMembership: error = {:?}", e));
					ContractError::Client(e.to_string())
				})?;

=======
			// verify_non_membership::<BlakeTwo256, _>(
			// 	&msg.prefix,
			// 	&msg.proof,
			// 	&consensus_state.root,
			// 	msg.path,
			// )
			// .map_err(|e| ContractError::Ethereum(e.to_string()))
			// .map(|_| to_binary(&ContractResult::success()))
>>>>>>> 8e3d8f0d
			Ok(()).map(|_| to_binary(&ContractResult::success()))
		},
		ExecuteMsg::VerifyClientMessage(msg) => {
			let client_state =
				ctx.client_state(&client_id).map_err(|e| ContractError::Client(e.to_string()))?;
			let msg = VerifyClientMessage::try_from(msg)?;

			// client
			// 	.verify_client_message(ctx, client_id, client_state, msg.client_message)
			// 	.map_err(|e| ContractError::Client(format!("{e:?}")))
			// 	.map(|_| to_binary(&ContractResult::success()))
			Ok(()).map(|_| to_binary(&ContractResult::success()))
		},
		ExecuteMsg::CheckForMisbehaviour(msg) => {
			let client_state =
				ctx.client_state(&client_id).map_err(|e| ContractError::Client(e.to_string()))?;
			let msg = CheckForMisbehaviourMsg::try_from(msg)?;
			client
				.check_for_misbehaviour(ctx, client_id, client_state, msg.client_message)
				.map_err(|e| ContractError::Client(e.to_string()))
				.map(|result| to_binary(&ContractResult::success().misbehaviour(result)))
		},
		ExecuteMsg::UpdateStateOnMisbehaviour(msg_raw) => {
			let client_state =
				ctx.client_state(&client_id).map_err(|e| ContractError::Client(e.to_string()))?;
			let msg = UpdateStateOnMisbehaviourMsg::try_from(msg_raw)?;
			client
				.update_state_on_misbehaviour(client_state, msg.client_message)
				.map_err(|e| ContractError::Client(e.to_string()))
				.and_then(|cs| {
					ctx.store_client_state(client_id, cs)
						.map_err(|e| ContractError::Client(e.to_string()))?;
					Ok(to_binary(&ContractResult::success()))
				})
		},
		ExecuteMsg::UpdateState(msg_raw) => {
			let client_state =
				ctx.client_state(&client_id).map_err(|e| ContractError::Client(e.to_string()))?;
			let msg = UpdateStateMsg::try_from(msg_raw)?;

			client
				.update_state(ctx, client_id.clone(), client_state, msg.client_message)
				.map_err(|e| ContractError::Client(e.to_string()))
				.and_then(|(cs, cu)| {
					store_client_and_consensus_states(ctx, client_id.clone(), cs, cu)
				})
		},
		ExecuteMsg::CheckSubstituteAndUpdateState(msg) => {
			let _msg = CheckSubstituteAndUpdateStateMsg::try_from(msg)?;
			// manually load both states from the combined storage using the appropriate prefixes
			let old_client_state = ctx
				.client_state_prefixed(SUBJECT_PREFIX)
				.map_err(|e| ContractError::Client(e.to_string()))?;
			let substitute_client_state = ctx
				.client_state_prefixed(SUBSTITUTE_PREFIX)
				.map_err(|e| ContractError::Client(e.to_string()))?;

			// Check that the substitute client state is valid:
			// all fields should be the same as in the old state, except for the `relay_chain`,
			// `para_id`, `latest_para_height`, `latest_relay_height`, `frozen_height`,
			// `current_authorities`, `current_set_id`
			// old_client_state.relay_chain = substitute_client_state.relay_chain;
			// old_client_state.para_id = substitute_client_state.para_id;
			// old_client_state.latest_para_height = substitute_client_state.latest_para_height;
			// old_client_state.latest_relay_height = substitute_client_state.latest_relay_height;
			// old_client_state.frozen_height = substitute_client_state.frozen_height;
			// old_client_state.current_authorities =
			// 	substitute_client_state.current_authorities.clone();
			// old_client_state.current_set_id = substitute_client_state.current_set_id;

			if old_client_state != substitute_client_state {
				return Err(ContractError::Client(
					"subject client state does not match substitute client state".to_string(),
				))
			}
			let substitute_client_state = old_client_state;
			let height = substitute_client_state.latest_height();
			// consensus state should be replaced as well
			let substitute_consensus_state =
				ctx.consensus_state_prefixed(height, SUBSTITUTE_PREFIX)?;
			ctx.store_consensus_state_prefixed(height, substitute_consensus_state, SUBJECT_PREFIX);
			ctx.store_client_state_prefixed(substitute_client_state, SUBJECT_PREFIX)
				.map_err(|e| ContractError::Client(e.to_string()))?;

			Ok(()).map(|_| to_binary(&ContractResult::success()))
		},
		ExecuteMsg::VerifyUpgradeAndUpdateState(msg) => {
			let old_client_state =
				ctx.client_state(&client_id).map_err(|e| ContractError::Client(e.to_string()))?;
			let msg: VerifyUpgradeAndUpdateStateMsg<HostFunctions> =
				VerifyUpgradeAndUpdateStateMsg::try_from(msg)?;
			client
				.verify_upgrade_and_update_state(
					ctx,
					client_id.clone(),
					&old_client_state,
					&msg.upgrade_client_state,
					&msg.upgrade_consensus_state,
					msg.proof_upgrade_client,
					msg.proof_upgrade_consensus_state,
				)
				.map_err(|e| ContractError::Client(e.to_string()))
				.and_then(|(cs, cu)| {
					store_client_and_consensus_states(ctx, client_id.clone(), cs, cu)
				})
		},
	};
	Ok(result??)
}

#[cfg_attr(not(feature = "library"), entry_point)]
pub fn query(deps: Deps, _env: Env, msg: QueryMsg) -> StdResult<Binary> {
	let client_id = ClientId::from_str("08-wasm-0").expect("client id is valid");
	match msg {
		QueryMsg::ClientTypeMsg(_) => unimplemented!("ClientTypeMsg"),
		QueryMsg::GetLatestHeightsMsg(_) => unimplemented!("GetLatestHeightsMsg"),
		QueryMsg::ExportMetadata(ExportMetadataMsg {}) =>
			to_binary(&QueryResponse::genesis_metadata(None)),
		QueryMsg::Status(StatusMsg {}) => {
			let client_state = match get_client_state::<HostFunctions>(deps) {
				Ok(client_state) => client_state,
				Err(_) => return to_binary(&QueryResponse::status("Unknown".to_string())),
			};

			if client_state.frozen_height().is_some() {
				to_binary(&QueryResponse::status("Frozen".to_string()))
			} else {
				let height = client_state.latest_height();
				deps.api.debug(&format!("Querying consensus state at: {:?}", height));
				// match get_consensus_state(deps, &client_id, height) {
				// 	Ok(_) => to_binary(&QueryResponse::status("Active".to_string())),
				// 	Err(_) => to_binary(&QueryResponse::status("Expired".to_string())),
				// }
				to_binary(&QueryResponse::status("Active".to_string()))
			}
		},
	}
}

fn store_client_and_consensus_states<H>(
	ctx: &mut Context<H>,
	client_id: ClientId,
	client_state: ClientState<H>,
	consensus_update: ConsensusUpdateResult<Context<H>>,
) -> Result<StdResult<Binary>, ContractError>
where
	H: Clone + Eq + Send + Sync + Debug + Default + 'static,
{
	let height = client_state.latest_height();
	match consensus_update {
		ConsensusUpdateResult::Single(cs) => {
			log!(ctx, "Storing consensus state: {:?}", height);
			ctx.store_consensus_state(client_id.clone(), height, cs)
				.map_err(|e| ContractError::Client(e.to_string()))?;
		},
		ConsensusUpdateResult::Batch(css) =>
			for (height, cs) in css {
				log!(ctx, "Storing consensus state: {:?}", height);
				ctx.store_consensus_state(client_id.clone(), height, cs)
					.map_err(|e| ContractError::Client(e.to_string()))?;
			},
	}
	log!(ctx, "Storing client state with height: {:?}", height);
	ctx.store_client_state(client_id, client_state)
		.map_err(|e| ContractError::Client(e.to_string()))?;
	Ok(to_binary(&ContractResult::success()))
}<|MERGE_RESOLUTION|>--- conflicted
+++ resolved
@@ -47,10 +47,7 @@
 	consensus_state::ConsensusState,
 };
 // use light_client_common::{verify_membership, verify_non_membership};
-<<<<<<< HEAD
 use icsxx_ethereum::verify::verify_ibc_proof;
-=======
->>>>>>> 8e3d8f0d
 use std::{collections::BTreeSet, str::FromStr};
 use sync_committee_verifier::LightClientState;
 /*
@@ -114,7 +111,6 @@
 			let consensus_state = ctx
 				.consensus_state(&client_id, msg.height)
 				.map_err(|e| ContractError::Client(e.to_string()))?;
-<<<<<<< HEAD
 			verify_ibc_proof(
 				&msg.prefix,
 				&msg.proof,
@@ -124,19 +120,8 @@
 			)
 			.map_err(|e| {
 				ctx.log(&format!("VerifyMembership: error = {:?}", e));
-				ContractError::Client(e.to_string())
+				ContractError::Ethereum(e.to_string())
 			})?;
-
-=======
-			// verify_membership::<BlakeTwo256, _>(
-			// 	&msg.prefix,
-			// 	&msg.proof,
-			// 	&consensus_state.root,
-			// 	msg.path,
-			// 	msg.value,
-			// )
-			// .map_err(|e| ContractError::Ethereum(e.to_string()))?;
->>>>>>> 8e3d8f0d
 			Ok(()).map(|_| to_binary(&ContractResult::success()))
 		},
 		ExecuteMsg::VerifyNonMembership(msg) => {
@@ -145,23 +130,11 @@
 				.consensus_state(&client_id, msg.height)
 				.map_err(|e| ContractError::Client(e.to_string()))?;
 
-<<<<<<< HEAD
 			verify_ibc_proof(&msg.prefix, &msg.proof, &consensus_state.root, msg.path, None)
 				.map_err(|e| {
 					ctx.log(&format!("VerifyNonMembership: error = {:?}", e));
-					ContractError::Client(e.to_string())
+					ContractError::Ethereum(e.to_string())
 				})?;
-
-=======
-			// verify_non_membership::<BlakeTwo256, _>(
-			// 	&msg.prefix,
-			// 	&msg.proof,
-			// 	&consensus_state.root,
-			// 	msg.path,
-			// )
-			// .map_err(|e| ContractError::Ethereum(e.to_string()))
-			// .map(|_| to_binary(&ContractResult::success()))
->>>>>>> 8e3d8f0d
 			Ok(()).map(|_| to_binary(&ContractResult::success()))
 		},
 		ExecuteMsg::VerifyClientMessage(msg) => {
