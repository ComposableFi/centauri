--- conflicted
+++ resolved
@@ -250,19 +250,22 @@
 
 	fn check_substitute_and_update_state<Ctx: ReaderContext>(
 		&self,
-<<<<<<< HEAD
 		_ctx: &Ctx,
 		_subject_client_id: ClientId,
 		_substitute_client_id: ClientId,
 		_old_client_state: Self::ClientState,
 		_substitute_client_state: Self::ClientState,
-=======
+	) -> Result<(Self::ClientState, ConsensusUpdateResult<Ctx>), Error> {
+		unimplemented!()
+	}
+
+	fn check_substitute_and_update_state<Ctx: ReaderContext>(
+		&self,
 		ctx: &Ctx,
 		subject_client_id: ClientId,
 		substitute_client_id: ClientId,
 		old_client_state: Self::ClientState,
 		substitute_client_state: Self::ClientState,
->>>>>>> b0dd6a9e
 	) -> Result<(Self::ClientState, ConsensusUpdateResult<Ctx>), Error> {
 		unimplemented!()
 	}
