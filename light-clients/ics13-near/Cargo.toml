[package]
name = "ics13-near"
version = "0.1.0"
edition = "2021"

[package.metadata.docs.rs]
all-features = true

[features]
default = ["std"]
std = [
    "flex-error/std",
    "flex-error/eyre_tracer",
    "ibc-proto/std",
    "ics23/std",
    "clock",
    "codec/std",
    "ibc/std",
    "sp-core/std",
]
clock = ["tendermint/clock", "time/std", "ibc/clock"]

# This feature grants access to development-time mocking libraries, such as `MockContext` or `MockHeader`.
# Depends on the `testgen` suite for generating Tendermint light blocks.
mocks = ["clock", "std", "sha3", "ripemd", "ibc/mocks"]

[dependencies]
# Proto definitions for all IBC-related interfaces, e.g., connections or channels.
borsh = { version = "0.9.3", default-features = false }
ibc = { path = "../../ibc/modules", default-features = false }
ibc-proto = { path = "../../ibc/proto", default-features = false }
ibc-derive = { path = "../../ibc/derive", default-features = false }
ics23 = { git = "https://github.com/cosmos/ics23", rev = "74ce807b7be39a7e0afb4e2efb8e28a57965f57b", default-features = false }
time = { version = "0.3", default-features = false }
serde_derive = { version = "1.0.104", default-features = false }
serde = { version = "1.0", default-features = false }
serde_json = { version = "1", default-features = false }
tracing = { version = "0.1.34", default-features = false }
prost = { version = "0.11", default-features = false }
bytes = { version = "1.1.0", default-features = false }
safe-regex = { version = "0.2.5", default-features = false }
subtle-encoding = { version = "0.5", default-features = false }
sha2 = { version = "0.10.2", default-features = false }
flex-error = { version = "0.4.4", default-features = false }
num-traits = { version = "0.2.15", default-features = false }
derive_more = { version = "0.99.17", default-features = false, features = ["from", "into", "display"] }
uint = { version = "0.9", default-features = false }
codec = { package = "parity-scale-codec", version = "3.0.0", default-features = false }
<<<<<<< HEAD
sp-core = { git = "https://github.com/paritytech/substrate", branch = "polkadot-v0.9.38", default-features = false }
=======
sp-core = { git = "https://github.com/paritytech/substrate", branch = "polkadot-v0.9.39", default-features = false }
>>>>>>> 1687de03
sha3 = { version = "0.10.1", optional = true }
ripemd = { version = "0.1.1", optional = true }
tendermint = { git = "https://github.com/informalsystems/tendermint-rs", rev = "e81f7bf23d63ffbcd242381d1ce5e35da3515ff1", default-features = false }
tendermint-proto = { git = "https://github.com/informalsystems/tendermint-rs", rev = "e81f7bf23d63ffbcd242381d1ce5e35da3515ff1", default-features = false }

[dev-dependencies]
ibc = { path = "../../ibc/modules", features = ['mocks'] }
env_logger = "0.9.0"
tracing-subscriber = { version = "0.3.11", features = ["fmt", "env-filter", "json"]}
test-log = { version = "0.2.10", features = ["trace"] }
modelator = "0.4.2"
sha2 = { version = "0.10.2" }
tendermint-rpc = { git = "https://github.com/informalsystems/tendermint-rs", rev = "e81f7bf23d63ffbcd242381d1ce5e35da3515ff1", features = ["http-client", "websocket-client"] }
tendermint-testgen = { git = "https://github.com/informalsystems/tendermint-rs", rev = "e81f7bf23d63ffbcd242381d1ce5e35da3515ff1" } # Needed for generating (synthetic) light blocks.
tokio = { version = "1.17.0", features = ["full"] }
serde_json = "1.0.74"
sha3 = { version = "0.10.1" }
ripemd = { version = "0.1.1" }
codec = { package = "parity-scale-codec", version = "3.0.0"}
<<<<<<< HEAD
sp-core = { git = "https://github.com/paritytech/substrate", branch = "polkadot-v0.9.38" }
=======
sp-core = { git = "https://github.com/paritytech/substrate", branch = "polkadot-v0.9.39" }
>>>>>>> 1687de03
<|MERGE_RESOLUTION|>--- conflicted
+++ resolved
@@ -46,11 +46,7 @@
 derive_more = { version = "0.99.17", default-features = false, features = ["from", "into", "display"] }
 uint = { version = "0.9", default-features = false }
 codec = { package = "parity-scale-codec", version = "3.0.0", default-features = false }
-<<<<<<< HEAD
-sp-core = { git = "https://github.com/paritytech/substrate", branch = "polkadot-v0.9.38", default-features = false }
-=======
 sp-core = { git = "https://github.com/paritytech/substrate", branch = "polkadot-v0.9.39", default-features = false }
->>>>>>> 1687de03
 sha3 = { version = "0.10.1", optional = true }
 ripemd = { version = "0.1.1", optional = true }
 tendermint = { git = "https://github.com/informalsystems/tendermint-rs", rev = "e81f7bf23d63ffbcd242381d1ce5e35da3515ff1", default-features = false }
@@ -70,8 +66,4 @@
 sha3 = { version = "0.10.1" }
 ripemd = { version = "0.1.1" }
 codec = { package = "parity-scale-codec", version = "3.0.0"}
-<<<<<<< HEAD
-sp-core = { git = "https://github.com/paritytech/substrate", branch = "polkadot-v0.9.38" }
-=======
-sp-core = { git = "https://github.com/paritytech/substrate", branch = "polkadot-v0.9.39" }
->>>>>>> 1687de03
+sp-core = { git = "https://github.com/paritytech/substrate", branch = "polkadot-v0.9.39" }